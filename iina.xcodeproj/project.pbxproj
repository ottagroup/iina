--- conflicted
+++ resolved
@@ -2165,11 +2165,8 @@
 				D1D87E01292B2AEE00737886 /* BiDictionary.swift */,
 				E38B3215214FF700000F6D27 /* EventController.swift */,
 				E39A11FC240F176E00A67F9F /* StringEncodingName.swift */,
-<<<<<<< HEAD
 				D1DC673028ED682100C419CB /* RemainingRemovalTracker.swift */,
-=======
 				51C1BA39291CA76700C1208A /* InfoDictionary.swift */,
->>>>>>> ac6b9640
 			);
 			name = Utils;
 			sourceTree = "<group>";
