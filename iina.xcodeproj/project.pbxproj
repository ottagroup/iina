--- conflicted
+++ resolved
@@ -246,7 +246,7 @@
 		D140E81C285A0BEF00067094 /* LinkedList.swift in Sources */ = {isa = PBXBuildFile; fileRef = D140E81B285A0BEF00067094 /* LinkedList.swift */; };
 		D17504A629167ACF005C3DD0 /* CascadingMenuItemBuilder.swift in Sources */ = {isa = PBXBuildFile; fileRef = D17504A529167ACF005C3DD0 /* CascadingMenuItemBuilder.swift */; };
 		D18333BC2834CDF40060A4E9 /* RingBuffer.swift in Sources */ = {isa = PBXBuildFile; fileRef = D18333BB2834CDF40060A4E9 /* RingBuffer.swift */; };
-		D18333BE2834CE620060A4E9 /* PlayerInputConfig.swift in Sources */ = {isa = PBXBuildFile; fileRef = D18333BD2834CE620060A4E9 /* PlayerInputConfig.swift */; };
+		D18333BE2834CE620060A4E9 /* PlayerBindingController.swift in Sources */ = {isa = PBXBuildFile; fileRef = D18333BD2834CE620060A4E9 /* PlayerBindingController.swift */; };
 		D188CB2228D6DE1900F166FD /* InputBinding.swift in Sources */ = {isa = PBXBuildFile; fileRef = D188CB2128D6DE1900F166FD /* InputBinding.swift */; };
 		D188CB2628D9E95500F166FD /* BindingTableState.swift in Sources */ = {isa = PBXBuildFile; fileRef = D188CB2528D9E95500F166FD /* BindingTableState.swift */; };
 		D19AF88428A3CBCE009B598C /* InputConfFileCache.swift in Sources */ = {isa = PBXBuildFile; fileRef = D19AF88328A3CBCE009B598C /* InputConfFileCache.swift */; };
@@ -262,7 +262,7 @@
 		D1EAF5E728E6B6780023BACF /* TableUIChange.swift in Sources */ = {isa = PBXBuildFile; fileRef = D1EAF5E628E6B6780023BACF /* TableUIChange.swift */; };
 		D1FA42E328E4323E00DF49DD /* InputSectionStack.swift in Sources */ = {isa = PBXBuildFile; fileRef = D1FA42E228E4323E00DF49DD /* InputSectionStack.swift */; };
 		D1FA42E528E5E54700DF49DD /* AppInputConfig.swift in Sources */ = {isa = PBXBuildFile; fileRef = D1FA42E428E5E54700DF49DD /* AppInputConfig.swift */; };
-		D1FD2DD828521AD500CF7B35 /* MPVLogHandler.swift in Sources */ = {isa = PBXBuildFile; fileRef = D1FD2DD728521AD500CF7B35 /* MPVLogHandler.swift */; };
+		D1FD2DD828521AD500CF7B35 /* MPVInputSectionLogScanner.swift in Sources */ = {isa = PBXBuildFile; fileRef = D1FD2DD728521AD500CF7B35 /* MPVInputSectionLogScanner.swift */; };
 		D1FD2DDA28521B5900CF7B35 /* MPVLogLevel.swift in Sources */ = {isa = PBXBuildFile; fileRef = D1FD2DD928521B5900CF7B35 /* MPVLogLevel.swift */; };
 		D1FD2DDC28533EE700CF7B35 /* InputSection.swift in Sources */ = {isa = PBXBuildFile; fileRef = D1FD2DDB28533EE700CF7B35 /* InputSection.swift */; };
 		E301EFDA21312AB300BC8588 /* KeychainAccess.swift in Sources */ = {isa = PBXBuildFile; fileRef = E301EFD921312AB300BC8588 /* KeychainAccess.swift */; };
@@ -1552,7 +1552,7 @@
 		D140E81B285A0BEF00067094 /* LinkedList.swift */ = {isa = PBXFileReference; lastKnownFileType = sourcecode.swift; path = LinkedList.swift; sourceTree = "<group>"; };
 		D17504A529167ACF005C3DD0 /* CascadingMenuItemBuilder.swift */ = {isa = PBXFileReference; lastKnownFileType = sourcecode.swift; path = CascadingMenuItemBuilder.swift; sourceTree = "<group>"; };
 		D18333BB2834CDF40060A4E9 /* RingBuffer.swift */ = {isa = PBXFileReference; fileEncoding = 4; lastKnownFileType = sourcecode.swift; path = RingBuffer.swift; sourceTree = "<group>"; };
-		D18333BD2834CE620060A4E9 /* PlayerInputConfig.swift */ = {isa = PBXFileReference; lastKnownFileType = sourcecode.swift; path = PlayerInputConfig.swift; sourceTree = "<group>"; };
+		D18333BD2834CE620060A4E9 /* PlayerBindingController.swift */ = {isa = PBXFileReference; lastKnownFileType = sourcecode.swift; path = PlayerBindingController.swift; sourceTree = "<group>"; };
 		D188CB2128D6DE1900F166FD /* InputBinding.swift */ = {isa = PBXFileReference; lastKnownFileType = sourcecode.swift; path = InputBinding.swift; sourceTree = "<group>"; };
 		D188CB2528D9E95500F166FD /* BindingTableState.swift */ = {isa = PBXFileReference; lastKnownFileType = sourcecode.swift; path = BindingTableState.swift; sourceTree = "<group>"; };
 		D19AF88328A3CBCE009B598C /* InputConfFileCache.swift */ = {isa = PBXFileReference; lastKnownFileType = sourcecode.swift; path = InputConfFileCache.swift; sourceTree = "<group>"; };
@@ -1568,7 +1568,7 @@
 		D1EAF5E628E6B6780023BACF /* TableUIChange.swift */ = {isa = PBXFileReference; lastKnownFileType = sourcecode.swift; path = TableUIChange.swift; sourceTree = "<group>"; };
 		D1FA42E228E4323E00DF49DD /* InputSectionStack.swift */ = {isa = PBXFileReference; lastKnownFileType = sourcecode.swift; path = InputSectionStack.swift; sourceTree = "<group>"; };
 		D1FA42E428E5E54700DF49DD /* AppInputConfig.swift */ = {isa = PBXFileReference; lastKnownFileType = sourcecode.swift; path = AppInputConfig.swift; sourceTree = "<group>"; };
-		D1FD2DD728521AD500CF7B35 /* MPVLogHandler.swift */ = {isa = PBXFileReference; lastKnownFileType = sourcecode.swift; path = MPVLogHandler.swift; sourceTree = "<group>"; };
+		D1FD2DD728521AD500CF7B35 /* MPVInputSectionLogScanner.swift */ = {isa = PBXFileReference; lastKnownFileType = sourcecode.swift; path = MPVInputSectionLogScanner.swift; sourceTree = "<group>"; };
 		D1FD2DD928521B5900CF7B35 /* MPVLogLevel.swift */ = {isa = PBXFileReference; lastKnownFileType = sourcecode.swift; path = MPVLogLevel.swift; sourceTree = "<group>"; };
 		D1FD2DDB28533EE700CF7B35 /* InputSection.swift */ = {isa = PBXFileReference; lastKnownFileType = sourcecode.swift; path = InputSection.swift; sourceTree = "<group>"; };
 		D27556FC1EC6E1C300CAB2A4 /* zh-Hant */ = {isa = PBXFileReference; lastKnownFileType = text.plist.strings; name = "zh-Hant"; path = "zh-Hant.lproj/HistoryWindowController.strings"; sourceTree = "<group>"; };
@@ -1947,7 +1947,7 @@
 				D188CB2128D6DE1900F166FD /* InputBinding.swift */,
 				D1FD2DDB28533EE700CF7B35 /* InputSection.swift */,
 				D1FA42E228E4323E00DF49DD /* InputSectionStack.swift */,
-				D18333BD2834CE620060A4E9 /* PlayerInputConfig.swift */,
+				D18333BD2834CE620060A4E9 /* PlayerBindingController.swift */,
 				D1FA42E428E5E54700DF49DD /* AppInputConfig.swift */,
 				D12C073F28EAEA4400FA9958 /* AppInputConfigBuilder.swift */,
 			);
@@ -2163,7 +2163,7 @@
 				84EB1ED91D2F51D3004FA5A1 /* AppDelegate.swift */,
 				84A0BA961D2FA1CE00BC8DA1 /* PlayerCore.swift */,
 				84A0BA981D2FAAA700BC8DA1 /* MPVController.swift */,
-				D1FD2DD728521AD500CF7B35 /* MPVLogHandler.swift */,
+				D1FD2DD728521AD500CF7B35 /* MPVInputSectionLogScanner.swift */,
 				845404A91E4396F500B02B12 /* ScriptLoader.swift */,
 				84C6D3611EAF8D63009BF721 /* HistoryController.swift */,
 				84FBCB361EEACDDD0076C77C /* FFmpegController.h */,
@@ -2830,7 +2830,7 @@
 				E3366AFA224A039500EF3C32 /* JavascriptAPIPreferences.swift in Sources */,
 				E32B157F21BE219700CDBCEA /* JavascriptPluginMenuItem.swift in Sources */,
 				8476440C1D48F63D004F6DF5 /* OSDMessage.swift in Sources */,
-				D18333BE2834CE620060A4E9 /* PlayerInputConfig.swift in Sources */,
+				D18333BE2834CE620060A4E9 /* PlayerBindingController.swift in Sources */,
 				84AE59491E0FD65800771B7E /* MainMenuActions.swift in Sources */,
 				E38B3216214FF700000F6D27 /* EventController.swift in Sources */,
 				D12C074028EAEA4400FA9958 /* AppInputConfigBuilder.swift in Sources */,
@@ -2941,7 +2941,7 @@
 				845FB0C71D39462E00C011E0 /* ControlBarView.swift in Sources */,
 				D188CB2628D9E95500F166FD /* BindingTableState.swift in Sources */,
 				E3513AFB20F120F600F8C347 /* PreferenceViewController.swift in Sources */,
-				D1FD2DD828521AD500CF7B35 /* MPVLogHandler.swift in Sources */,
+				D1FD2DD828521AD500CF7B35 /* MPVInputSectionLogScanner.swift in Sources */,
 				E38BD4AF20054BD9007635FC /* MainWindow.swift in Sources */,
 				51E63DFB29CFB031008AFC20 /* PlaySlider.swift in Sources */,
 				84F5D4A01E44F9DB0060A838 /* KeyBindingItem.swift in Sources */,
@@ -4248,30 +4248,6 @@
 			};
 			name = Release;
 		};
-<<<<<<< HEAD
-                    84EB1EFA1D2F51D3004FA5A1 /* Debug */ = {
-                       isa = XCBuildConfiguration;
-                       baseConfigurationReference = 496498882919E47900CD61A5 /* iina.xcconfig */;
-                       buildSettings = {
-                               LIBRARY_SEARCH_PATHS = (
-                                       "$(inherited)",
-                                       "$(PROJECT_DIR)/deps/lib",
-                               );
-                        };
-                        name = Debug;
-                };
-                84EB1EFB1D2F51D3004FA5A1 /* Release */ = {
-                       isa = XCBuildConfiguration;
-                       baseConfigurationReference = 496498882919E47900CD61A5 /* iina.xcconfig */;
-                       buildSettings = {
-                               LIBRARY_SEARCH_PATHS = (
-                                       "$(inherited)",
-                                       "$(PROJECT_DIR)/deps/lib",
-                               );
-                        };
-                        name = Release;
-                };
-=======
 		84EB1EFA1D2F51D3004FA5A1 /* Debug */ = {
 			isa = XCBuildConfiguration;
 			baseConfigurationReference = 496498882919E47900CD61A5 /* iina.xcconfig */;
@@ -4294,7 +4270,6 @@
 			};
 			name = Release;
 		};
->>>>>>> 56f84478
 		E3DE8DCE1FD8166A0021921C /* Debug */ = {
 			isa = XCBuildConfiguration;
 			baseConfigurationReference = 4964988B2919E47900CD61A5 /* iina-cli.xcconfig */;
