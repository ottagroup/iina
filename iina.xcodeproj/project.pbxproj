--- conflicted
+++ resolved
@@ -1492,11 +1492,7 @@
 			children = (
 				84996F911EC11CE6009A8A39 /* Base */,
 				84996F941EC11CEC009A8A39 /* zh-Hans */,
-<<<<<<< HEAD
 				C7DC79CE1EC63821002DE23B /* ko */,
-=======
-				B3B163411EC9A1AC000ED121 /* it */,
->>>>>>> a424f887
 			);
 			name = HistoryWindowController.xib;
 			sourceTree = "<group>";
