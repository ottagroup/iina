--- conflicted
+++ resolved
@@ -1963,12 +1963,9 @@
 			children = (
 				849581F41F03D55A00D3B359 /* Base */,
 				849581F71F03D55C00D3B359 /* zh-Hans */,
-<<<<<<< HEAD
 				C7DBA5EB1F07C5FD00C2B416 /* ko */,
-=======
 				649AD31B1F11B06E00244738 /* es */,
 				B3066F5F1F161538004D7559 /* it */,
->>>>>>> 9195637a
 			);
 			name = InitialWindowController.xib;
 			sourceTree = "<group>";
