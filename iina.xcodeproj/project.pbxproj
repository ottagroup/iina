// !$*UTF8*$!
{
	archiveVersion = 1;
	classes = {
	};
	objectVersion = 46;
	objects = {

/* Begin PBXBuildFile section */
		496B19921E2968530035AF10 /* PIP.framework in Frameworks */ = {isa = PBXBuildFile; fileRef = 496B19911E2968530035AF10 /* PIP.framework */; settings = {ATTRIBUTES = (Weak, ); }; };
		5FE59D56E0B71860AC1EDCA8 /* Pods_iina.framework in Frameworks */ = {isa = PBXBuildFile; fileRef = 867483705008F086E07B0A6B /* Pods_iina.framework */; };
		6100FF2B1EDF9806002CF0FB /* dsa_pub.pem in Resources */ = {isa = PBXBuildFile; fileRef = 6100FF2A1EDF9806002CF0FB /* dsa_pub.pem */; };
		8400D5C41E17C6D2006785F5 /* AboutWindowController.swift in Sources */ = {isa = PBXBuildFile; fileRef = 8400D5C21E17C6D2006785F5 /* AboutWindowController.swift */; };
		8400D5C61E1AB2F1006785F5 /* MainWindowController.xib in Resources */ = {isa = PBXBuildFile; fileRef = 8400D5C81E1AB2F1006785F5 /* MainWindowController.xib */; };
		8400D5C91E1AB2F9006785F5 /* QuickSettingViewController.xib in Resources */ = {isa = PBXBuildFile; fileRef = 8400D5CB1E1AB2F9006785F5 /* QuickSettingViewController.xib */; };
		8400D5CC1E1AB2FF006785F5 /* PlaylistViewController.xib in Resources */ = {isa = PBXBuildFile; fileRef = 8400D5CE1E1AB2FF006785F5 /* PlaylistViewController.xib */; };
		8400D5CF1E1AB306006785F5 /* CropSettingsViewController.xib in Resources */ = {isa = PBXBuildFile; fileRef = 8400D5D11E1AB306006785F5 /* CropSettingsViewController.xib */; };
		8400D5D21E1AB312006785F5 /* InspectorWindowController.xib in Resources */ = {isa = PBXBuildFile; fileRef = 8400D5D41E1AB312006785F5 /* InspectorWindowController.xib */; };
		8400D5D51E1AB317006785F5 /* FilterWindowController.xib in Resources */ = {isa = PBXBuildFile; fileRef = 8400D5D71E1AB317006785F5 /* FilterWindowController.xib */; };
		8400D5D81E1AB31B006785F5 /* AboutWindowController.xib in Resources */ = {isa = PBXBuildFile; fileRef = 8400D5DA1E1AB31B006785F5 /* AboutWindowController.xib */; };
		8400D5DB1E1AB326006785F5 /* FontPickerWindowController.xib in Resources */ = {isa = PBXBuildFile; fileRef = 8400D5DD1E1AB326006785F5 /* FontPickerWindowController.xib */; };
		8400D5DE1E1AB32A006785F5 /* PrefGeneralViewController.xib in Resources */ = {isa = PBXBuildFile; fileRef = 8400D5E01E1AB32A006785F5 /* PrefGeneralViewController.xib */; };
		8400D5E11E1AB32F006785F5 /* PrefUIViewController.xib in Resources */ = {isa = PBXBuildFile; fileRef = 8400D5E31E1AB32F006785F5 /* PrefUIViewController.xib */; };
		8400D5E41E1AB333006785F5 /* PrefControlViewController.xib in Resources */ = {isa = PBXBuildFile; fileRef = 8400D5E61E1AB333006785F5 /* PrefControlViewController.xib */; };
		8400D5E71E1AB337006785F5 /* PrefKeyBindingViewController.xib in Resources */ = {isa = PBXBuildFile; fileRef = 8400D5E91E1AB337006785F5 /* PrefKeyBindingViewController.xib */; };
		8400D5EA1E1AB33B006785F5 /* KeyRecordViewController.xib in Resources */ = {isa = PBXBuildFile; fileRef = 8400D5EC1E1AB33B006785F5 /* KeyRecordViewController.xib */; };
		8400D5ED1E1AB33F006785F5 /* PrefAdvancedViewController.xib in Resources */ = {isa = PBXBuildFile; fileRef = 8400D5EF1E1AB33F006785F5 /* PrefAdvancedViewController.xib */; };
		8400D5F01E1AB344006785F5 /* PrefCodecViewController.xib in Resources */ = {isa = PBXBuildFile; fileRef = 8400D5F21E1AB344006785F5 /* PrefCodecViewController.xib */; };
		8400D5F31E1AB348006785F5 /* PrefSubViewController.xib in Resources */ = {isa = PBXBuildFile; fileRef = 8400D5F51E1AB348006785F5 /* PrefSubViewController.xib */; };
		8400D5F61E1AB34D006785F5 /* PrefNetworkViewController.xib in Resources */ = {isa = PBXBuildFile; fileRef = 8400D5F81E1AB34D006785F5 /* PrefNetworkViewController.xib */; };
		8403CEA72007CBD400645516 /* MediaPlayer.framework in Frameworks */ = {isa = PBXBuildFile; fileRef = 8403CEA62007CBD300645516 /* MediaPlayer.framework */; settings = {ATTRIBUTES = (Weak, ); }; };
		8407D1401E3A684C0043895D /* ViewLayer.swift in Sources */ = {isa = PBXBuildFile; fileRef = 8407D13F1E3A684C0043895D /* ViewLayer.swift */; };
		840820111ECF6C1800361416 /* FileGroup.swift in Sources */ = {isa = PBXBuildFile; fileRef = 840820101ECF6C1800361416 /* FileGroup.swift */; };
		840AF5821E732C8F00F4AF92 /* JustXMLRPC.swift in Sources */ = {isa = PBXBuildFile; fileRef = 840AF5811E732C8F00F4AF92 /* JustXMLRPC.swift */; };
		840AF5841E73CE3900F4AF92 /* OpenSubSubtitle.swift in Sources */ = {isa = PBXBuildFile; fileRef = 840AF5831E73CE3900F4AF92 /* OpenSubSubtitle.swift */; };
		840D47981DFEEE6A000D9A64 /* KeyMapping.swift in Sources */ = {isa = PBXBuildFile; fileRef = 840D47971DFEEE6A000D9A64 /* KeyMapping.swift */; };
		840D479B1DFEF649000D9A64 /* KeyRecordViewController.swift in Sources */ = {isa = PBXBuildFile; fileRef = 840D47991DFEF649000D9A64 /* KeyRecordViewController.swift */; };
		840D47A01DFEFC49000D9A64 /* KeyRecordView.swift in Sources */ = {isa = PBXBuildFile; fileRef = 840D479F1DFEFC49000D9A64 /* KeyRecordView.swift */; };
		841A599D1E1FF5800079E177 /* SleepPreventer.swift in Sources */ = {isa = PBXBuildFile; fileRef = 841A599C1E1FF5800079E177 /* SleepPreventer.swift */; };
		841B14281E941DFF00744AB8 /* TimeLabelOverflowedStackView.swift in Sources */ = {isa = PBXBuildFile; fileRef = 841B14271E941DFF00744AB8 /* TimeLabelOverflowedStackView.swift */; };
		842904E21F0EC01600478376 /* AutoFileMatcher.swift in Sources */ = {isa = PBXBuildFile; fileRef = 842904E11F0EC01600478376 /* AutoFileMatcher.swift */; };
		842F55A51EA17E7E0081D475 /* IINACommand.swift in Sources */ = {isa = PBXBuildFile; fileRef = 842F55A41EA17E7E0081D475 /* IINACommand.swift */; };
		8434BAA71D5DF2DA003BECF2 /* Extensions.swift in Sources */ = {isa = PBXBuildFile; fileRef = 8434BAA61D5DF2DA003BECF2 /* Extensions.swift */; };
		8434BAAD1D5E4546003BECF2 /* SlideUpButton.swift in Sources */ = {isa = PBXBuildFile; fileRef = 8434BAAC1D5E4546003BECF2 /* SlideUpButton.swift */; };
		843FFD4D1D5DAA01001F3A44 /* RoundedTextFieldCell.swift in Sources */ = {isa = PBXBuildFile; fileRef = 843FFD4C1D5DAA01001F3A44 /* RoundedTextFieldCell.swift */; };
		844C59E71F7C143D008D1B00 /* CacheManager.swift in Sources */ = {isa = PBXBuildFile; fileRef = 844C59E61F7C143D008D1B00 /* CacheManager.swift */; };
		844D72EF1E056E1400522E5E /* input.conf in Copy Configs */ = {isa = PBXBuildFile; fileRef = 84E745D81DFDE8C100588DED /* input.conf */; };
		844DE1BF1D3E2B9900272589 /* MPVEvent.swift in Sources */ = {isa = PBXBuildFile; fileRef = 844DE1BE1D3E2B9900272589 /* MPVEvent.swift */; };
		8450403D1E0A9EE20079C194 /* InspectorWindowController.swift in Sources */ = {isa = PBXBuildFile; fileRef = 8450403B1E0A9EE20079C194 /* InspectorWindowController.swift */; };
		845040401E0ACADD0079C194 /* MPVNode.swift in Sources */ = {isa = PBXBuildFile; fileRef = 8450403F1E0ACADD0079C194 /* MPVNode.swift */; };
		845040471E0B0F500079C194 /* CropSettingsViewController.swift in Sources */ = {isa = PBXBuildFile; fileRef = 845040451E0B0F500079C194 /* CropSettingsViewController.swift */; };
		8450404A1E0B13230079C194 /* CropBoxView.swift in Sources */ = {isa = PBXBuildFile; fileRef = 845040491E0B13230079C194 /* CropBoxView.swift */; };
		8452DD851D3B956D008A543A /* Preference.swift in Sources */ = {isa = PBXBuildFile; fileRef = 8452DD841D3B956D008A543A /* Preference.swift */; };
		8452DD891D3CB4EF008A543A /* vertexShader.glsl in Resources */ = {isa = PBXBuildFile; fileRef = 8452DD881D3CB4EF008A543A /* vertexShader.glsl */; };
		8452DD8B1D3CB519008A543A /* fragmentShader.glsl in Resources */ = {isa = PBXBuildFile; fileRef = 8452DD8A1D3CB519008A543A /* fragmentShader.glsl */; };
		845404AA1E4396F500B02B12 /* ScriptLoader.swift in Sources */ = {isa = PBXBuildFile; fileRef = 845404A91E4396F500B02B12 /* ScriptLoader.swift */; };
		845404AC1E43980900B02B12 /* LuaScript.swift in Sources */ = {isa = PBXBuildFile; fileRef = 845404AB1E43980900B02B12 /* LuaScript.swift */; };
		845ABEAC1D4D19C000BFB15B /* MPVTrack.swift in Sources */ = {isa = PBXBuildFile; fileRef = 845ABEAB1D4D19C000BFB15B /* MPVTrack.swift */; };
		845AC09C1E1AE6C10080B614 /* Localizable.strings in Resources */ = {isa = PBXBuildFile; fileRef = 845AC09E1E1AE6C10080B614 /* Localizable.strings */; };
		845FB0C71D39462E00C011E0 /* ControlBarView.swift in Sources */ = {isa = PBXBuildFile; fileRef = 845FB0C61D39462E00C011E0 /* ControlBarView.swift */; };
		8460FBA91D6497490081841B /* PlaylistViewController.swift in Sources */ = {isa = PBXBuildFile; fileRef = 8460FBA71D6497490081841B /* PlaylistViewController.swift */; };
		846121BD1F35FCA500ABB39C /* DraggingDetect.swift in Sources */ = {isa = PBXBuildFile; fileRef = 846121BC1F35FCA500ABB39C /* DraggingDetect.swift */; };
		8461BA681E4237C7008BB852 /* youtube-dl in Copy Executables */ = {isa = PBXBuildFile; fileRef = 8461BA671E4237C2008BB852 /* youtube-dl */; settings = {ATTRIBUTES = (CodeSignOnCopy, ); }; };
		8461C52E1D45FFF6006E91FF /* PlaySliderCell.swift in Sources */ = {isa = PBXBuildFile; fileRef = 8461C52D1D45FFF6006E91FF /* PlaySliderCell.swift */; };
		8461C5301D462488006E91FF /* VideoTime.swift in Sources */ = {isa = PBXBuildFile; fileRef = 8461C52F1D462488006E91FF /* VideoTime.swift */; };
		846352581EEEE11A0043F0CC /* ThumbnailPeekView.swift in Sources */ = {isa = PBXBuildFile; fileRef = 846352571EEEE11A0043F0CC /* ThumbnailPeekView.swift */; };
		846654941F4EEBE300C91B8C /* vlc-default-input.conf in Copy Configs */ = {isa = PBXBuildFile; fileRef = 846654921F4EEA5500C91B8C /* vlc-default-input.conf */; };
		8466BE181D5CDD0300039D03 /* QuickSettingViewController.swift in Sources */ = {isa = PBXBuildFile; fileRef = 8466BE161D5CDD0300039D03 /* QuickSettingViewController.swift */; };
		846DD8CA1FB39B2500991A81 /* movist-default-input.conf in Copy Configs */ = {isa = PBXBuildFile; fileRef = 846DD8C81FB39A9800991A81 /* movist-default-input.conf */; };
		847557141F405F8C0006B0FF /* MainWindowMenuActions.swift in Sources */ = {isa = PBXBuildFile; fileRef = 847557131F405F8C0006B0FF /* MainWindowMenuActions.swift */; };
		847557161F406D360006B0FF /* MiniPlayerWindowMenuActions.swift in Sources */ = {isa = PBXBuildFile; fileRef = 847557151F406D360006B0FF /* MiniPlayerWindowMenuActions.swift */; };
		847644081D48B413004F6DF5 /* MPVOption.swift in Sources */ = {isa = PBXBuildFile; fileRef = 847644071D48B413004F6DF5 /* MPVOption.swift */; };
		8476440A1D48CC3D004F6DF5 /* MPVCommand.swift in Sources */ = {isa = PBXBuildFile; fileRef = 847644091D48CC3D004F6DF5 /* MPVCommand.swift */; };
		8476440C1D48F63D004F6DF5 /* OSDMessage.swift in Sources */ = {isa = PBXBuildFile; fileRef = 8476440B1D48F63D004F6DF5 /* OSDMessage.swift */; };
		84791C8B1D405E9D0069E28A /* PlaybackInfo.swift in Sources */ = {isa = PBXBuildFile; fileRef = 84791C8A1D405E9D0069E28A /* PlaybackInfo.swift */; };
		84795C371E0825AD0059A648 /* GifGenerator.swift in Sources */ = {isa = PBXBuildFile; fileRef = 84795C361E0825AD0059A648 /* GifGenerator.swift */; };
		84795C3A1E083EE30059A648 /* PrefControlViewController.swift in Sources */ = {isa = PBXBuildFile; fileRef = 84795C381E083EE30059A648 /* PrefControlViewController.swift */; };
		847C62CA1DC13CDA00E1EF16 /* PrefGeneralViewController.swift in Sources */ = {isa = PBXBuildFile; fileRef = 847C62C81DC13CDA00E1EF16 /* PrefGeneralViewController.swift */; };
		84817C961DBDCA5F00CC2279 /* SettingsListCellView.swift in Sources */ = {isa = PBXBuildFile; fileRef = 84817C951DBDCA5F00CC2279 /* SettingsListCellView.swift */; };
		84817C981DBDCE4300CC2279 /* RoundedColorWell.swift in Sources */ = {isa = PBXBuildFile; fileRef = 84817C971DBDCE4300CC2279 /* RoundedColorWell.swift */; };
		8483FB001EDFF325000F55D6 /* Credits.rtf in Resources */ = {isa = PBXBuildFile; fileRef = 8483FAFF1EDFF325000F55D6 /* Credits.rtf */; };
		84879A981E0FFC7E0004F894 /* PrefUIViewController.swift in Sources */ = {isa = PBXBuildFile; fileRef = 84879A961E0FFC7E0004F894 /* PrefUIViewController.swift */; };
		84879A9B1E1032480004F894 /* ShortcutAvailableTextField.swift in Sources */ = {isa = PBXBuildFile; fileRef = 84879A9A1E1032480004F894 /* ShortcutAvailableTextField.swift */; };
		8487BEC11D744FA800FD17B0 /* FlippedView.swift in Sources */ = {isa = PBXBuildFile; fileRef = 8487BEC01D744FA800FD17B0 /* FlippedView.swift */; };
		8487BEC31D76A1AF00FD17B0 /* MenuController.swift in Sources */ = {isa = PBXBuildFile; fileRef = 8487BEC21D76A1AF00FD17B0 /* MenuController.swift */; };
		8488D6DC1E1167EF00D5B952 /* FileSize.swift in Sources */ = {isa = PBXBuildFile; fileRef = 8488D6DB1E1167EF00D5B952 /* FileSize.swift */; };
		8488D6DF1E11791300D5B952 /* PrefCodecViewController.swift in Sources */ = {isa = PBXBuildFile; fileRef = 8488D6DD1E11791300D5B952 /* PrefCodecViewController.swift */; };
		8488D6E31E1183D300D5B952 /* PrefSubViewController.swift in Sources */ = {isa = PBXBuildFile; fileRef = 8488D6E11E1183D300D5B952 /* PrefSubViewController.swift */; };
		8488D6E71E11ABE900D5B952 /* PrefNetworkViewController.swift in Sources */ = {isa = PBXBuildFile; fileRef = 8488D6E51E11ABE900D5B952 /* PrefNetworkViewController.swift */; };
		8492C2861E771FB200CE5825 /* ISO639.strings in Resources */ = {isa = PBXBuildFile; fileRef = 8492C2851E771FB200CE5825 /* ISO639.strings */; };
		8492C2881E7721A600CE5825 /* ISO639Helper.swift in Sources */ = {isa = PBXBuildFile; fileRef = 8492C2871E7721A600CE5825 /* ISO639Helper.swift */; };
		849581F11F02728700D3B359 /* InitialWindowController.swift in Sources */ = {isa = PBXBuildFile; fileRef = 849581EF1F02728700D3B359 /* InitialWindowController.swift */; };
		849581F31F03D55A00D3B359 /* InitialWindowController.xib in Resources */ = {isa = PBXBuildFile; fileRef = 849581F51F03D55A00D3B359 /* InitialWindowController.xib */; };
		84996F901EC11CE6009A8A39 /* HistoryWindowController.xib in Resources */ = {isa = PBXBuildFile; fileRef = 84996F921EC11CE6009A8A39 /* HistoryWindowController.xib */; };
		84A09A0E1F2DF596000FF343 /* MiniPlayerWindowController.swift in Sources */ = {isa = PBXBuildFile; fileRef = 84A09A0C1F2DF596000FF343 /* MiniPlayerWindowController.swift */; };
		84A09A0F1F2DF596000FF343 /* MiniPlayerWindowController.xib in Resources */ = {isa = PBXBuildFile; fileRef = 84A09A0D1F2DF596000FF343 /* MiniPlayerWindowController.xib */; };
		84A0BA901D2F8D4100BC8DA1 /* IINAError.swift in Sources */ = {isa = PBXBuildFile; fileRef = 84A0BA8F1D2F8D4100BC8DA1 /* IINAError.swift */; };
		84A0BA951D2F9E9600BC8DA1 /* MainMenu.xib in Resources */ = {isa = PBXBuildFile; fileRef = 84A0BA931D2F9E9600BC8DA1 /* MainMenu.xib */; };
		84A0BA971D2FA1CE00BC8DA1 /* PlayerCore.swift in Sources */ = {isa = PBXBuildFile; fileRef = 84A0BA961D2FA1CE00BC8DA1 /* PlayerCore.swift */; };
		84A0BA991D2FAAA700BC8DA1 /* MPVController.swift in Sources */ = {isa = PBXBuildFile; fileRef = 84A0BA981D2FAAA700BC8DA1 /* MPVController.swift */; };
		84A0BA9B1D2FAB4100BC8DA1 /* Parameter.swift in Sources */ = {isa = PBXBuildFile; fileRef = 84A0BA9A1D2FAB4100BC8DA1 /* Parameter.swift */; };
		84A0BA9E1D2FAD4000BC8DA1 /* MainWindowController.swift in Sources */ = {isa = PBXBuildFile; fileRef = 84A0BA9C1D2FAD4000BC8DA1 /* MainWindowController.swift */; };
		84A0BAA11D2FAE7600BC8DA1 /* VideoView.swift in Sources */ = {isa = PBXBuildFile; fileRef = 84A0BAA01D2FAE7600BC8DA1 /* VideoView.swift */; };
		84A886E41E24F37D008755BB /* ShooterSubtitle.swift in Sources */ = {isa = PBXBuildFile; fileRef = 84A886E31E24F37D008755BB /* ShooterSubtitle.swift */; };
		84A886E61E24F3BD008755BB /* OnlineSubtitle.swift in Sources */ = {isa = PBXBuildFile; fileRef = 84A886E51E24F3BD008755BB /* OnlineSubtitle.swift */; };
		84A886EC1E2573A5008755BB /* JustExtension.swift in Sources */ = {isa = PBXBuildFile; fileRef = 84A886EB1E2573A5008755BB /* JustExtension.swift */; };
		84A886EF1E269E67008755BB /* iina-default-input.conf in Copy Configs */ = {isa = PBXBuildFile; fileRef = 84A886ED1E269A2A008755BB /* iina-default-input.conf */; };
		84A886F31E26CA24008755BB /* Regex.swift in Sources */ = {isa = PBXBuildFile; fileRef = 84A886F21E26CA24008755BB /* Regex.swift */; };
		84AABE8B1DBF634600D138FD /* CharEncoding.swift in Sources */ = {isa = PBXBuildFile; fileRef = 84AABE8A1DBF634600D138FD /* CharEncoding.swift */; };
		84AABE941DBFAF1A00D138FD /* FontPickerWindowController.swift in Sources */ = {isa = PBXBuildFile; fileRef = 84AABE921DBFAF1A00D138FD /* FontPickerWindowController.swift */; };
		84AABE981DBFB62F00D138FD /* FixedFontManager.m in Sources */ = {isa = PBXBuildFile; fileRef = 84AABE971DBFB62F00D138FD /* FixedFontManager.m */; };
		84AC621F1E87A4F3002D6F92 /* OpenURLAccessoryViewController.swift in Sources */ = {isa = PBXBuildFile; fileRef = 84AC621D1E87A4F3002D6F92 /* OpenURLAccessoryViewController.swift */; };
		84AC62211E87C6CF002D6F92 /* OpenURLAccessoryViewController.xib in Resources */ = {isa = PBXBuildFile; fileRef = 84AC62231E87C6CF002D6F92 /* OpenURLAccessoryViewController.xib */; };
		84AE59491E0FD65800771B7E /* MainMenuActions.swift in Sources */ = {isa = PBXBuildFile; fileRef = 84AE59481E0FD65800771B7E /* MainMenuActions.swift */; };
		84AF03D21E67492C003E3753 /* Contribution.rtf in Resources */ = {isa = PBXBuildFile; fileRef = 84AF03D41E67492C003E3753 /* Contribution.rtf */; };
		84B1CE301F98BE2A00994D63 /* libavcodec.57.107.100.dylib in Frameworks */ = {isa = PBXBuildFile; fileRef = 84B1CE0A1F98BDEF00994D63 /* libavcodec.57.107.100.dylib */; };
		84B1CE311F98BE2A00994D63 /* libavdevice.57.10.100.dylib in Frameworks */ = {isa = PBXBuildFile; fileRef = 84B1CDFE1F98BDEE00994D63 /* libavdevice.57.10.100.dylib */; };
		84B1CE321F98BE2A00994D63 /* libavfilter.6.107.100.dylib in Frameworks */ = {isa = PBXBuildFile; fileRef = 84B1CE0D1F98BDF000994D63 /* libavfilter.6.107.100.dylib */; };
		84B1CE331F98BE2A00994D63 /* libavformat.57.83.100.dylib in Frameworks */ = {isa = PBXBuildFile; fileRef = 84B1CE131F98BDF000994D63 /* libavformat.57.83.100.dylib */; };
		84B1CE341F98BE2A00994D63 /* libavresample.3.7.0.dylib in Frameworks */ = {isa = PBXBuildFile; fileRef = 84B1CDFA1F98BDEE00994D63 /* libavresample.3.7.0.dylib */; };
		84B1CE351F98BE2A00994D63 /* libavutil.55.78.100.dylib in Frameworks */ = {isa = PBXBuildFile; fileRef = 84B1CE061F98BDEF00994D63 /* libavutil.55.78.100.dylib */; };
		84B1CE361F98BE2A00994D63 /* libmpv.1.25.0.dylib in Frameworks */ = {isa = PBXBuildFile; fileRef = 84B1CE041F98BDEF00994D63 /* libmpv.1.25.0.dylib */; };
		84B1CE371F98BE2A00994D63 /* libswresample.2.9.100.dylib in Frameworks */ = {isa = PBXBuildFile; fileRef = 84B1CE021F98BDEE00994D63 /* libswresample.2.9.100.dylib */; };
		84B1CE381F98BE2A00994D63 /* libswscale.4.8.100.dylib in Frameworks */ = {isa = PBXBuildFile; fileRef = 84B1CE001F98BDEE00994D63 /* libswscale.4.8.100.dylib */; };
		84B1CE391F98BE3C00994D63 /* libass.9.dylib in Copy Dylibs */ = {isa = PBXBuildFile; fileRef = 84B1CE0B1F98BDEF00994D63 /* libass.9.dylib */; settings = {ATTRIBUTES = (CodeSignOnCopy, ); }; };
		84B1CE3A1F98BE3C00994D63 /* libavcodec.57.107.100.dylib in Copy Dylibs */ = {isa = PBXBuildFile; fileRef = 84B1CE0A1F98BDEF00994D63 /* libavcodec.57.107.100.dylib */; settings = {ATTRIBUTES = (CodeSignOnCopy, ); }; };
		84B1CE3B1F98BE3C00994D63 /* libavdevice.57.10.100.dylib in Copy Dylibs */ = {isa = PBXBuildFile; fileRef = 84B1CDFE1F98BDEE00994D63 /* libavdevice.57.10.100.dylib */; settings = {ATTRIBUTES = (CodeSignOnCopy, ); }; };
		84B1CE3C1F98BE3C00994D63 /* libavfilter.6.107.100.dylib in Copy Dylibs */ = {isa = PBXBuildFile; fileRef = 84B1CE0D1F98BDF000994D63 /* libavfilter.6.107.100.dylib */; settings = {ATTRIBUTES = (CodeSignOnCopy, ); }; };
		84B1CE3D1F98BE3C00994D63 /* libavformat.57.83.100.dylib in Copy Dylibs */ = {isa = PBXBuildFile; fileRef = 84B1CE131F98BDF000994D63 /* libavformat.57.83.100.dylib */; settings = {ATTRIBUTES = (CodeSignOnCopy, ); }; };
		84B1CE3E1F98BE3C00994D63 /* libavresample.3.7.0.dylib in Copy Dylibs */ = {isa = PBXBuildFile; fileRef = 84B1CDFA1F98BDEE00994D63 /* libavresample.3.7.0.dylib */; settings = {ATTRIBUTES = (CodeSignOnCopy, ); }; };
		84B1CE3F1F98BE3C00994D63 /* libavutil.55.78.100.dylib in Copy Dylibs */ = {isa = PBXBuildFile; fileRef = 84B1CE061F98BDEF00994D63 /* libavutil.55.78.100.dylib */; settings = {ATTRIBUTES = (CodeSignOnCopy, ); }; };
		84B1CE401F98BE3C00994D63 /* libbluray.2.dylib in Copy Dylibs */ = {isa = PBXBuildFile; fileRef = 84B1CE051F98BDEF00994D63 /* libbluray.2.dylib */; settings = {ATTRIBUTES = (CodeSignOnCopy, ); }; };
		84B1CE411F98BE3C00994D63 /* libdvdcss.2.dylib in Copy Dylibs */ = {isa = PBXBuildFile; fileRef = 84B1CE0E1F98BDF000994D63 /* libdvdcss.2.dylib */; settings = {ATTRIBUTES = (CodeSignOnCopy, ); }; };
		84B1CE421F98BE3C00994D63 /* libdvdnav.4.dylib in Copy Dylibs */ = {isa = PBXBuildFile; fileRef = 84B1CE0F1F98BDF000994D63 /* libdvdnav.4.dylib */; settings = {ATTRIBUTES = (CodeSignOnCopy, ); }; };
		84B1CE431F98BE3C00994D63 /* libdvdread.4.dylib in Copy Dylibs */ = {isa = PBXBuildFile; fileRef = 84B1CDF81F98BDED00994D63 /* libdvdread.4.dylib */; settings = {ATTRIBUTES = (CodeSignOnCopy, ); }; };
		84B1CE441F98BE3C00994D63 /* libfontconfig.1.dylib in Copy Dylibs */ = {isa = PBXBuildFile; fileRef = 84B1CE031F98BDEF00994D63 /* libfontconfig.1.dylib */; settings = {ATTRIBUTES = (CodeSignOnCopy, ); }; };
		84B1CE451F98BE3C00994D63 /* libfreetype.6.dylib in Copy Dylibs */ = {isa = PBXBuildFile; fileRef = 84B1CE071F98BDEF00994D63 /* libfreetype.6.dylib */; settings = {ATTRIBUTES = (CodeSignOnCopy, ); }; };
		84B1CE461F98BE3C00994D63 /* libfribidi.0.dylib in Copy Dylibs */ = {isa = PBXBuildFile; fileRef = 84B1CE091F98BDEF00994D63 /* libfribidi.0.dylib */; settings = {ATTRIBUTES = (CodeSignOnCopy, ); }; };
		84B1CE471F98BE3C00994D63 /* libglib-2.0.0.dylib in Copy Dylibs */ = {isa = PBXBuildFile; fileRef = 84B1CE121F98BDF000994D63 /* libglib-2.0.0.dylib */; settings = {ATTRIBUTES = (CodeSignOnCopy, ); }; };
		84B1CE481F98BE3C00994D63 /* libgraphite2.3.dylib in Copy Dylibs */ = {isa = PBXBuildFile; fileRef = 84B1CDFB1F98BDEE00994D63 /* libgraphite2.3.dylib */; settings = {ATTRIBUTES = (CodeSignOnCopy, ); }; };
		84B1CE491F98BE3C00994D63 /* libharfbuzz.0.dylib in Copy Dylibs */ = {isa = PBXBuildFile; fileRef = 84B1CE101F98BDF000994D63 /* libharfbuzz.0.dylib */; settings = {ATTRIBUTES = (CodeSignOnCopy, ); }; };
		84B1CE4A1F98BE3C00994D63 /* libintl.8.dylib in Copy Dylibs */ = {isa = PBXBuildFile; fileRef = 84B1CDFF1F98BDEE00994D63 /* libintl.8.dylib */; settings = {ATTRIBUTES = (CodeSignOnCopy, ); }; };
		84B1CE4B1F98BE3C00994D63 /* libjpeg.9.dylib in Copy Dylibs */ = {isa = PBXBuildFile; fileRef = 84B1CE081F98BDEF00994D63 /* libjpeg.9.dylib */; settings = {ATTRIBUTES = (CodeSignOnCopy, ); }; };
		84B1CE4C1F98BE3C00994D63 /* liblcms2.2.dylib in Copy Dylibs */ = {isa = PBXBuildFile; fileRef = 84B1CE011F98BDEE00994D63 /* liblcms2.2.dylib */; settings = {ATTRIBUTES = (CodeSignOnCopy, ); }; };
		84B1CE4D1F98BE3C00994D63 /* liblua.5.2.dylib in Copy Dylibs */ = {isa = PBXBuildFile; fileRef = 84B1CDFC1F98BDEE00994D63 /* liblua.5.2.dylib */; settings = {ATTRIBUTES = (CodeSignOnCopy, ); }; };
		84B1CE4E1F98BE3C00994D63 /* libmpv.1.25.0.dylib in Copy Dylibs */ = {isa = PBXBuildFile; fileRef = 84B1CE041F98BDEF00994D63 /* libmpv.1.25.0.dylib */; settings = {ATTRIBUTES = (CodeSignOnCopy, ); }; };
		84B1CE4F1F98BE3C00994D63 /* libpcre.1.dylib in Copy Dylibs */ = {isa = PBXBuildFile; fileRef = 84B1CDFD1F98BDEE00994D63 /* libpcre.1.dylib */; settings = {ATTRIBUTES = (CodeSignOnCopy, ); }; };
		84B1CE501F98BE3C00994D63 /* libpng16.16.dylib in Copy Dylibs */ = {isa = PBXBuildFile; fileRef = 84B1CE0C1F98BDF000994D63 /* libpng16.16.dylib */; settings = {ATTRIBUTES = (CodeSignOnCopy, ); }; };
		84B1CE511F98BE3C00994D63 /* libpostproc.54.7.100.dylib in Copy Dylibs */ = {isa = PBXBuildFile; fileRef = 84B1CE111F98BDF000994D63 /* libpostproc.54.7.100.dylib */; settings = {ATTRIBUTES = (CodeSignOnCopy, ); }; };
		84B1CE521F98BE3C00994D63 /* libswresample.2.9.100.dylib in Copy Dylibs */ = {isa = PBXBuildFile; fileRef = 84B1CE021F98BDEE00994D63 /* libswresample.2.9.100.dylib */; settings = {ATTRIBUTES = (CodeSignOnCopy, ); }; };
		84B1CE531F98BE3C00994D63 /* libswscale.4.8.100.dylib in Copy Dylibs */ = {isa = PBXBuildFile; fileRef = 84B1CE001F98BDEE00994D63 /* libswscale.4.8.100.dylib */; settings = {ATTRIBUTES = (CodeSignOnCopy, ); }; };
		84B1CE541F98BE3C00994D63 /* libuchardet.0.dylib in Copy Dylibs */ = {isa = PBXBuildFile; fileRef = 84B1CDF91F98BDED00994D63 /* libuchardet.0.dylib */; settings = {ATTRIBUTES = (CodeSignOnCopy, ); }; };
		84BEEC3F1DFEDE2F00F945CA /* PrefKeyBindingViewController.swift in Sources */ = {isa = PBXBuildFile; fileRef = 84BEEC3D1DFEDE2F00F945CA /* PrefKeyBindingViewController.swift */; };
		84BEEC421DFEE46200F945CA /* StreamReader.swift in Sources */ = {isa = PBXBuildFile; fileRef = 84BEEC411DFEE46200F945CA /* StreamReader.swift */; };
		84C3AB8B1E7BF22300FEFB7A /* MPVCommandFormat.strings in Resources */ = {isa = PBXBuildFile; fileRef = 84C3AB8A1E7BF22300FEFB7A /* MPVCommandFormat.strings */; };
		84C644601E92BA2700B1410B /* TimeLabelOverflowedView.swift in Sources */ = {isa = PBXBuildFile; fileRef = 84C6445F1E92BA2700B1410B /* TimeLabelOverflowedView.swift */; };
		84C6D3621EAF8D63009BF721 /* HistoryController.swift in Sources */ = {isa = PBXBuildFile; fileRef = 84C6D3611EAF8D63009BF721 /* HistoryController.swift */; };
		84C6D3641EB276E9009BF721 /* PlaybackHistory.swift in Sources */ = {isa = PBXBuildFile; fileRef = 84C6D3631EB276E9009BF721 /* PlaybackHistory.swift */; };
		84C6D3671EB2A427009BF721 /* HistoryWindowController.swift in Sources */ = {isa = PBXBuildFile; fileRef = 84C6D3651EB2A427009BF721 /* HistoryWindowController.swift */; };
		84C8D58F1D794CE600D98A0E /* MPVFilter.swift in Sources */ = {isa = PBXBuildFile; fileRef = 84C8D58E1D794CE600D98A0E /* MPVFilter.swift */; };
		84C8D5911D796F9700D98A0E /* Aspect.swift in Sources */ = {isa = PBXBuildFile; fileRef = 84C8D5901D796F9700D98A0E /* Aspect.swift */; };
		84D0FB7E1F5E519300C6A6A7 /* FreeSelectingViewController.swift in Sources */ = {isa = PBXBuildFile; fileRef = 84D0FB7C1F5E519300C6A6A7 /* FreeSelectingViewController.swift */; };
		84D0FB811F5E5A4000C6A6A7 /* CropBoxViewController.swift in Sources */ = {isa = PBXBuildFile; fileRef = 84D0FB801F5E5A4000C6A6A7 /* CropBoxViewController.swift */; };
		84D0FB821F5E6A3800C6A6A7 /* FreeSelectingViewController.xib in Resources */ = {isa = PBXBuildFile; fileRef = 84D0FB841F5E6A3800C6A6A7 /* FreeSelectingViewController.xib */; };
		84D123B41ECAA405004E0D53 /* TouchBarSupport.swift in Sources */ = {isa = PBXBuildFile; fileRef = 84D123B31ECAA405004E0D53 /* TouchBarSupport.swift */; };
		84D377631D6B66DE007F7396 /* MPVPlaylistItem.swift in Sources */ = {isa = PBXBuildFile; fileRef = 84D377621D6B66DE007F7396 /* MPVPlaylistItem.swift */; };
		84D377651D7370EE007F7396 /* ChapterTableCellView.swift in Sources */ = {isa = PBXBuildFile; fileRef = 84D377641D7370EE007F7396 /* ChapterTableCellView.swift */; };
		84D377671D737F58007F7396 /* MPVChapter.swift in Sources */ = {isa = PBXBuildFile; fileRef = 84D377661D737F58007F7396 /* MPVChapter.swift */; };
		84E295C01E2CF9F5006388F7 /* ObjcUtils.m in Sources */ = {isa = PBXBuildFile; fileRef = 84E295BF1E2CF9F4006388F7 /* ObjcUtils.m */; };
		84E48D4E1E0F1090002C7A3F /* FilterWindowController.swift in Sources */ = {isa = PBXBuildFile; fileRef = 84E48D4C1E0F1090002C7A3F /* FilterWindowController.swift */; };
		84E745D61DFDD4FD00588DED /* KeyCodeHelper.swift in Sources */ = {isa = PBXBuildFile; fileRef = 84E745D51DFDD4FD00588DED /* KeyCodeHelper.swift */; };
		84EB1EDA1D2F51D3004FA5A1 /* AppDelegate.swift in Sources */ = {isa = PBXBuildFile; fileRef = 84EB1ED91D2F51D3004FA5A1 /* AppDelegate.swift */; };
		84EB1EDC1D2F51D3004FA5A1 /* Assets.xcassets in Resources */ = {isa = PBXBuildFile; fileRef = 84EB1EDB1D2F51D3004FA5A1 /* Assets.xcassets */; };
		84EB1F051D2F5C5B004FA5A1 /* AppData.swift in Sources */ = {isa = PBXBuildFile; fileRef = 84EB1F041D2F5C5B004FA5A1 /* AppData.swift */; };
		84EB1F071D2F5E76004FA5A1 /* Utility.swift in Sources */ = {isa = PBXBuildFile; fileRef = 84EB1F061D2F5E76004FA5A1 /* Utility.swift */; };
		84EC12831F4F939000137C1E /* FilterPresets.swift in Sources */ = {isa = PBXBuildFile; fileRef = 84EC12821F4F939000137C1E /* FilterPresets.swift */; };
		84EC12861F504D2500137C1E /* FilterPresets.strings in Resources */ = {isa = PBXBuildFile; fileRef = 84EC12881F504D2500137C1E /* FilterPresets.strings */; };
		84ED99FF1E009C8100A5159B /* PrefAdvancedViewController.swift in Sources */ = {isa = PBXBuildFile; fileRef = 84ED99FD1E009C8100A5159B /* PrefAdvancedViewController.swift */; };
		84F5D4951E44D5230060A838 /* KeyBindingCriterion.swift in Sources */ = {isa = PBXBuildFile; fileRef = 84F5D4941E44D5230060A838 /* KeyBindingCriterion.swift */; };
		84F5D4991E44E8AC0060A838 /* KeyBindingDataLoader.swift in Sources */ = {isa = PBXBuildFile; fileRef = 84F5D4981E44E8AC0060A838 /* KeyBindingDataLoader.swift */; };
		84F5D49A1E44E9A50060A838 /* KeyBinding.strings in Resources */ = {isa = PBXBuildFile; fileRef = 84F5D49C1E44E9A50060A838 /* KeyBinding.strings */; };
		84F5D4A01E44F9DB0060A838 /* KeyBindingItem.swift in Sources */ = {isa = PBXBuildFile; fileRef = 84F5D49F1E44F9DB0060A838 /* KeyBindingItem.swift */; };
		84F5D4A21E4796F50060A838 /* KeyBindingTranslator.swift in Sources */ = {isa = PBXBuildFile; fileRef = 84F5D4A11E4796F50060A838 /* KeyBindingTranslator.swift */; };
		84F725561D4783EE000DEF1B /* VolumeSliderCell.swift in Sources */ = {isa = PBXBuildFile; fileRef = 84F725551D4783EE000DEF1B /* VolumeSliderCell.swift */; };
		84F7258F1D486185000DEF1B /* MPVProperty.swift in Sources */ = {isa = PBXBuildFile; fileRef = 84F7258E1D486185000DEF1B /* MPVProperty.swift */; };
		84FBCB381EEACDDD0076C77C /* FFmpegController.m in Sources */ = {isa = PBXBuildFile; fileRef = 84FBCB371EEACDDD0076C77C /* FFmpegController.m */; };
		84FBF23E1EF06A90003EA491 /* ThumbnailCache.swift in Sources */ = {isa = PBXBuildFile; fileRef = 84FBF23D1EF06A90003EA491 /* ThumbnailCache.swift */; };
		9E47DAC01E3CFA6D00457420 /* DurationDisplayTextField.swift in Sources */ = {isa = PBXBuildFile; fileRef = 9E47DABF1E3CFA6D00457420 /* DurationDisplayTextField.swift */; };
		C789872F1E34EF170005769F /* InfoPlist.strings in Resources */ = {isa = PBXBuildFile; fileRef = C78987311E34EF170005769F /* InfoPlist.strings */; };
		E33836852026223800ABC812 /* PrefOSCToolbarSettingsSheetController.swift in Sources */ = {isa = PBXBuildFile; fileRef = E33836832026223800ABC812 /* PrefOSCToolbarSettingsSheetController.swift */; };
		E3383689202651CF00ABC812 /* PrefOSCToolbarDraggingItemViewController.swift in Sources */ = {isa = PBXBuildFile; fileRef = E3383687202651CF00ABC812 /* PrefOSCToolbarDraggingItemViewController.swift */; };
		E338368A202651CF00ABC812 /* PrefOSCToolbarDraggingItemViewController.xib in Resources */ = {isa = PBXBuildFile; fileRef = E3383688202651CF00ABC812 /* PrefOSCToolbarDraggingItemViewController.xib */; };
		E33BA5C4204315740069A0F6 /* AssrtSubtitle.swift in Sources */ = {isa = PBXBuildFile; fileRef = E33BA5C3204315740069A0F6 /* AssrtSubtitle.swift */; };
		E33BA5C7204BD9FE0069A0F6 /* SubChooseViewController.swift in Sources */ = {isa = PBXBuildFile; fileRef = E33BA5C5204BD9FE0069A0F6 /* SubChooseViewController.swift */; };
		E33BA5C8204BD9FE0069A0F6 /* SubChooseViewController.xib in Resources */ = {isa = PBXBuildFile; fileRef = E33BA5C6204BD9FE0069A0F6 /* SubChooseViewController.xib */; };
		E34A0E012053F93A00B50097 /* PrefOSCToolbarSettingsSheetController.xib in Resources */ = {isa = PBXBuildFile; fileRef = E34A0E032053F93A00B50097 /* PrefOSCToolbarSettingsSheetController.xib */; };
		E38BD4AF20054BD9007635FC /* MainWindow.swift in Sources */ = {isa = PBXBuildFile; fileRef = E38BD4AE20054BD9007635FC /* MainWindow.swift */; };
		E3C12F6B201F281F00297964 /* FirstRunManager.swift in Sources */ = {isa = PBXBuildFile; fileRef = E3C12F6A201F281F00297964 /* FirstRunManager.swift */; };
		E3CB75BB1FD998F5004DB10A /* Regex.swift in Sources */ = {isa = PBXBuildFile; fileRef = 84A886F21E26CA24008755BB /* Regex.swift */; };
		E3CB75BD1FDACB82004DB10A /* SavedFilter.swift in Sources */ = {isa = PBXBuildFile; fileRef = E3CB75BC1FDACB82004DB10A /* SavedFilter.swift */; };
		E3DE8DCD1FD8166A0021921C /* main.swift in Sources */ = {isa = PBXBuildFile; fileRef = E3DE8DCC1FD8166A0021921C /* main.swift */; };
		E3DE8DD31FD848BA0021921C /* iina-cli in Copy Executables */ = {isa = PBXBuildFile; fileRef = E3DE8DCA1FD8166A0021921C /* iina-cli */; settings = {ATTRIBUTES = (CodeSignOnCopy, ); }; };
		E3ECC89E1FE9A6D900BED8C7 /* GeometryDef.swift in Sources */ = {isa = PBXBuildFile; fileRef = E3ECC89D1FE9A6D900BED8C7 /* GeometryDef.swift */; };
		E3FC31461FE1501E00B9B86F /* PowerSource.swift in Sources */ = {isa = PBXBuildFile; fileRef = E3FC31451FE1501E00B9B86F /* PowerSource.swift */; };
/* End PBXBuildFile section */

/* Begin PBXCopyFilesBuildPhase section */
		8461BA631E423423008BB852 /* Copy Executables */ = {
			isa = PBXCopyFilesBuildPhase;
			buildActionMask = 12;
			dstPath = "";
			dstSubfolderSpec = 6;
			files = (
				E3DE8DD31FD848BA0021921C /* iina-cli in Copy Executables */,
				8461BA681E4237C7008BB852 /* youtube-dl in Copy Executables */,
			);
			name = "Copy Executables";
			runOnlyForDeploymentPostprocessing = 0;
		};
		84817C991DBDF57C00CC2279 /* Copy Dylibs */ = {
			isa = PBXCopyFilesBuildPhase;
			buildActionMask = 2147483647;
			dstPath = "";
			dstSubfolderSpec = 10;
			files = (
				84B1CE391F98BE3C00994D63 /* libass.9.dylib in Copy Dylibs */,
				84B1CE3A1F98BE3C00994D63 /* libavcodec.57.107.100.dylib in Copy Dylibs */,
				84B1CE3B1F98BE3C00994D63 /* libavdevice.57.10.100.dylib in Copy Dylibs */,
				84B1CE3C1F98BE3C00994D63 /* libavfilter.6.107.100.dylib in Copy Dylibs */,
				84B1CE3D1F98BE3C00994D63 /* libavformat.57.83.100.dylib in Copy Dylibs */,
				84B1CE3E1F98BE3C00994D63 /* libavresample.3.7.0.dylib in Copy Dylibs */,
				84B1CE3F1F98BE3C00994D63 /* libavutil.55.78.100.dylib in Copy Dylibs */,
				84B1CE401F98BE3C00994D63 /* libbluray.2.dylib in Copy Dylibs */,
				84B1CE411F98BE3C00994D63 /* libdvdcss.2.dylib in Copy Dylibs */,
				84B1CE421F98BE3C00994D63 /* libdvdnav.4.dylib in Copy Dylibs */,
				84B1CE431F98BE3C00994D63 /* libdvdread.4.dylib in Copy Dylibs */,
				84B1CE441F98BE3C00994D63 /* libfontconfig.1.dylib in Copy Dylibs */,
				84B1CE451F98BE3C00994D63 /* libfreetype.6.dylib in Copy Dylibs */,
				84B1CE461F98BE3C00994D63 /* libfribidi.0.dylib in Copy Dylibs */,
				84B1CE471F98BE3C00994D63 /* libglib-2.0.0.dylib in Copy Dylibs */,
				84B1CE481F98BE3C00994D63 /* libgraphite2.3.dylib in Copy Dylibs */,
				84B1CE491F98BE3C00994D63 /* libharfbuzz.0.dylib in Copy Dylibs */,
				84B1CE4A1F98BE3C00994D63 /* libintl.8.dylib in Copy Dylibs */,
				84B1CE4B1F98BE3C00994D63 /* libjpeg.9.dylib in Copy Dylibs */,
				84B1CE4C1F98BE3C00994D63 /* liblcms2.2.dylib in Copy Dylibs */,
				84B1CE4D1F98BE3C00994D63 /* liblua.5.2.dylib in Copy Dylibs */,
				84B1CE4E1F98BE3C00994D63 /* libmpv.1.25.0.dylib in Copy Dylibs */,
				84B1CE4F1F98BE3C00994D63 /* libpcre.1.dylib in Copy Dylibs */,
				84B1CE501F98BE3C00994D63 /* libpng16.16.dylib in Copy Dylibs */,
				84B1CE511F98BE3C00994D63 /* libpostproc.54.7.100.dylib in Copy Dylibs */,
				84B1CE521F98BE3C00994D63 /* libswresample.2.9.100.dylib in Copy Dylibs */,
				84B1CE531F98BE3C00994D63 /* libswscale.4.8.100.dylib in Copy Dylibs */,
				84B1CE541F98BE3C00994D63 /* libuchardet.0.dylib in Copy Dylibs */,
			);
			name = "Copy Dylibs";
			runOnlyForDeploymentPostprocessing = 0;
		};
		84817CE81DBE2E3200CC2279 /* Copy Lua Scripts */ = {
			isa = PBXCopyFilesBuildPhase;
			buildActionMask = 2147483647;
			dstPath = scripts;
			dstSubfolderSpec = 7;
			files = (
			);
			name = "Copy Lua Scripts";
			runOnlyForDeploymentPostprocessing = 0;
		};
		84E745DA1DFDE9C600588DED /* Copy Configs */ = {
			isa = PBXCopyFilesBuildPhase;
			buildActionMask = 2147483647;
			dstPath = config;
			dstSubfolderSpec = 7;
			files = (
				846DD8CA1FB39B2500991A81 /* movist-default-input.conf in Copy Configs */,
				846654941F4EEBE300C91B8C /* vlc-default-input.conf in Copy Configs */,
				84A886EF1E269E67008755BB /* iina-default-input.conf in Copy Configs */,
				844D72EF1E056E1400522E5E /* input.conf in Copy Configs */,
			);
			name = "Copy Configs";
			runOnlyForDeploymentPostprocessing = 0;
		};
		E3DE8DC81FD8166A0021921C /* CopyFiles */ = {
			isa = PBXCopyFilesBuildPhase;
			buildActionMask = 2147483647;
			dstPath = /usr/share/man/man1/;
			dstSubfolderSpec = 0;
			files = (
			);
			runOnlyForDeploymentPostprocessing = 1;
		};
/* End PBXCopyFilesBuildPhase section */

/* Begin PBXFileReference section */
		133400111EB3831C007FE17E /* ja */ = {isa = PBXFileReference; lastKnownFileType = text.plist.strings; name = ja; path = ja.lproj/MainMenu.strings; sourceTree = "<group>"; };
		133400121EB3831D007FE17E /* ja */ = {isa = PBXFileReference; lastKnownFileType = text.plist.strings; name = ja; path = ja.lproj/MainWindowController.strings; sourceTree = "<group>"; };
		133400131EB3831D007FE17E /* ja */ = {isa = PBXFileReference; lastKnownFileType = text.plist.strings; name = ja; path = ja.lproj/QuickSettingViewController.strings; sourceTree = "<group>"; };
		133400141EB3831D007FE17E /* ja */ = {isa = PBXFileReference; lastKnownFileType = text.plist.strings; name = ja; path = ja.lproj/PlaylistViewController.strings; sourceTree = "<group>"; };
		133400151EB3831D007FE17E /* ja */ = {isa = PBXFileReference; lastKnownFileType = text.plist.strings; name = ja; path = ja.lproj/CropSettingsViewController.strings; sourceTree = "<group>"; };
		133400161EB3831D007FE17E /* ja */ = {isa = PBXFileReference; lastKnownFileType = text.plist.strings; name = ja; path = ja.lproj/InspectorWindowController.strings; sourceTree = "<group>"; };
		133400171EB3831D007FE17E /* ja */ = {isa = PBXFileReference; lastKnownFileType = text.plist.strings; name = ja; path = ja.lproj/FilterWindowController.strings; sourceTree = "<group>"; };
		133400181EB3831D007FE17E /* ja */ = {isa = PBXFileReference; lastKnownFileType = text.plist.strings; name = ja; path = ja.lproj/AboutWindowController.strings; sourceTree = "<group>"; };
		133400191EB3831D007FE17E /* ja */ = {isa = PBXFileReference; lastKnownFileType = text.plist.strings; name = ja; path = ja.lproj/OpenURLAccessoryViewController.strings; sourceTree = "<group>"; };
		1334001A1EB3831D007FE17E /* ja */ = {isa = PBXFileReference; lastKnownFileType = text.plist.strings; name = ja; path = ja.lproj/FontPickerWindowController.strings; sourceTree = "<group>"; };
		1334001B1EB3831D007FE17E /* ja */ = {isa = PBXFileReference; lastKnownFileType = text.plist.strings; name = ja; path = ja.lproj/PrefGeneralViewController.strings; sourceTree = "<group>"; };
		1334001C1EB3831E007FE17E /* ja */ = {isa = PBXFileReference; lastKnownFileType = text.plist.strings; name = ja; path = ja.lproj/PrefUIViewController.strings; sourceTree = "<group>"; };
		1334001D1EB3831E007FE17E /* ja */ = {isa = PBXFileReference; lastKnownFileType = text.plist.strings; name = ja; path = ja.lproj/PrefControlViewController.strings; sourceTree = "<group>"; };
		1334001E1EB3831E007FE17E /* ja */ = {isa = PBXFileReference; lastKnownFileType = text.plist.strings; name = ja; path = ja.lproj/PrefKeyBindingViewController.strings; sourceTree = "<group>"; };
		1334001F1EB3831E007FE17E /* ja */ = {isa = PBXFileReference; lastKnownFileType = text.plist.strings; name = ja; path = ja.lproj/KeyRecordViewController.strings; sourceTree = "<group>"; };
		133400201EB3831E007FE17E /* ja */ = {isa = PBXFileReference; lastKnownFileType = text.plist.strings; name = ja; path = ja.lproj/PrefAdvancedViewController.strings; sourceTree = "<group>"; };
		133400211EB3831E007FE17E /* ja */ = {isa = PBXFileReference; lastKnownFileType = text.plist.strings; name = ja; path = ja.lproj/PrefCodecViewController.strings; sourceTree = "<group>"; };
		133400221EB3831E007FE17E /* ja */ = {isa = PBXFileReference; lastKnownFileType = text.plist.strings; name = ja; path = ja.lproj/PrefSubViewController.strings; sourceTree = "<group>"; };
		133400231EB3831E007FE17E /* ja */ = {isa = PBXFileReference; lastKnownFileType = text.plist.strings; name = ja; path = ja.lproj/PrefNetworkViewController.strings; sourceTree = "<group>"; };
		133400251EB3831E007FE17E /* ja */ = {isa = PBXFileReference; lastKnownFileType = text.plist.strings; name = ja; path = ja.lproj/InfoPlist.strings; sourceTree = "<group>"; };
		133400261EB3831F007FE17E /* ja */ = {isa = PBXFileReference; lastKnownFileType = text.plist.strings; name = ja; path = ja.lproj/Localizable.strings; sourceTree = "<group>"; };
		133400271EB3831F007FE17E /* ja */ = {isa = PBXFileReference; lastKnownFileType = text.rtf; name = ja; path = ja.lproj/Contribution.rtf; sourceTree = "<group>"; };
		133400281EB3831F007FE17E /* ja */ = {isa = PBXFileReference; lastKnownFileType = text.plist.strings; name = ja; path = ja.lproj/KeyBinding.strings; sourceTree = "<group>"; };
		13D511921ED0396D0072D1C0 /* ja */ = {isa = PBXFileReference; lastKnownFileType = text.plist.strings; name = ja; path = ja.lproj/HistoryWindowController.strings; sourceTree = "<group>"; };
		13D77DE01F85A2980076990A /* ja */ = {isa = PBXFileReference; lastKnownFileType = text.plist.strings; name = ja; path = ja.lproj/FilterPresets.strings; sourceTree = "<group>"; };
		13D77DE21F8656FC0076990A /* ja */ = {isa = PBXFileReference; lastKnownFileType = text.plist.strings; name = ja; path = ja.lproj/FreeSelectingViewController.strings; sourceTree = "<group>"; };
		23C277B81EC33E8900227C3A /* tr */ = {isa = PBXFileReference; lastKnownFileType = text.plist.strings; name = tr; path = tr.lproj/MainMenu.strings; sourceTree = "<group>"; };
		23C277B91EC33E8900227C3A /* tr */ = {isa = PBXFileReference; lastKnownFileType = text.plist.strings; name = tr; path = tr.lproj/MainWindowController.strings; sourceTree = "<group>"; };
		23C277BA1EC33E8900227C3A /* tr */ = {isa = PBXFileReference; lastKnownFileType = text.plist.strings; name = tr; path = tr.lproj/QuickSettingViewController.strings; sourceTree = "<group>"; };
		23C277BB1EC33E8900227C3A /* tr */ = {isa = PBXFileReference; lastKnownFileType = text.plist.strings; name = tr; path = tr.lproj/PlaylistViewController.strings; sourceTree = "<group>"; };
		23C277BC1EC33E8900227C3A /* tr */ = {isa = PBXFileReference; lastKnownFileType = text.plist.strings; name = tr; path = tr.lproj/CropSettingsViewController.strings; sourceTree = "<group>"; };
		23C277BD1EC33E8900227C3A /* tr */ = {isa = PBXFileReference; lastKnownFileType = text.plist.strings; name = tr; path = tr.lproj/InspectorWindowController.strings; sourceTree = "<group>"; };
		23C277BE1EC33E8900227C3A /* tr */ = {isa = PBXFileReference; lastKnownFileType = text.plist.strings; name = tr; path = tr.lproj/FilterWindowController.strings; sourceTree = "<group>"; };
		23C277BF1EC33E8900227C3A /* tr */ = {isa = PBXFileReference; lastKnownFileType = text.plist.strings; name = tr; path = tr.lproj/AboutWindowController.strings; sourceTree = "<group>"; };
		23C277C01EC33E8900227C3A /* tr */ = {isa = PBXFileReference; lastKnownFileType = text.plist.strings; name = tr; path = tr.lproj/OpenURLAccessoryViewController.strings; sourceTree = "<group>"; };
		23C277C11EC33E8900227C3A /* tr */ = {isa = PBXFileReference; lastKnownFileType = text.plist.strings; name = tr; path = tr.lproj/FontPickerWindowController.strings; sourceTree = "<group>"; };
		23C277C21EC33E8900227C3A /* tr */ = {isa = PBXFileReference; lastKnownFileType = text.plist.strings; name = tr; path = tr.lproj/PrefGeneralViewController.strings; sourceTree = "<group>"; };
		23C277C31EC33E8900227C3A /* tr */ = {isa = PBXFileReference; lastKnownFileType = text.plist.strings; name = tr; path = tr.lproj/PrefUIViewController.strings; sourceTree = "<group>"; };
		23C277C41EC33E8A00227C3A /* tr */ = {isa = PBXFileReference; lastKnownFileType = text.plist.strings; name = tr; path = tr.lproj/PrefControlViewController.strings; sourceTree = "<group>"; };
		23C277C51EC33E8A00227C3A /* tr */ = {isa = PBXFileReference; lastKnownFileType = text.plist.strings; name = tr; path = tr.lproj/PrefKeyBindingViewController.strings; sourceTree = "<group>"; };
		23C277C61EC33E8A00227C3A /* tr */ = {isa = PBXFileReference; lastKnownFileType = text.plist.strings; name = tr; path = tr.lproj/KeyRecordViewController.strings; sourceTree = "<group>"; };
		23C277C71EC33E8A00227C3A /* tr */ = {isa = PBXFileReference; lastKnownFileType = text.plist.strings; name = tr; path = tr.lproj/PrefAdvancedViewController.strings; sourceTree = "<group>"; };
		23C277C81EC33E8A00227C3A /* tr */ = {isa = PBXFileReference; lastKnownFileType = text.plist.strings; name = tr; path = tr.lproj/PrefCodecViewController.strings; sourceTree = "<group>"; };
		23C277C91EC33E8A00227C3A /* tr */ = {isa = PBXFileReference; lastKnownFileType = text.plist.strings; name = tr; path = tr.lproj/PrefSubViewController.strings; sourceTree = "<group>"; };
		23C277CA1EC33E8A00227C3A /* tr */ = {isa = PBXFileReference; lastKnownFileType = text.plist.strings; name = tr; path = tr.lproj/PrefNetworkViewController.strings; sourceTree = "<group>"; };
		23C277CC1EC33E8A00227C3A /* tr */ = {isa = PBXFileReference; lastKnownFileType = text.plist.strings; name = tr; path = tr.lproj/InfoPlist.strings; sourceTree = "<group>"; };
		23C277CD1EC33E8A00227C3A /* tr */ = {isa = PBXFileReference; lastKnownFileType = text.plist.strings; name = tr; path = tr.lproj/Localizable.strings; sourceTree = "<group>"; };
		23C277CE1EC33E8A00227C3A /* tr */ = {isa = PBXFileReference; lastKnownFileType = text.rtf; name = tr; path = tr.lproj/Contribution.rtf; sourceTree = "<group>"; };
		23C277CF1EC33E8A00227C3A /* tr */ = {isa = PBXFileReference; lastKnownFileType = text.plist.strings; name = tr; path = tr.lproj/KeyBinding.strings; sourceTree = "<group>"; };
		2FE1FC961F98D3D8004C4D6B /* sk */ = {isa = PBXFileReference; lastKnownFileType = text.plist.strings; name = sk; path = sk.lproj/MainMenu.strings; sourceTree = "<group>"; };
		2FE1FC971F98D3D8004C4D6B /* sk */ = {isa = PBXFileReference; lastKnownFileType = text.plist.strings; name = sk; path = sk.lproj/MainWindowController.strings; sourceTree = "<group>"; };
		2FE1FC981F98D3D8004C4D6B /* sk */ = {isa = PBXFileReference; lastKnownFileType = text.plist.strings; name = sk; path = sk.lproj/QuickSettingViewController.strings; sourceTree = "<group>"; };
		2FE1FC991F98D3D8004C4D6B /* sk */ = {isa = PBXFileReference; lastKnownFileType = text.plist.strings; name = sk; path = sk.lproj/PlaylistViewController.strings; sourceTree = "<group>"; };
		2FE1FC9A1F98D3D8004C4D6B /* sk */ = {isa = PBXFileReference; lastKnownFileType = text.plist.strings; name = sk; path = sk.lproj/InspectorWindowController.strings; sourceTree = "<group>"; };
		2FE1FC9B1F98D3D9004C4D6B /* sk */ = {isa = PBXFileReference; lastKnownFileType = text.plist.strings; name = sk; path = sk.lproj/FilterWindowController.strings; sourceTree = "<group>"; };
		2FE1FC9C1F98D3D9004C4D6B /* sk */ = {isa = PBXFileReference; lastKnownFileType = text.plist.strings; name = sk; path = sk.lproj/AboutWindowController.strings; sourceTree = "<group>"; };
		2FE1FC9D1F98D3D9004C4D6B /* sk */ = {isa = PBXFileReference; lastKnownFileType = text.plist.strings; name = sk; path = sk.lproj/OpenURLAccessoryViewController.strings; sourceTree = "<group>"; };
		2FE1FC9E1F98D3D9004C4D6B /* sk */ = {isa = PBXFileReference; lastKnownFileType = text.plist.strings; name = sk; path = sk.lproj/HistoryWindowController.strings; sourceTree = "<group>"; };
		2FE1FC9F1F98D3D9004C4D6B /* sk */ = {isa = PBXFileReference; lastKnownFileType = text.plist.strings; name = sk; path = sk.lproj/InitialWindowController.strings; sourceTree = "<group>"; };
		2FE1FCA01F98D3D9004C4D6B /* sk */ = {isa = PBXFileReference; lastKnownFileType = text.plist.strings; name = sk; path = sk.lproj/CropSettingsViewController.strings; sourceTree = "<group>"; };
		2FE1FCA11F98D3D9004C4D6B /* sk */ = {isa = PBXFileReference; lastKnownFileType = text.plist.strings; name = sk; path = sk.lproj/FreeSelectingViewController.strings; sourceTree = "<group>"; };
		2FE1FCA21F98D3D9004C4D6B /* sk */ = {isa = PBXFileReference; lastKnownFileType = text.plist.strings; name = sk; path = sk.lproj/FontPickerWindowController.strings; sourceTree = "<group>"; };
		2FE1FCA31F98D3D9004C4D6B /* sk */ = {isa = PBXFileReference; lastKnownFileType = text.plist.strings; name = sk; path = sk.lproj/PrefGeneralViewController.strings; sourceTree = "<group>"; };
		2FE1FCA41F98D3D9004C4D6B /* sk */ = {isa = PBXFileReference; lastKnownFileType = text.plist.strings; name = sk; path = sk.lproj/PrefUIViewController.strings; sourceTree = "<group>"; };
		2FE1FCA51F98D3DA004C4D6B /* sk */ = {isa = PBXFileReference; lastKnownFileType = text.plist.strings; name = sk; path = sk.lproj/PrefControlViewController.strings; sourceTree = "<group>"; };
		2FE1FCA61F98D3DA004C4D6B /* sk */ = {isa = PBXFileReference; lastKnownFileType = text.plist.strings; name = sk; path = sk.lproj/PrefKeyBindingViewController.strings; sourceTree = "<group>"; };
		2FE1FCA71F98D3DA004C4D6B /* sk */ = {isa = PBXFileReference; lastKnownFileType = text.plist.strings; name = sk; path = sk.lproj/KeyRecordViewController.strings; sourceTree = "<group>"; };
		2FE1FCA81F98D3DA004C4D6B /* sk */ = {isa = PBXFileReference; lastKnownFileType = text.plist.strings; name = sk; path = sk.lproj/PrefAdvancedViewController.strings; sourceTree = "<group>"; };
		2FE1FCA91F98D3DA004C4D6B /* sk */ = {isa = PBXFileReference; lastKnownFileType = text.plist.strings; name = sk; path = sk.lproj/PrefCodecViewController.strings; sourceTree = "<group>"; };
		2FE1FCAA1F98D3DA004C4D6B /* sk */ = {isa = PBXFileReference; lastKnownFileType = text.plist.strings; name = sk; path = sk.lproj/PrefSubViewController.strings; sourceTree = "<group>"; };
		2FE1FCAB1F98D3DA004C4D6B /* sk */ = {isa = PBXFileReference; lastKnownFileType = text.plist.strings; name = sk; path = sk.lproj/PrefNetworkViewController.strings; sourceTree = "<group>"; };
		2FE1FCAD1F98D3DA004C4D6B /* sk */ = {isa = PBXFileReference; lastKnownFileType = text.plist.strings; name = sk; path = sk.lproj/InfoPlist.strings; sourceTree = "<group>"; };
		2FE1FCAE1F98D3DA004C4D6B /* sk */ = {isa = PBXFileReference; lastKnownFileType = text.plist.strings; name = sk; path = sk.lproj/Localizable.strings; sourceTree = "<group>"; };
		2FE1FCAF1F98D3DB004C4D6B /* sk */ = {isa = PBXFileReference; lastKnownFileType = text.rtf; name = sk; path = sk.lproj/Contribution.rtf; sourceTree = "<group>"; };
		2FE1FCB01F98D3DB004C4D6B /* sk */ = {isa = PBXFileReference; lastKnownFileType = text.plist.strings; name = sk; path = sk.lproj/FilterPresets.strings; sourceTree = "<group>"; };
		2FE1FCB11F98D3DB004C4D6B /* sk */ = {isa = PBXFileReference; lastKnownFileType = text.plist.strings; name = sk; path = sk.lproj/KeyBinding.strings; sourceTree = "<group>"; };
		440DDE351E9010420063E211 /* ru */ = {isa = PBXFileReference; lastKnownFileType = text.plist.strings; name = ru; path = ru.lproj/MainMenu.strings; sourceTree = "<group>"; };
		440DDE361E9010420063E211 /* ru */ = {isa = PBXFileReference; lastKnownFileType = text.plist.strings; name = ru; path = ru.lproj/MainWindowController.strings; sourceTree = "<group>"; };
		440DDE371E9010420063E211 /* ru */ = {isa = PBXFileReference; lastKnownFileType = text.plist.strings; name = ru; path = ru.lproj/QuickSettingViewController.strings; sourceTree = "<group>"; };
		440DDE381E9010420063E211 /* ru */ = {isa = PBXFileReference; lastKnownFileType = text.plist.strings; name = ru; path = ru.lproj/PlaylistViewController.strings; sourceTree = "<group>"; };
		440DDE391E9010420063E211 /* ru */ = {isa = PBXFileReference; lastKnownFileType = text.plist.strings; name = ru; path = ru.lproj/CropSettingsViewController.strings; sourceTree = "<group>"; };
		440DDE3A1E9010420063E211 /* ru */ = {isa = PBXFileReference; lastKnownFileType = text.plist.strings; name = ru; path = ru.lproj/InspectorWindowController.strings; sourceTree = "<group>"; };
		440DDE3B1E9010420063E211 /* ru */ = {isa = PBXFileReference; lastKnownFileType = text.plist.strings; name = ru; path = ru.lproj/FilterWindowController.strings; sourceTree = "<group>"; };
		440DDE3C1E9010420063E211 /* ru */ = {isa = PBXFileReference; lastKnownFileType = text.plist.strings; name = ru; path = ru.lproj/AboutWindowController.strings; sourceTree = "<group>"; };
		440DDE3D1E9010420063E211 /* ru */ = {isa = PBXFileReference; lastKnownFileType = text.plist.strings; name = ru; path = ru.lproj/OpenURLAccessoryViewController.strings; sourceTree = "<group>"; };
		440DDE3E1E9010430063E211 /* ru */ = {isa = PBXFileReference; lastKnownFileType = text.plist.strings; name = ru; path = ru.lproj/FontPickerWindowController.strings; sourceTree = "<group>"; };
		440DDE3F1E9010430063E211 /* ru */ = {isa = PBXFileReference; lastKnownFileType = text.plist.strings; name = ru; path = ru.lproj/PrefGeneralViewController.strings; sourceTree = "<group>"; };
		440DDE401E9010430063E211 /* ru */ = {isa = PBXFileReference; lastKnownFileType = text.plist.strings; name = ru; path = ru.lproj/PrefUIViewController.strings; sourceTree = "<group>"; };
		440DDE411E9010430063E211 /* ru */ = {isa = PBXFileReference; lastKnownFileType = text.plist.strings; name = ru; path = ru.lproj/PrefControlViewController.strings; sourceTree = "<group>"; };
		440DDE421E9010430063E211 /* ru */ = {isa = PBXFileReference; lastKnownFileType = text.plist.strings; name = ru; path = ru.lproj/PrefKeyBindingViewController.strings; sourceTree = "<group>"; };
		440DDE431E9010430063E211 /* ru */ = {isa = PBXFileReference; lastKnownFileType = text.plist.strings; name = ru; path = ru.lproj/KeyRecordViewController.strings; sourceTree = "<group>"; };
		440DDE441E9010430063E211 /* ru */ = {isa = PBXFileReference; lastKnownFileType = text.plist.strings; name = ru; path = ru.lproj/PrefAdvancedViewController.strings; sourceTree = "<group>"; };
		440DDE451E9010430063E211 /* ru */ = {isa = PBXFileReference; lastKnownFileType = text.plist.strings; name = ru; path = ru.lproj/PrefCodecViewController.strings; sourceTree = "<group>"; };
		440DDE461E9010430063E211 /* ru */ = {isa = PBXFileReference; lastKnownFileType = text.plist.strings; name = ru; path = ru.lproj/PrefSubViewController.strings; sourceTree = "<group>"; };
		440DDE471E9010430063E211 /* ru */ = {isa = PBXFileReference; lastKnownFileType = text.plist.strings; name = ru; path = ru.lproj/PrefNetworkViewController.strings; sourceTree = "<group>"; };
		440DDE491E9010430063E211 /* ru */ = {isa = PBXFileReference; lastKnownFileType = text.plist.strings; name = ru; path = ru.lproj/InfoPlist.strings; sourceTree = "<group>"; };
		440DDE4A1E9010430063E211 /* ru */ = {isa = PBXFileReference; lastKnownFileType = text.plist.strings; name = ru; path = ru.lproj/Localizable.strings; sourceTree = "<group>"; };
		440DDE4B1E9010440063E211 /* ru */ = {isa = PBXFileReference; lastKnownFileType = text.rtf; name = ru; path = ru.lproj/Contribution.rtf; sourceTree = "<group>"; };
		440DDE4C1E9010440063E211 /* ru */ = {isa = PBXFileReference; lastKnownFileType = text.plist.strings; name = ru; path = ru.lproj/KeyBinding.strings; sourceTree = "<group>"; };
		496B19911E2968530035AF10 /* PIP.framework */ = {isa = PBXFileReference; lastKnownFileType = wrapper.framework; name = PIP.framework; path = ../../../../System/Library/PrivateFrameworks/PIP.framework; sourceTree = "<group>"; };
		4CA6B416201E85B7008F3FBA /* pt-BR */ = {isa = PBXFileReference; lastKnownFileType = text.plist.strings; name = "pt-BR"; path = "pt-BR.lproj/MainMenu.strings"; sourceTree = "<group>"; };
		4CA6B417201E85B7008F3FBA /* pt-BR */ = {isa = PBXFileReference; lastKnownFileType = text.plist.strings; name = "pt-BR"; path = "pt-BR.lproj/MainWindowController.strings"; sourceTree = "<group>"; };
		4CA6B418201E85B7008F3FBA /* pt-BR */ = {isa = PBXFileReference; lastKnownFileType = text.plist.strings; name = "pt-BR"; path = "pt-BR.lproj/QuickSettingViewController.strings"; sourceTree = "<group>"; };
		4CA6B419201E85B7008F3FBA /* pt-BR */ = {isa = PBXFileReference; lastKnownFileType = text.plist.strings; name = "pt-BR"; path = "pt-BR.lproj/PlaylistViewController.strings"; sourceTree = "<group>"; };
		4CA6B41A201E85B7008F3FBA /* pt-BR */ = {isa = PBXFileReference; lastKnownFileType = text.plist.strings; name = "pt-BR"; path = "pt-BR.lproj/InspectorWindowController.strings"; sourceTree = "<group>"; };
		4CA6B41B201E85B7008F3FBA /* pt-BR */ = {isa = PBXFileReference; lastKnownFileType = text.plist.strings; name = "pt-BR"; path = "pt-BR.lproj/FilterWindowController.strings"; sourceTree = "<group>"; };
		4CA6B41C201E85B8008F3FBA /* pt-BR */ = {isa = PBXFileReference; lastKnownFileType = text.plist.strings; name = "pt-BR"; path = "pt-BR.lproj/AboutWindowController.strings"; sourceTree = "<group>"; };
		4CA6B41D201E85B8008F3FBA /* pt-BR */ = {isa = PBXFileReference; lastKnownFileType = text.plist.strings; name = "pt-BR"; path = "pt-BR.lproj/OpenURLAccessoryViewController.strings"; sourceTree = "<group>"; };
		4CA6B41E201E85B8008F3FBA /* pt-BR */ = {isa = PBXFileReference; lastKnownFileType = text.plist.strings; name = "pt-BR"; path = "pt-BR.lproj/HistoryWindowController.strings"; sourceTree = "<group>"; };
		4CA6B41F201E85B8008F3FBA /* pt-BR */ = {isa = PBXFileReference; lastKnownFileType = text.plist.strings; name = "pt-BR"; path = "pt-BR.lproj/InitialWindowController.strings"; sourceTree = "<group>"; };
		4CA6B420201E85B8008F3FBA /* pt-BR */ = {isa = PBXFileReference; lastKnownFileType = text.plist.strings; name = "pt-BR"; path = "pt-BR.lproj/CropSettingsViewController.strings"; sourceTree = "<group>"; };
		4CA6B421201E85B9008F3FBA /* pt-BR */ = {isa = PBXFileReference; lastKnownFileType = text.plist.strings; name = "pt-BR"; path = "pt-BR.lproj/FreeSelectingViewController.strings"; sourceTree = "<group>"; };
		4CA6B422201E85B9008F3FBA /* pt-BR */ = {isa = PBXFileReference; lastKnownFileType = text.plist.strings; name = "pt-BR"; path = "pt-BR.lproj/FontPickerWindowController.strings"; sourceTree = "<group>"; };
		4CA6B423201E85B9008F3FBA /* pt-BR */ = {isa = PBXFileReference; lastKnownFileType = text.plist.strings; name = "pt-BR"; path = "pt-BR.lproj/PrefGeneralViewController.strings"; sourceTree = "<group>"; };
		4CA6B424201E85B9008F3FBA /* pt-BR */ = {isa = PBXFileReference; lastKnownFileType = text.plist.strings; name = "pt-BR"; path = "pt-BR.lproj/PrefUIViewController.strings"; sourceTree = "<group>"; };
		4CA6B425201E85B9008F3FBA /* pt-BR */ = {isa = PBXFileReference; lastKnownFileType = text.plist.strings; name = "pt-BR"; path = "pt-BR.lproj/PrefControlViewController.strings"; sourceTree = "<group>"; };
		4CA6B426201E85B9008F3FBA /* pt-BR */ = {isa = PBXFileReference; lastKnownFileType = text.plist.strings; name = "pt-BR"; path = "pt-BR.lproj/PrefKeyBindingViewController.strings"; sourceTree = "<group>"; };
		4CA6B427201E85BA008F3FBA /* pt-BR */ = {isa = PBXFileReference; lastKnownFileType = text.plist.strings; name = "pt-BR"; path = "pt-BR.lproj/KeyRecordViewController.strings"; sourceTree = "<group>"; };
		4CA6B428201E85BA008F3FBA /* pt-BR */ = {isa = PBXFileReference; lastKnownFileType = text.plist.strings; name = "pt-BR"; path = "pt-BR.lproj/PrefAdvancedViewController.strings"; sourceTree = "<group>"; };
		4CA6B429201E85BA008F3FBA /* pt-BR */ = {isa = PBXFileReference; lastKnownFileType = text.plist.strings; name = "pt-BR"; path = "pt-BR.lproj/PrefCodecViewController.strings"; sourceTree = "<group>"; };
		4CA6B42A201E85BA008F3FBA /* pt-BR */ = {isa = PBXFileReference; lastKnownFileType = text.plist.strings; name = "pt-BR"; path = "pt-BR.lproj/PrefSubViewController.strings"; sourceTree = "<group>"; };
		4CA6B42B201E85BA008F3FBA /* pt-BR */ = {isa = PBXFileReference; lastKnownFileType = text.plist.strings; name = "pt-BR"; path = "pt-BR.lproj/PrefNetworkViewController.strings"; sourceTree = "<group>"; };
		4CA6B42D201E85BB008F3FBA /* pt-BR */ = {isa = PBXFileReference; lastKnownFileType = text.plist.strings; name = "pt-BR"; path = "pt-BR.lproj/InfoPlist.strings"; sourceTree = "<group>"; };
		4CA6B42E201E85BB008F3FBA /* pt-BR */ = {isa = PBXFileReference; lastKnownFileType = text.plist.strings; name = "pt-BR"; path = "pt-BR.lproj/Localizable.strings"; sourceTree = "<group>"; };
		4CA6B42F201E85BB008F3FBA /* pt-BR */ = {isa = PBXFileReference; lastKnownFileType = text.rtf; name = "pt-BR"; path = "pt-BR.lproj/Contribution.rtf"; sourceTree = "<group>"; };
		4CA6B430201E85BB008F3FBA /* pt-BR */ = {isa = PBXFileReference; lastKnownFileType = text.plist.strings; name = "pt-BR"; path = "pt-BR.lproj/FilterPresets.strings"; sourceTree = "<group>"; };
		4CA6B431201E85BC008F3FBA /* pt-BR */ = {isa = PBXFileReference; lastKnownFileType = text.plist.strings; name = "pt-BR"; path = "pt-BR.lproj/KeyBinding.strings"; sourceTree = "<group>"; };
		6100FF2A1EDF9806002CF0FB /* dsa_pub.pem */ = {isa = PBXFileReference; fileEncoding = 4; lastKnownFileType = text; path = dsa_pub.pem; sourceTree = "<group>"; };
		61C6D8870FEB96F250D1448D /* Pods-iina.release.xcconfig */ = {isa = PBXFileReference; includeInIndex = 1; lastKnownFileType = text.xcconfig; name = "Pods-iina.release.xcconfig"; path = "Pods/Target Support Files/Pods-iina/Pods-iina.release.xcconfig"; sourceTree = "<group>"; };
		649AD3111F11B06D00244738 /* es */ = {isa = PBXFileReference; lastKnownFileType = text.plist.strings; name = es; path = es.lproj/MainMenu.strings; sourceTree = "<group>"; };
		649AD3121F11B06D00244738 /* es */ = {isa = PBXFileReference; lastKnownFileType = text.plist.strings; name = es; path = es.lproj/MainWindowController.strings; sourceTree = "<group>"; };
		649AD3131F11B06D00244738 /* es */ = {isa = PBXFileReference; lastKnownFileType = text.plist.strings; name = es; path = es.lproj/QuickSettingViewController.strings; sourceTree = "<group>"; };
		649AD3141F11B06D00244738 /* es */ = {isa = PBXFileReference; lastKnownFileType = text.plist.strings; name = es; path = es.lproj/PlaylistViewController.strings; sourceTree = "<group>"; };
		649AD3151F11B06E00244738 /* es */ = {isa = PBXFileReference; lastKnownFileType = text.plist.strings; name = es; path = es.lproj/CropSettingsViewController.strings; sourceTree = "<group>"; };
		649AD3161F11B06E00244738 /* es */ = {isa = PBXFileReference; lastKnownFileType = text.plist.strings; name = es; path = es.lproj/InspectorWindowController.strings; sourceTree = "<group>"; };
		649AD3171F11B06E00244738 /* es */ = {isa = PBXFileReference; lastKnownFileType = text.plist.strings; name = es; path = es.lproj/FilterWindowController.strings; sourceTree = "<group>"; };
		649AD3181F11B06E00244738 /* es */ = {isa = PBXFileReference; lastKnownFileType = text.plist.strings; name = es; path = es.lproj/AboutWindowController.strings; sourceTree = "<group>"; };
		649AD3191F11B06E00244738 /* es */ = {isa = PBXFileReference; lastKnownFileType = text.plist.strings; name = es; path = es.lproj/OpenURLAccessoryViewController.strings; sourceTree = "<group>"; };
		649AD31A1F11B06E00244738 /* es */ = {isa = PBXFileReference; lastKnownFileType = text.plist.strings; name = es; path = es.lproj/HistoryWindowController.strings; sourceTree = "<group>"; };
		649AD31B1F11B06E00244738 /* es */ = {isa = PBXFileReference; lastKnownFileType = text.plist.strings; name = es; path = es.lproj/InitialWindowController.strings; sourceTree = "<group>"; };
		649AD31C1F11B06E00244738 /* es */ = {isa = PBXFileReference; lastKnownFileType = text.plist.strings; name = es; path = es.lproj/FontPickerWindowController.strings; sourceTree = "<group>"; };
		649AD31D1F11B06E00244738 /* es */ = {isa = PBXFileReference; lastKnownFileType = text.plist.strings; name = es; path = es.lproj/PrefGeneralViewController.strings; sourceTree = "<group>"; };
		649AD31E1F11B06E00244738 /* es */ = {isa = PBXFileReference; lastKnownFileType = text.plist.strings; name = es; path = es.lproj/PrefUIViewController.strings; sourceTree = "<group>"; };
		649AD31F1F11B06E00244738 /* es */ = {isa = PBXFileReference; lastKnownFileType = text.plist.strings; name = es; path = es.lproj/PrefControlViewController.strings; sourceTree = "<group>"; };
		649AD3201F11B06E00244738 /* es */ = {isa = PBXFileReference; lastKnownFileType = text.plist.strings; name = es; path = es.lproj/PrefKeyBindingViewController.strings; sourceTree = "<group>"; };
		649AD3211F11B06E00244738 /* es */ = {isa = PBXFileReference; lastKnownFileType = text.plist.strings; name = es; path = es.lproj/KeyRecordViewController.strings; sourceTree = "<group>"; };
		649AD3221F11B06E00244738 /* es */ = {isa = PBXFileReference; lastKnownFileType = text.plist.strings; name = es; path = es.lproj/PrefAdvancedViewController.strings; sourceTree = "<group>"; };
		649AD3231F11B06E00244738 /* es */ = {isa = PBXFileReference; lastKnownFileType = text.plist.strings; name = es; path = es.lproj/PrefCodecViewController.strings; sourceTree = "<group>"; };
		649AD3241F11B06E00244738 /* es */ = {isa = PBXFileReference; lastKnownFileType = text.plist.strings; name = es; path = es.lproj/PrefSubViewController.strings; sourceTree = "<group>"; };
		649AD3251F11B06E00244738 /* es */ = {isa = PBXFileReference; lastKnownFileType = text.plist.strings; name = es; path = es.lproj/PrefNetworkViewController.strings; sourceTree = "<group>"; };
		649AD3271F11B06E00244738 /* es */ = {isa = PBXFileReference; lastKnownFileType = text.plist.strings; name = es; path = es.lproj/InfoPlist.strings; sourceTree = "<group>"; };
		649AD3281F11B06F00244738 /* es */ = {isa = PBXFileReference; lastKnownFileType = text.plist.strings; name = es; path = es.lproj/Localizable.strings; sourceTree = "<group>"; };
		649AD3291F11B06F00244738 /* es */ = {isa = PBXFileReference; lastKnownFileType = text.rtf; name = es; path = es.lproj/Contribution.rtf; sourceTree = "<group>"; };
		649AD32A1F11B06F00244738 /* es */ = {isa = PBXFileReference; lastKnownFileType = text.plist.strings; name = es; path = es.lproj/KeyBinding.strings; sourceTree = "<group>"; };
		64C3397B205B679F0041D04D /* es */ = {isa = PBXFileReference; lastKnownFileType = text.plist.strings; name = es; path = es.lproj/PrefOSCToolbarSettingsSheetController.strings; sourceTree = "<group>"; };
		64D04D5120083B6F0031EE2F /* es */ = {isa = PBXFileReference; lastKnownFileType = text.plist.strings; name = es; path = es.lproj/FilterPresets.strings; sourceTree = "<group>"; };
		64D04D5320083B840031EE2F /* es */ = {isa = PBXFileReference; lastKnownFileType = text.plist.strings; name = es; path = es.lproj/FreeSelectingViewController.strings; sourceTree = "<group>"; };
		6C9C253F205B8C070092D7B0 /* pl */ = {isa = PBXFileReference; lastKnownFileType = text.plist.strings; name = pl; path = pl.lproj/PrefOSCToolbarSettingsSheetController.strings; sourceTree = "<group>"; };
		6C9C2541205B8D9C0092D7B0 /* pl */ = {isa = PBXFileReference; lastKnownFileType = text.plist.strings; name = pl; path = pl.lproj/FreeSelectingViewController.strings; sourceTree = "<group>"; };
		6C9C2542205B93CF0092D7B0 /* pl */ = {isa = PBXFileReference; lastKnownFileType = text.plist.strings; name = pl; path = pl.lproj/FilterPresets.strings; sourceTree = "<group>"; };
		6CA50A931EBBA9DF0060D07A /* de */ = {isa = PBXFileReference; lastKnownFileType = text.plist.strings; name = de; path = de.lproj/Localizable.strings; sourceTree = "<group>"; };
		6CA50A951EBBB6B30060D07A /* de */ = {isa = PBXFileReference; lastKnownFileType = text.plist.strings; name = de; path = de.lproj/AboutWindowController.strings; sourceTree = "<group>"; };
		6CA50A971EBBB7CD0060D07A /* de */ = {isa = PBXFileReference; lastKnownFileType = text.plist.strings; name = de; path = de.lproj/PlaylistViewController.strings; sourceTree = "<group>"; };
		6CA50A991EBBB85A0060D07A /* de */ = {isa = PBXFileReference; lastKnownFileType = text.plist.strings; name = de; path = de.lproj/QuickSettingViewController.strings; sourceTree = "<group>"; };
		6CA50A9B1EBBBA830060D07A /* de */ = {isa = PBXFileReference; lastKnownFileType = text.plist.strings; name = de; path = de.lproj/MainMenu.strings; sourceTree = "<group>"; };
		6CA50A9D1EBBC1300060D07A /* de */ = {isa = PBXFileReference; lastKnownFileType = text.plist.strings; name = de; path = de.lproj/MainWindowController.strings; sourceTree = "<group>"; };
		6CA50A9F1EBBC2910060D07A /* de */ = {isa = PBXFileReference; lastKnownFileType = text.plist.strings; name = de; path = de.lproj/CropSettingsViewController.strings; sourceTree = "<group>"; };
		6CA50AA31EBBC3860060D07A /* de */ = {isa = PBXFileReference; lastKnownFileType = text.plist.strings; name = de; path = de.lproj/InspectorWindowController.strings; sourceTree = "<group>"; };
		6CA50AA51EBBC5E50060D07A /* de */ = {isa = PBXFileReference; lastKnownFileType = text.plist.strings; name = de; path = de.lproj/FilterWindowController.strings; sourceTree = "<group>"; };
		6CA50AA71EBBC64B0060D07A /* de */ = {isa = PBXFileReference; lastKnownFileType = text.plist.strings; name = de; path = de.lproj/OpenURLAccessoryViewController.strings; sourceTree = "<group>"; };
		6CA50AA81EBBC7610060D07A /* de */ = {isa = PBXFileReference; lastKnownFileType = text.plist.strings; name = de; path = de.lproj/InfoPlist.strings; sourceTree = "<group>"; };
		6CA50AA91EBBC7EA0060D07A /* de */ = {isa = PBXFileReference; lastKnownFileType = text.rtf; name = de; path = de.lproj/Contribution.rtf; sourceTree = "<group>"; };
		6CA50AAB1EBBC9FD0060D07A /* de */ = {isa = PBXFileReference; lastKnownFileType = text.plist.strings; name = de; path = de.lproj/FontPickerWindowController.strings; sourceTree = "<group>"; };
		6CA50AAD1EBBCB070060D07A /* de */ = {isa = PBXFileReference; lastKnownFileType = text.plist.strings; name = de; path = de.lproj/PrefGeneralViewController.strings; sourceTree = "<group>"; };
		6CA50AAF1EBD0C100060D07A /* de */ = {isa = PBXFileReference; lastKnownFileType = text.plist.strings; name = de; path = de.lproj/PrefControlViewController.strings; sourceTree = "<group>"; };
		6CA50AB11EBD0F990060D07A /* de */ = {isa = PBXFileReference; lastKnownFileType = text.plist.strings; name = de; path = de.lproj/PrefKeyBindingViewController.strings; sourceTree = "<group>"; };
		6CA50AB51EBD10E90060D07A /* de */ = {isa = PBXFileReference; lastKnownFileType = text.plist.strings; name = de; path = de.lproj/PrefAdvancedViewController.strings; sourceTree = "<group>"; };
		6CA50AB71EBD11610060D07A /* de */ = {isa = PBXFileReference; lastKnownFileType = text.plist.strings; name = de; path = de.lproj/KeyRecordViewController.strings; sourceTree = "<group>"; };
		6CA50AB91EBD11B40060D07A /* de */ = {isa = PBXFileReference; lastKnownFileType = text.plist.strings; name = de; path = de.lproj/PrefCodecViewController.strings; sourceTree = "<group>"; };
		6CA50ABB1EBD126B0060D07A /* de */ = {isa = PBXFileReference; lastKnownFileType = text.plist.strings; name = de; path = de.lproj/PrefSubViewController.strings; sourceTree = "<group>"; };
		6CA50ABD1EBD165C0060D07A /* de */ = {isa = PBXFileReference; lastKnownFileType = text.plist.strings; name = de; path = de.lproj/PrefNetworkViewController.strings; sourceTree = "<group>"; };
		6CA50ABE1EBD18320060D07A /* de */ = {isa = PBXFileReference; lastKnownFileType = text.plist.strings; name = de; path = de.lproj/KeyBinding.strings; sourceTree = "<group>"; };
		6DC77D2D1F1439A600E96176 /* uk */ = {isa = PBXFileReference; lastKnownFileType = text.plist.strings; name = uk; path = uk.lproj/MainMenu.strings; sourceTree = "<group>"; };
		6DC77D2E1F1439A600E96176 /* uk */ = {isa = PBXFileReference; lastKnownFileType = text.plist.strings; name = uk; path = uk.lproj/MainWindowController.strings; sourceTree = "<group>"; };
		6DC77D2F1F1439A600E96176 /* uk */ = {isa = PBXFileReference; lastKnownFileType = text.plist.strings; name = uk; path = uk.lproj/QuickSettingViewController.strings; sourceTree = "<group>"; };
		6DC77D301F1439A600E96176 /* uk */ = {isa = PBXFileReference; lastKnownFileType = text.plist.strings; name = uk; path = uk.lproj/PlaylistViewController.strings; sourceTree = "<group>"; };
		6DC77D311F1439A600E96176 /* uk */ = {isa = PBXFileReference; lastKnownFileType = text.plist.strings; name = uk; path = uk.lproj/CropSettingsViewController.strings; sourceTree = "<group>"; };
		6DC77D321F1439A600E96176 /* uk */ = {isa = PBXFileReference; lastKnownFileType = text.plist.strings; name = uk; path = uk.lproj/InspectorWindowController.strings; sourceTree = "<group>"; };
		6DC77D331F1439A600E96176 /* uk */ = {isa = PBXFileReference; lastKnownFileType = text.plist.strings; name = uk; path = uk.lproj/FilterWindowController.strings; sourceTree = "<group>"; };
		6DC77D341F1439A600E96176 /* uk */ = {isa = PBXFileReference; lastKnownFileType = text.plist.strings; name = uk; path = uk.lproj/AboutWindowController.strings; sourceTree = "<group>"; };
		6DC77D351F1439A600E96176 /* uk */ = {isa = PBXFileReference; lastKnownFileType = text.plist.strings; name = uk; path = uk.lproj/OpenURLAccessoryViewController.strings; sourceTree = "<group>"; };
		6DC77D361F1439A600E96176 /* uk */ = {isa = PBXFileReference; lastKnownFileType = text.plist.strings; name = uk; path = uk.lproj/HistoryWindowController.strings; sourceTree = "<group>"; };
		6DC77D371F1439A700E96176 /* uk */ = {isa = PBXFileReference; lastKnownFileType = text.plist.strings; name = uk; path = uk.lproj/InitialWindowController.strings; sourceTree = "<group>"; };
		6DC77D381F1439A700E96176 /* uk */ = {isa = PBXFileReference; lastKnownFileType = text.plist.strings; name = uk; path = uk.lproj/FontPickerWindowController.strings; sourceTree = "<group>"; };
		6DC77D391F1439A700E96176 /* uk */ = {isa = PBXFileReference; lastKnownFileType = text.plist.strings; name = uk; path = uk.lproj/PrefGeneralViewController.strings; sourceTree = "<group>"; };
		6DC77D3A1F1439A700E96176 /* uk */ = {isa = PBXFileReference; lastKnownFileType = text.plist.strings; name = uk; path = uk.lproj/PrefUIViewController.strings; sourceTree = "<group>"; };
		6DC77D3B1F1439A700E96176 /* uk */ = {isa = PBXFileReference; lastKnownFileType = text.plist.strings; name = uk; path = uk.lproj/PrefControlViewController.strings; sourceTree = "<group>"; };
		6DC77D3C1F1439A700E96176 /* uk */ = {isa = PBXFileReference; lastKnownFileType = text.plist.strings; name = uk; path = uk.lproj/PrefKeyBindingViewController.strings; sourceTree = "<group>"; };
		6DC77D3D1F1439A700E96176 /* uk */ = {isa = PBXFileReference; lastKnownFileType = text.plist.strings; name = uk; path = uk.lproj/KeyRecordViewController.strings; sourceTree = "<group>"; };
		6DC77D3E1F1439A700E96176 /* uk */ = {isa = PBXFileReference; lastKnownFileType = text.plist.strings; name = uk; path = uk.lproj/PrefAdvancedViewController.strings; sourceTree = "<group>"; };
		6DC77D3F1F1439A700E96176 /* uk */ = {isa = PBXFileReference; lastKnownFileType = text.plist.strings; name = uk; path = uk.lproj/PrefCodecViewController.strings; sourceTree = "<group>"; };
		6DC77D401F1439A700E96176 /* uk */ = {isa = PBXFileReference; lastKnownFileType = text.plist.strings; name = uk; path = uk.lproj/PrefSubViewController.strings; sourceTree = "<group>"; };
		6DC77D411F1439A700E96176 /* uk */ = {isa = PBXFileReference; lastKnownFileType = text.plist.strings; name = uk; path = uk.lproj/PrefNetworkViewController.strings; sourceTree = "<group>"; };
		6DC77D431F1439A700E96176 /* uk */ = {isa = PBXFileReference; lastKnownFileType = text.plist.strings; name = uk; path = uk.lproj/InfoPlist.strings; sourceTree = "<group>"; };
		6DC77D441F1439A800E96176 /* uk */ = {isa = PBXFileReference; lastKnownFileType = text.plist.strings; name = uk; path = uk.lproj/Localizable.strings; sourceTree = "<group>"; };
		6DC77D451F1439A800E96176 /* uk */ = {isa = PBXFileReference; lastKnownFileType = text.rtf; name = uk; path = uk.lproj/Contribution.rtf; sourceTree = "<group>"; };
		6DC77D461F1439A800E96176 /* uk */ = {isa = PBXFileReference; lastKnownFileType = text.plist.strings; name = uk; path = uk.lproj/KeyBinding.strings; sourceTree = "<group>"; };
		72CAEE6D1E229EAE00B8C894 /* zh-Hans */ = {isa = PBXFileReference; lastKnownFileType = text.plist.strings; name = "zh-Hans"; path = "zh-Hans.lproj/PrefGeneralViewController.strings"; sourceTree = "<group>"; };
		8400D5C21E17C6D2006785F5 /* AboutWindowController.swift */ = {isa = PBXFileReference; fileEncoding = 4; lastKnownFileType = sourcecode.swift; path = AboutWindowController.swift; sourceTree = "<group>"; };
		8400D5C71E1AB2F1006785F5 /* Base */ = {isa = PBXFileReference; lastKnownFileType = file.xib; name = Base; path = Base.lproj/MainWindowController.xib; sourceTree = "<group>"; };
		8400D5CA1E1AB2F9006785F5 /* Base */ = {isa = PBXFileReference; lastKnownFileType = file.xib; name = Base; path = Base.lproj/QuickSettingViewController.xib; sourceTree = "<group>"; };
		8400D5CD1E1AB2FF006785F5 /* Base */ = {isa = PBXFileReference; lastKnownFileType = file.xib; name = Base; path = Base.lproj/PlaylistViewController.xib; sourceTree = "<group>"; };
		8400D5D01E1AB306006785F5 /* Base */ = {isa = PBXFileReference; lastKnownFileType = file.xib; name = Base; path = Base.lproj/CropSettingsViewController.xib; sourceTree = "<group>"; };
		8400D5D31E1AB312006785F5 /* Base */ = {isa = PBXFileReference; lastKnownFileType = file.xib; name = Base; path = Base.lproj/InspectorWindowController.xib; sourceTree = "<group>"; };
		8400D5D61E1AB317006785F5 /* Base */ = {isa = PBXFileReference; lastKnownFileType = file.xib; name = Base; path = Base.lproj/FilterWindowController.xib; sourceTree = "<group>"; };
		8400D5D91E1AB31B006785F5 /* Base */ = {isa = PBXFileReference; lastKnownFileType = file.xib; name = Base; path = Base.lproj/AboutWindowController.xib; sourceTree = "<group>"; };
		8400D5DC1E1AB326006785F5 /* Base */ = {isa = PBXFileReference; lastKnownFileType = file.xib; name = Base; path = Base.lproj/FontPickerWindowController.xib; sourceTree = "<group>"; };
		8400D5DF1E1AB32A006785F5 /* Base */ = {isa = PBXFileReference; lastKnownFileType = file.xib; name = Base; path = Base.lproj/PrefGeneralViewController.xib; sourceTree = "<group>"; };
		8400D5E21E1AB32F006785F5 /* Base */ = {isa = PBXFileReference; lastKnownFileType = file.xib; name = Base; path = Base.lproj/PrefUIViewController.xib; sourceTree = "<group>"; };
		8400D5E51E1AB333006785F5 /* Base */ = {isa = PBXFileReference; lastKnownFileType = file.xib; name = Base; path = Base.lproj/PrefControlViewController.xib; sourceTree = "<group>"; };
		8400D5E81E1AB337006785F5 /* Base */ = {isa = PBXFileReference; lastKnownFileType = file.xib; name = Base; path = Base.lproj/PrefKeyBindingViewController.xib; sourceTree = "<group>"; };
		8400D5EB1E1AB33B006785F5 /* Base */ = {isa = PBXFileReference; lastKnownFileType = file.xib; name = Base; path = Base.lproj/KeyRecordViewController.xib; sourceTree = "<group>"; };
		8400D5EE1E1AB33F006785F5 /* Base */ = {isa = PBXFileReference; lastKnownFileType = file.xib; name = Base; path = Base.lproj/PrefAdvancedViewController.xib; sourceTree = "<group>"; };
		8400D5F11E1AB344006785F5 /* Base */ = {isa = PBXFileReference; lastKnownFileType = file.xib; name = Base; path = Base.lproj/PrefCodecViewController.xib; sourceTree = "<group>"; };
		8400D5F41E1AB348006785F5 /* Base */ = {isa = PBXFileReference; lastKnownFileType = file.xib; name = Base; path = Base.lproj/PrefSubViewController.xib; sourceTree = "<group>"; };
		8400D5F71E1AB34D006785F5 /* Base */ = {isa = PBXFileReference; lastKnownFileType = file.xib; name = Base; path = Base.lproj/PrefNetworkViewController.xib; sourceTree = "<group>"; };
		8400D5F91E1AB411006785F5 /* zh-Hans */ = {isa = PBXFileReference; lastKnownFileType = text.plist.strings; name = "zh-Hans"; path = "zh-Hans.lproj/MainMenu.strings"; sourceTree = "<group>"; };
		8400D5FA1E1AB411006785F5 /* zh-Hans */ = {isa = PBXFileReference; lastKnownFileType = text.plist.strings; name = "zh-Hans"; path = "zh-Hans.lproj/MainWindowController.strings"; sourceTree = "<group>"; };
		8400D5FB1E1AB411006785F5 /* zh-Hans */ = {isa = PBXFileReference; lastKnownFileType = text.plist.strings; name = "zh-Hans"; path = "zh-Hans.lproj/QuickSettingViewController.strings"; sourceTree = "<group>"; };
		8400D5FC1E1AB411006785F5 /* zh-Hans */ = {isa = PBXFileReference; lastKnownFileType = text.plist.strings; name = "zh-Hans"; path = "zh-Hans.lproj/PlaylistViewController.strings"; sourceTree = "<group>"; };
		8400D5FD1E1AB412006785F5 /* zh-Hans */ = {isa = PBXFileReference; lastKnownFileType = text.plist.strings; name = "zh-Hans"; path = "zh-Hans.lproj/CropSettingsViewController.strings"; sourceTree = "<group>"; };
		8400D5FF1E1AB412006785F5 /* zh-Hans */ = {isa = PBXFileReference; lastKnownFileType = text.plist.strings; name = "zh-Hans"; path = "zh-Hans.lproj/FilterWindowController.strings"; sourceTree = "<group>"; };
		8400D6001E1AB412006785F5 /* zh-Hans */ = {isa = PBXFileReference; lastKnownFileType = text.plist.strings; name = "zh-Hans"; path = "zh-Hans.lproj/AboutWindowController.strings"; sourceTree = "<group>"; };
		8400D6011E1AB412006785F5 /* zh-Hans */ = {isa = PBXFileReference; lastKnownFileType = text.plist.strings; name = "zh-Hans"; path = "zh-Hans.lproj/FontPickerWindowController.strings"; sourceTree = "<group>"; };
		8400D6031E1AB412006785F5 /* zh-Hans */ = {isa = PBXFileReference; lastKnownFileType = text.plist.strings; name = "zh-Hans"; path = "zh-Hans.lproj/PrefUIViewController.strings"; sourceTree = "<group>"; };
		8400D6041E1AB412006785F5 /* zh-Hans */ = {isa = PBXFileReference; lastKnownFileType = text.plist.strings; name = "zh-Hans"; path = "zh-Hans.lproj/PrefControlViewController.strings"; sourceTree = "<group>"; };
		8400D6051E1AB412006785F5 /* zh-Hans */ = {isa = PBXFileReference; lastKnownFileType = text.plist.strings; name = "zh-Hans"; path = "zh-Hans.lproj/PrefKeyBindingViewController.strings"; sourceTree = "<group>"; };
		8400D6061E1AB412006785F5 /* zh-Hans */ = {isa = PBXFileReference; lastKnownFileType = text.plist.strings; name = "zh-Hans"; path = "zh-Hans.lproj/KeyRecordViewController.strings"; sourceTree = "<group>"; };
		8400D6071E1AB412006785F5 /* zh-Hans */ = {isa = PBXFileReference; lastKnownFileType = text.plist.strings; name = "zh-Hans"; path = "zh-Hans.lproj/PrefAdvancedViewController.strings"; sourceTree = "<group>"; };
		8400D6081E1AB412006785F5 /* zh-Hans */ = {isa = PBXFileReference; lastKnownFileType = text.plist.strings; name = "zh-Hans"; path = "zh-Hans.lproj/PrefCodecViewController.strings"; sourceTree = "<group>"; };
		8400D6091E1AB412006785F5 /* zh-Hans */ = {isa = PBXFileReference; lastKnownFileType = text.plist.strings; name = "zh-Hans"; path = "zh-Hans.lproj/PrefSubViewController.strings"; sourceTree = "<group>"; };
		8400D60A1E1AB412006785F5 /* zh-Hans */ = {isa = PBXFileReference; lastKnownFileType = text.plist.strings; name = "zh-Hans"; path = "zh-Hans.lproj/PrefNetworkViewController.strings"; sourceTree = "<group>"; };
		8403CEA62007CBD300645516 /* MediaPlayer.framework */ = {isa = PBXFileReference; lastKnownFileType = wrapper.framework; name = MediaPlayer.framework; path = System/Library/Frameworks/MediaPlayer.framework; sourceTree = SDKROOT; };
		8407D13F1E3A684C0043895D /* ViewLayer.swift */ = {isa = PBXFileReference; fileEncoding = 4; lastKnownFileType = sourcecode.swift; path = ViewLayer.swift; sourceTree = "<group>"; };
		840820101ECF6C1800361416 /* FileGroup.swift */ = {isa = PBXFileReference; fileEncoding = 4; lastKnownFileType = sourcecode.swift; path = FileGroup.swift; sourceTree = "<group>"; };
		840AF5811E732C8F00F4AF92 /* JustXMLRPC.swift */ = {isa = PBXFileReference; fileEncoding = 4; lastKnownFileType = sourcecode.swift; path = JustXMLRPC.swift; sourceTree = "<group>"; };
		840AF5831E73CE3900F4AF92 /* OpenSubSubtitle.swift */ = {isa = PBXFileReference; fileEncoding = 4; lastKnownFileType = sourcecode.swift; path = OpenSubSubtitle.swift; sourceTree = "<group>"; };
		840D47971DFEEE6A000D9A64 /* KeyMapping.swift */ = {isa = PBXFileReference; fileEncoding = 4; lastKnownFileType = sourcecode.swift; path = KeyMapping.swift; sourceTree = "<group>"; };
		840D47991DFEF649000D9A64 /* KeyRecordViewController.swift */ = {isa = PBXFileReference; fileEncoding = 4; lastKnownFileType = sourcecode.swift; path = KeyRecordViewController.swift; sourceTree = "<group>"; };
		840D479F1DFEFC49000D9A64 /* KeyRecordView.swift */ = {isa = PBXFileReference; fileEncoding = 4; lastKnownFileType = sourcecode.swift; path = KeyRecordView.swift; sourceTree = "<group>"; };
		841A599C1E1FF5800079E177 /* SleepPreventer.swift */ = {isa = PBXFileReference; fileEncoding = 4; lastKnownFileType = sourcecode.swift; path = SleepPreventer.swift; sourceTree = "<group>"; };
		841B14271E941DFF00744AB8 /* TimeLabelOverflowedStackView.swift */ = {isa = PBXFileReference; fileEncoding = 4; lastKnownFileType = sourcecode.swift; path = TimeLabelOverflowedStackView.swift; sourceTree = "<group>"; };
		842904E11F0EC01600478376 /* AutoFileMatcher.swift */ = {isa = PBXFileReference; fileEncoding = 4; lastKnownFileType = sourcecode.swift; path = AutoFileMatcher.swift; sourceTree = "<group>"; };
		842F55A41EA17E7E0081D475 /* IINACommand.swift */ = {isa = PBXFileReference; fileEncoding = 4; lastKnownFileType = sourcecode.swift; path = IINACommand.swift; sourceTree = "<group>"; };
		8434BAA61D5DF2DA003BECF2 /* Extensions.swift */ = {isa = PBXFileReference; fileEncoding = 4; lastKnownFileType = sourcecode.swift; path = Extensions.swift; sourceTree = "<group>"; };
		8434BAAC1D5E4546003BECF2 /* SlideUpButton.swift */ = {isa = PBXFileReference; fileEncoding = 4; lastKnownFileType = sourcecode.swift; lineEnding = 0; path = SlideUpButton.swift; sourceTree = "<group>"; xcLanguageSpecificationIdentifier = xcode.lang.swift; };
		843B97921E82D21800D07261 /* pl */ = {isa = PBXFileReference; lastKnownFileType = text.rtf; name = pl; path = pl.lproj/Contribution.rtf; sourceTree = "<group>"; };
		843B97AA1E82D3C100D07261 /* Base */ = {isa = PBXFileReference; lastKnownFileType = text.plist.strings; name = Base; path = Base.lproj/InfoPlist.strings; sourceTree = "<group>"; };
		843FFD4C1D5DAA01001F3A44 /* RoundedTextFieldCell.swift */ = {isa = PBXFileReference; fileEncoding = 4; lastKnownFileType = sourcecode.swift; lineEnding = 0; path = RoundedTextFieldCell.swift; sourceTree = "<group>"; xcLanguageSpecificationIdentifier = xcode.lang.swift; };
		844C59E61F7C143D008D1B00 /* CacheManager.swift */ = {isa = PBXFileReference; lastKnownFileType = sourcecode.swift; path = CacheManager.swift; sourceTree = "<group>"; };
		844DE1BE1D3E2B9900272589 /* MPVEvent.swift */ = {isa = PBXFileReference; fileEncoding = 4; lastKnownFileType = sourcecode.swift; lineEnding = 0; path = MPVEvent.swift; sourceTree = "<group>"; xcLanguageSpecificationIdentifier = xcode.lang.swift; };
		844E2FD21F1C7C6000CB1170 /* ru */ = {isa = PBXFileReference; lastKnownFileType = text.plist.strings; name = ru; path = ru.lproj/HistoryWindowController.strings; sourceTree = "<group>"; };
		8450403B1E0A9EE20079C194 /* InspectorWindowController.swift */ = {isa = PBXFileReference; fileEncoding = 4; lastKnownFileType = sourcecode.swift; path = InspectorWindowController.swift; sourceTree = "<group>"; };
		8450403F1E0ACADD0079C194 /* MPVNode.swift */ = {isa = PBXFileReference; fileEncoding = 4; lastKnownFileType = sourcecode.swift; path = MPVNode.swift; sourceTree = "<group>"; };
		845040451E0B0F500079C194 /* CropSettingsViewController.swift */ = {isa = PBXFileReference; fileEncoding = 4; lastKnownFileType = sourcecode.swift; path = CropSettingsViewController.swift; sourceTree = "<group>"; };
		845040491E0B13230079C194 /* CropBoxView.swift */ = {isa = PBXFileReference; fileEncoding = 4; lastKnownFileType = sourcecode.swift; path = CropBoxView.swift; sourceTree = "<group>"; };
		8452DD841D3B956D008A543A /* Preference.swift */ = {isa = PBXFileReference; fileEncoding = 4; lastKnownFileType = sourcecode.swift; path = Preference.swift; sourceTree = "<group>"; };
		8452DD881D3CB4EF008A543A /* vertexShader.glsl */ = {isa = PBXFileReference; fileEncoding = 4; lastKnownFileType = text; path = vertexShader.glsl; sourceTree = "<group>"; };
		8452DD8A1D3CB519008A543A /* fragmentShader.glsl */ = {isa = PBXFileReference; fileEncoding = 4; lastKnownFileType = text; path = fragmentShader.glsl; sourceTree = "<group>"; };
		845404A91E4396F500B02B12 /* ScriptLoader.swift */ = {isa = PBXFileReference; fileEncoding = 4; lastKnownFileType = sourcecode.swift; path = ScriptLoader.swift; sourceTree = "<group>"; };
		845404AB1E43980900B02B12 /* LuaScript.swift */ = {isa = PBXFileReference; fileEncoding = 4; lastKnownFileType = sourcecode.swift; path = LuaScript.swift; sourceTree = "<group>"; };
		845635401EE1AFA500D36591 /* Base */ = {isa = PBXFileReference; lastKnownFileType = text.rtf; name = Base; path = Base.lproj/Contribution.rtf; sourceTree = "<group>"; };
		845ABEAB1D4D19C000BFB15B /* MPVTrack.swift */ = {isa = PBXFileReference; fileEncoding = 4; lastKnownFileType = sourcecode.swift; path = MPVTrack.swift; sourceTree = "<group>"; };
		845AC09D1E1AE6C10080B614 /* Base */ = {isa = PBXFileReference; lastKnownFileType = text.plist.strings; name = Base; path = Base.lproj/Localizable.strings; sourceTree = "<group>"; };
		845AC09F1E1AE6CB0080B614 /* zh-Hans */ = {isa = PBXFileReference; lastKnownFileType = text.plist.strings; name = "zh-Hans"; path = "zh-Hans.lproj/Localizable.strings"; sourceTree = "<group>"; };
		845E2F491E76CFC2002C6588 /* libz.tbd */ = {isa = PBXFileReference; lastKnownFileType = "sourcecode.text-based-dylib-definition"; name = libz.tbd; path = usr/lib/libz.tbd; sourceTree = SDKROOT; };
		845FB0C61D39462E00C011E0 /* ControlBarView.swift */ = {isa = PBXFileReference; fileEncoding = 4; lastKnownFileType = sourcecode.swift; path = ControlBarView.swift; sourceTree = "<group>"; };
		8460FBA71D6497490081841B /* PlaylistViewController.swift */ = {isa = PBXFileReference; fileEncoding = 4; lastKnownFileType = sourcecode.swift; path = PlaylistViewController.swift; sourceTree = "<group>"; };
		846121BC1F35FCA500ABB39C /* DraggingDetect.swift */ = {isa = PBXFileReference; lastKnownFileType = sourcecode.swift; path = DraggingDetect.swift; sourceTree = "<group>"; };
		8461BA671E4237C2008BB852 /* youtube-dl */ = {isa = PBXFileReference; lastKnownFileType = file; name = "youtube-dl"; path = "deps/executable/youtube-dl"; sourceTree = SOURCE_ROOT; };
		8461C52D1D45FFF6006E91FF /* PlaySliderCell.swift */ = {isa = PBXFileReference; fileEncoding = 4; lastKnownFileType = sourcecode.swift; path = PlaySliderCell.swift; sourceTree = "<group>"; };
		8461C52F1D462488006E91FF /* VideoTime.swift */ = {isa = PBXFileReference; fileEncoding = 4; lastKnownFileType = sourcecode.swift; path = VideoTime.swift; sourceTree = "<group>"; };
		846352571EEEE11A0043F0CC /* ThumbnailPeekView.swift */ = {isa = PBXFileReference; fileEncoding = 4; lastKnownFileType = sourcecode.swift; path = ThumbnailPeekView.swift; sourceTree = "<group>"; };
		846654921F4EEA5500C91B8C /* vlc-default-input.conf */ = {isa = PBXFileReference; fileEncoding = 4; lastKnownFileType = text; path = "vlc-default-input.conf"; sourceTree = "<group>"; };
		8466BE161D5CDD0300039D03 /* QuickSettingViewController.swift */ = {isa = PBXFileReference; fileEncoding = 4; lastKnownFileType = sourcecode.swift; path = QuickSettingViewController.swift; sourceTree = "<group>"; };
		846DD8C81FB39A9800991A81 /* movist-default-input.conf */ = {isa = PBXFileReference; fileEncoding = 4; lastKnownFileType = text; path = "movist-default-input.conf"; sourceTree = "<group>"; };
		847557131F405F8C0006B0FF /* MainWindowMenuActions.swift */ = {isa = PBXFileReference; fileEncoding = 4; lastKnownFileType = sourcecode.swift; path = MainWindowMenuActions.swift; sourceTree = "<group>"; };
		847557151F406D360006B0FF /* MiniPlayerWindowMenuActions.swift */ = {isa = PBXFileReference; fileEncoding = 4; lastKnownFileType = sourcecode.swift; path = MiniPlayerWindowMenuActions.swift; sourceTree = "<group>"; };
		847644071D48B413004F6DF5 /* MPVOption.swift */ = {isa = PBXFileReference; fileEncoding = 4; lastKnownFileType = sourcecode.swift; path = MPVOption.swift; sourceTree = "<group>"; };
		847644091D48CC3D004F6DF5 /* MPVCommand.swift */ = {isa = PBXFileReference; fileEncoding = 4; lastKnownFileType = sourcecode.swift; path = MPVCommand.swift; sourceTree = "<group>"; };
		8476440B1D48F63D004F6DF5 /* OSDMessage.swift */ = {isa = PBXFileReference; fileEncoding = 4; lastKnownFileType = sourcecode.swift; lineEnding = 0; path = OSDMessage.swift; sourceTree = "<group>"; xcLanguageSpecificationIdentifier = xcode.lang.swift; };
		84791C8A1D405E9D0069E28A /* PlaybackInfo.swift */ = {isa = PBXFileReference; fileEncoding = 4; lastKnownFileType = sourcecode.swift; path = PlaybackInfo.swift; sourceTree = "<group>"; };
		84792F541EBB957E002E98F6 /* zh-Hans */ = {isa = PBXFileReference; lastKnownFileType = text.plist.strings; name = "zh-Hans"; path = "zh-Hans.lproj/InfoPlist.strings"; sourceTree = "<group>"; };
		84795C361E0825AD0059A648 /* GifGenerator.swift */ = {isa = PBXFileReference; fileEncoding = 4; lastKnownFileType = sourcecode.swift; path = GifGenerator.swift; sourceTree = "<group>"; };
		84795C381E083EE30059A648 /* PrefControlViewController.swift */ = {isa = PBXFileReference; fileEncoding = 4; lastKnownFileType = sourcecode.swift; path = PrefControlViewController.swift; sourceTree = "<group>"; };
		847C62C81DC13CDA00E1EF16 /* PrefGeneralViewController.swift */ = {isa = PBXFileReference; fileEncoding = 4; lastKnownFileType = sourcecode.swift; path = PrefGeneralViewController.swift; sourceTree = "<group>"; };
		84817C951DBDCA5F00CC2279 /* SettingsListCellView.swift */ = {isa = PBXFileReference; fileEncoding = 4; lastKnownFileType = sourcecode.swift; path = SettingsListCellView.swift; sourceTree = "<group>"; };
		84817C971DBDCE4300CC2279 /* RoundedColorWell.swift */ = {isa = PBXFileReference; fileEncoding = 4; lastKnownFileType = sourcecode.swift; path = RoundedColorWell.swift; sourceTree = "<group>"; };
		8483FAFF1EDFF325000F55D6 /* Credits.rtf */ = {isa = PBXFileReference; fileEncoding = 4; lastKnownFileType = text.rtf; path = Credits.rtf; sourceTree = "<group>"; };
		84879A961E0FFC7E0004F894 /* PrefUIViewController.swift */ = {isa = PBXFileReference; fileEncoding = 4; lastKnownFileType = sourcecode.swift; path = PrefUIViewController.swift; sourceTree = "<group>"; };
		84879A9A1E1032480004F894 /* ShortcutAvailableTextField.swift */ = {isa = PBXFileReference; fileEncoding = 4; lastKnownFileType = sourcecode.swift; path = ShortcutAvailableTextField.swift; sourceTree = "<group>"; };
		8487BEC01D744FA800FD17B0 /* FlippedView.swift */ = {isa = PBXFileReference; fileEncoding = 4; lastKnownFileType = sourcecode.swift; lineEnding = 0; path = FlippedView.swift; sourceTree = "<group>"; xcLanguageSpecificationIdentifier = xcode.lang.swift; };
		8487BEC21D76A1AF00FD17B0 /* MenuController.swift */ = {isa = PBXFileReference; fileEncoding = 4; lastKnownFileType = sourcecode.swift; path = MenuController.swift; sourceTree = "<group>"; };
		8488D6DB1E1167EF00D5B952 /* FileSize.swift */ = {isa = PBXFileReference; fileEncoding = 4; lastKnownFileType = sourcecode.swift; path = FileSize.swift; sourceTree = "<group>"; };
		8488D6DD1E11791300D5B952 /* PrefCodecViewController.swift */ = {isa = PBXFileReference; fileEncoding = 4; lastKnownFileType = sourcecode.swift; path = PrefCodecViewController.swift; sourceTree = "<group>"; };
		8488D6E11E1183D300D5B952 /* PrefSubViewController.swift */ = {isa = PBXFileReference; fileEncoding = 4; lastKnownFileType = sourcecode.swift; path = PrefSubViewController.swift; sourceTree = "<group>"; };
		8488D6E51E11ABE900D5B952 /* PrefNetworkViewController.swift */ = {isa = PBXFileReference; fileEncoding = 4; lastKnownFileType = sourcecode.swift; path = PrefNetworkViewController.swift; sourceTree = "<group>"; };
		8492C2851E771FB200CE5825 /* ISO639.strings */ = {isa = PBXFileReference; fileEncoding = 4; lastKnownFileType = text.plist.strings; path = ISO639.strings; sourceTree = "<group>"; };
		8492C2871E7721A600CE5825 /* ISO639Helper.swift */ = {isa = PBXFileReference; fileEncoding = 4; lastKnownFileType = sourcecode.swift; path = ISO639Helper.swift; sourceTree = "<group>"; };
		849581EF1F02728700D3B359 /* InitialWindowController.swift */ = {isa = PBXFileReference; fileEncoding = 4; lastKnownFileType = sourcecode.swift; path = InitialWindowController.swift; sourceTree = "<group>"; };
		849581F41F03D55A00D3B359 /* Base */ = {isa = PBXFileReference; lastKnownFileType = file.xib; name = Base; path = Base.lproj/InitialWindowController.xib; sourceTree = "<group>"; };
		849581F71F03D55C00D3B359 /* zh-Hans */ = {isa = PBXFileReference; lastKnownFileType = text.plist.strings; name = "zh-Hans"; path = "zh-Hans.lproj/InitialWindowController.strings"; sourceTree = "<group>"; };
		8497A4831D2FF573005F504F /* iina-Bridging-Header.h */ = {isa = PBXFileReference; fileEncoding = 4; lastKnownFileType = sourcecode.c.h; path = "iina-Bridging-Header.h"; sourceTree = "<group>"; };
		84996F911EC11CE6009A8A39 /* Base */ = {isa = PBXFileReference; lastKnownFileType = file.xib; name = Base; path = Base.lproj/HistoryWindowController.xib; sourceTree = "<group>"; };
		84996F941EC11CEC009A8A39 /* zh-Hans */ = {isa = PBXFileReference; lastKnownFileType = text.plist.strings; name = "zh-Hans"; path = "zh-Hans.lproj/HistoryWindowController.strings"; sourceTree = "<group>"; };
		84A09A0C1F2DF596000FF343 /* MiniPlayerWindowController.swift */ = {isa = PBXFileReference; fileEncoding = 4; lastKnownFileType = sourcecode.swift; path = MiniPlayerWindowController.swift; sourceTree = "<group>"; };
		84A09A0D1F2DF596000FF343 /* MiniPlayerWindowController.xib */ = {isa = PBXFileReference; fileEncoding = 4; lastKnownFileType = file.xib; path = MiniPlayerWindowController.xib; sourceTree = "<group>"; };
		84A0BA8F1D2F8D4100BC8DA1 /* IINAError.swift */ = {isa = PBXFileReference; fileEncoding = 4; lastKnownFileType = sourcecode.swift; lineEnding = 0; path = IINAError.swift; sourceTree = "<group>"; xcLanguageSpecificationIdentifier = xcode.lang.swift; };
		84A0BA941D2F9E9600BC8DA1 /* Base */ = {isa = PBXFileReference; lastKnownFileType = file.xib; name = Base; path = Base.lproj/MainMenu.xib; sourceTree = "<group>"; };
		84A0BA961D2FA1CE00BC8DA1 /* PlayerCore.swift */ = {isa = PBXFileReference; fileEncoding = 4; lastKnownFileType = sourcecode.swift; path = PlayerCore.swift; sourceTree = "<group>"; };
		84A0BA981D2FAAA700BC8DA1 /* MPVController.swift */ = {isa = PBXFileReference; fileEncoding = 4; lastKnownFileType = sourcecode.swift; path = MPVController.swift; sourceTree = "<group>"; };
		84A0BA9A1D2FAB4100BC8DA1 /* Parameter.swift */ = {isa = PBXFileReference; fileEncoding = 4; lastKnownFileType = sourcecode.swift; path = Parameter.swift; sourceTree = "<group>"; };
		84A0BA9C1D2FAD4000BC8DA1 /* MainWindowController.swift */ = {isa = PBXFileReference; fileEncoding = 4; lastKnownFileType = sourcecode.swift; path = MainWindowController.swift; sourceTree = "<group>"; };
		84A0BAA01D2FAE7600BC8DA1 /* VideoView.swift */ = {isa = PBXFileReference; fileEncoding = 4; lastKnownFileType = sourcecode.swift; path = VideoView.swift; sourceTree = "<group>"; };
		84A0F6021EBB4A7C001FCF44 /* zh-Hans */ = {isa = PBXFileReference; lastKnownFileType = text.plist.strings; name = "zh-Hans"; path = "zh-Hans.lproj/InspectorWindowController.strings"; sourceTree = "<group>"; };
		84A886E31E24F37D008755BB /* ShooterSubtitle.swift */ = {isa = PBXFileReference; fileEncoding = 4; lastKnownFileType = sourcecode.swift; path = ShooterSubtitle.swift; sourceTree = "<group>"; };
		84A886E51E24F3BD008755BB /* OnlineSubtitle.swift */ = {isa = PBXFileReference; fileEncoding = 4; lastKnownFileType = sourcecode.swift; path = OnlineSubtitle.swift; sourceTree = "<group>"; };
		84A886EB1E2573A5008755BB /* JustExtension.swift */ = {isa = PBXFileReference; fileEncoding = 4; lastKnownFileType = sourcecode.swift; path = JustExtension.swift; sourceTree = "<group>"; };
		84A886ED1E269A2A008755BB /* iina-default-input.conf */ = {isa = PBXFileReference; fileEncoding = 4; lastKnownFileType = text; path = "iina-default-input.conf"; sourceTree = "<group>"; };
		84A886F21E26CA24008755BB /* Regex.swift */ = {isa = PBXFileReference; fileEncoding = 4; lastKnownFileType = sourcecode.swift; path = Regex.swift; sourceTree = "<group>"; };
		84AABE8A1DBF634600D138FD /* CharEncoding.swift */ = {isa = PBXFileReference; fileEncoding = 4; lastKnownFileType = sourcecode.swift; path = CharEncoding.swift; sourceTree = "<group>"; };
		84AABE921DBFAF1A00D138FD /* FontPickerWindowController.swift */ = {isa = PBXFileReference; fileEncoding = 4; lastKnownFileType = sourcecode.swift; path = FontPickerWindowController.swift; sourceTree = "<group>"; };
		84AABE961DBFB62F00D138FD /* FixedFontManager.h */ = {isa = PBXFileReference; fileEncoding = 4; lastKnownFileType = sourcecode.c.h; path = FixedFontManager.h; sourceTree = "<group>"; };
		84AABE971DBFB62F00D138FD /* FixedFontManager.m */ = {isa = PBXFileReference; fileEncoding = 4; lastKnownFileType = sourcecode.c.objc; path = FixedFontManager.m; sourceTree = "<group>"; };
		84AC621D1E87A4F3002D6F92 /* OpenURLAccessoryViewController.swift */ = {isa = PBXFileReference; fileEncoding = 4; lastKnownFileType = sourcecode.swift; path = OpenURLAccessoryViewController.swift; sourceTree = "<group>"; };
		84AC62221E87C6CF002D6F92 /* Base */ = {isa = PBXFileReference; lastKnownFileType = file.xib; name = Base; path = Base.lproj/OpenURLAccessoryViewController.xib; sourceTree = "<group>"; };
		84AC62251E87C6D1002D6F92 /* zh-Hans */ = {isa = PBXFileReference; lastKnownFileType = text.plist.strings; name = "zh-Hans"; path = "zh-Hans.lproj/OpenURLAccessoryViewController.strings"; sourceTree = "<group>"; };
		84AC62291E87DC07002D6F92 /* pl */ = {isa = PBXFileReference; lastKnownFileType = text.plist.strings; name = pl; path = pl.lproj/InfoPlist.strings; sourceTree = "<group>"; };
		84AE59481E0FD65800771B7E /* MainMenuActions.swift */ = {isa = PBXFileReference; fileEncoding = 4; lastKnownFileType = sourcecode.swift; path = MainMenuActions.swift; sourceTree = "<group>"; };
		84AF03BB1E6725A1003E3753 /* pl */ = {isa = PBXFileReference; lastKnownFileType = text.plist.strings; name = pl; path = pl.lproj/PrefGeneralViewController.strings; sourceTree = "<group>"; };
		84AF03BC1E6725A1003E3753 /* pl */ = {isa = PBXFileReference; lastKnownFileType = text.plist.strings; name = pl; path = pl.lproj/PrefUIViewController.strings; sourceTree = "<group>"; };
		84AF03BD1E6725A1003E3753 /* pl */ = {isa = PBXFileReference; lastKnownFileType = text.plist.strings; name = pl; path = pl.lproj/PrefControlViewController.strings; sourceTree = "<group>"; };
		84AF03BE1E6725A1003E3753 /* pl */ = {isa = PBXFileReference; lastKnownFileType = text.plist.strings; name = pl; path = pl.lproj/PrefKeyBindingViewController.strings; sourceTree = "<group>"; };
		84AF03BF1E6725A1003E3753 /* pl */ = {isa = PBXFileReference; lastKnownFileType = text.plist.strings; name = pl; path = pl.lproj/KeyRecordViewController.strings; sourceTree = "<group>"; };
		84AF03C01E6725A1003E3753 /* pl */ = {isa = PBXFileReference; lastKnownFileType = text.plist.strings; name = pl; path = pl.lproj/PrefAdvancedViewController.strings; sourceTree = "<group>"; };
		84AF03C11E6725A1003E3753 /* pl */ = {isa = PBXFileReference; lastKnownFileType = text.plist.strings; name = pl; path = pl.lproj/PrefCodecViewController.strings; sourceTree = "<group>"; };
		84AF03C21E6725A1003E3753 /* pl */ = {isa = PBXFileReference; lastKnownFileType = text.plist.strings; name = pl; path = pl.lproj/PrefSubViewController.strings; sourceTree = "<group>"; };
		84AF03C31E6725A1003E3753 /* pl */ = {isa = PBXFileReference; lastKnownFileType = text.plist.strings; name = pl; path = pl.lproj/PrefNetworkViewController.strings; sourceTree = "<group>"; };
		84AF03C51E6725A2003E3753 /* pl */ = {isa = PBXFileReference; lastKnownFileType = text.plist.strings; name = pl; path = pl.lproj/Localizable.strings; sourceTree = "<group>"; };
		84AF03C61E6725A2003E3753 /* pl */ = {isa = PBXFileReference; lastKnownFileType = text.plist.strings; name = pl; path = pl.lproj/KeyBinding.strings; sourceTree = "<group>"; };
		84AF03C71E6725A2003E3753 /* pl */ = {isa = PBXFileReference; lastKnownFileType = text.plist.strings; name = pl; path = pl.lproj/MainMenu.strings; sourceTree = "<group>"; };
		84AF03C81E6725A2003E3753 /* pl */ = {isa = PBXFileReference; lastKnownFileType = text.plist.strings; name = pl; path = pl.lproj/MainWindowController.strings; sourceTree = "<group>"; };
		84AF03C91E6725A2003E3753 /* pl */ = {isa = PBXFileReference; lastKnownFileType = text.plist.strings; name = pl; path = pl.lproj/QuickSettingViewController.strings; sourceTree = "<group>"; };
		84AF03CA1E6725A2003E3753 /* pl */ = {isa = PBXFileReference; lastKnownFileType = text.plist.strings; name = pl; path = pl.lproj/PlaylistViewController.strings; sourceTree = "<group>"; };
		84AF03CB1E6725A2003E3753 /* pl */ = {isa = PBXFileReference; lastKnownFileType = text.plist.strings; name = pl; path = pl.lproj/CropSettingsViewController.strings; sourceTree = "<group>"; };
		84AF03CC1E6725A2003E3753 /* pl */ = {isa = PBXFileReference; lastKnownFileType = text.plist.strings; name = pl; path = pl.lproj/InspectorWindowController.strings; sourceTree = "<group>"; };
		84AF03CD1E6725A2003E3753 /* pl */ = {isa = PBXFileReference; lastKnownFileType = text.plist.strings; name = pl; path = pl.lproj/FilterWindowController.strings; sourceTree = "<group>"; };
		84AF03CE1E6725A2003E3753 /* pl */ = {isa = PBXFileReference; lastKnownFileType = text.plist.strings; name = pl; path = pl.lproj/AboutWindowController.strings; sourceTree = "<group>"; };
		84AF03CF1E6725A2003E3753 /* pl */ = {isa = PBXFileReference; lastKnownFileType = text.plist.strings; name = pl; path = pl.lproj/FontPickerWindowController.strings; sourceTree = "<group>"; };
		84AF03D51E674930003E3753 /* zh-Hans */ = {isa = PBXFileReference; lastKnownFileType = text.rtf; name = "zh-Hans"; path = "zh-Hans.lproj/Contribution.rtf"; sourceTree = "<group>"; };
		84B1CDF81F98BDED00994D63 /* libdvdread.4.dylib */ = {isa = PBXFileReference; lastKnownFileType = "compiled.mach-o.dylib"; name = libdvdread.4.dylib; path = deps/lib/libdvdread.4.dylib; sourceTree = "<group>"; };
		84B1CDF91F98BDED00994D63 /* libuchardet.0.dylib */ = {isa = PBXFileReference; lastKnownFileType = "compiled.mach-o.dylib"; name = libuchardet.0.dylib; path = deps/lib/libuchardet.0.dylib; sourceTree = "<group>"; };
		84B1CDFA1F98BDEE00994D63 /* libavresample.3.7.0.dylib */ = {isa = PBXFileReference; lastKnownFileType = "compiled.mach-o.dylib"; name = libavresample.3.7.0.dylib; path = deps/lib/libavresample.3.7.0.dylib; sourceTree = "<group>"; };
		84B1CDFB1F98BDEE00994D63 /* libgraphite2.3.dylib */ = {isa = PBXFileReference; lastKnownFileType = "compiled.mach-o.dylib"; name = libgraphite2.3.dylib; path = deps/lib/libgraphite2.3.dylib; sourceTree = "<group>"; };
		84B1CDFC1F98BDEE00994D63 /* liblua.5.2.dylib */ = {isa = PBXFileReference; lastKnownFileType = "compiled.mach-o.dylib"; name = liblua.5.2.dylib; path = deps/lib/liblua.5.2.dylib; sourceTree = "<group>"; };
		84B1CDFD1F98BDEE00994D63 /* libpcre.1.dylib */ = {isa = PBXFileReference; lastKnownFileType = "compiled.mach-o.dylib"; name = libpcre.1.dylib; path = deps/lib/libpcre.1.dylib; sourceTree = "<group>"; };
		84B1CDFE1F98BDEE00994D63 /* libavdevice.57.10.100.dylib */ = {isa = PBXFileReference; lastKnownFileType = "compiled.mach-o.dylib"; name = libavdevice.57.10.100.dylib; path = deps/lib/libavdevice.57.10.100.dylib; sourceTree = "<group>"; };
		84B1CDFF1F98BDEE00994D63 /* libintl.8.dylib */ = {isa = PBXFileReference; lastKnownFileType = "compiled.mach-o.dylib"; name = libintl.8.dylib; path = deps/lib/libintl.8.dylib; sourceTree = "<group>"; };
		84B1CE001F98BDEE00994D63 /* libswscale.4.8.100.dylib */ = {isa = PBXFileReference; lastKnownFileType = "compiled.mach-o.dylib"; name = libswscale.4.8.100.dylib; path = deps/lib/libswscale.4.8.100.dylib; sourceTree = "<group>"; };
		84B1CE011F98BDEE00994D63 /* liblcms2.2.dylib */ = {isa = PBXFileReference; lastKnownFileType = "compiled.mach-o.dylib"; name = liblcms2.2.dylib; path = deps/lib/liblcms2.2.dylib; sourceTree = "<group>"; };
		84B1CE021F98BDEE00994D63 /* libswresample.2.9.100.dylib */ = {isa = PBXFileReference; lastKnownFileType = "compiled.mach-o.dylib"; name = libswresample.2.9.100.dylib; path = deps/lib/libswresample.2.9.100.dylib; sourceTree = "<group>"; };
		84B1CE031F98BDEF00994D63 /* libfontconfig.1.dylib */ = {isa = PBXFileReference; lastKnownFileType = "compiled.mach-o.dylib"; name = libfontconfig.1.dylib; path = deps/lib/libfontconfig.1.dylib; sourceTree = "<group>"; };
		84B1CE041F98BDEF00994D63 /* libmpv.1.25.0.dylib */ = {isa = PBXFileReference; lastKnownFileType = "compiled.mach-o.dylib"; name = libmpv.1.25.0.dylib; path = deps/lib/libmpv.1.25.0.dylib; sourceTree = "<group>"; };
		84B1CE051F98BDEF00994D63 /* libbluray.2.dylib */ = {isa = PBXFileReference; lastKnownFileType = "compiled.mach-o.dylib"; name = libbluray.2.dylib; path = deps/lib/libbluray.2.dylib; sourceTree = "<group>"; };
		84B1CE061F98BDEF00994D63 /* libavutil.55.78.100.dylib */ = {isa = PBXFileReference; lastKnownFileType = "compiled.mach-o.dylib"; name = libavutil.55.78.100.dylib; path = deps/lib/libavutil.55.78.100.dylib; sourceTree = "<group>"; };
		84B1CE071F98BDEF00994D63 /* libfreetype.6.dylib */ = {isa = PBXFileReference; lastKnownFileType = "compiled.mach-o.dylib"; name = libfreetype.6.dylib; path = deps/lib/libfreetype.6.dylib; sourceTree = "<group>"; };
		84B1CE081F98BDEF00994D63 /* libjpeg.9.dylib */ = {isa = PBXFileReference; lastKnownFileType = "compiled.mach-o.dylib"; name = libjpeg.9.dylib; path = deps/lib/libjpeg.9.dylib; sourceTree = "<group>"; };
		84B1CE091F98BDEF00994D63 /* libfribidi.0.dylib */ = {isa = PBXFileReference; lastKnownFileType = "compiled.mach-o.dylib"; name = libfribidi.0.dylib; path = deps/lib/libfribidi.0.dylib; sourceTree = "<group>"; };
		84B1CE0A1F98BDEF00994D63 /* libavcodec.57.107.100.dylib */ = {isa = PBXFileReference; lastKnownFileType = "compiled.mach-o.dylib"; name = libavcodec.57.107.100.dylib; path = deps/lib/libavcodec.57.107.100.dylib; sourceTree = "<group>"; };
		84B1CE0B1F98BDEF00994D63 /* libass.9.dylib */ = {isa = PBXFileReference; lastKnownFileType = "compiled.mach-o.dylib"; name = libass.9.dylib; path = deps/lib/libass.9.dylib; sourceTree = "<group>"; };
		84B1CE0C1F98BDF000994D63 /* libpng16.16.dylib */ = {isa = PBXFileReference; lastKnownFileType = "compiled.mach-o.dylib"; name = libpng16.16.dylib; path = deps/lib/libpng16.16.dylib; sourceTree = "<group>"; };
		84B1CE0D1F98BDF000994D63 /* libavfilter.6.107.100.dylib */ = {isa = PBXFileReference; lastKnownFileType = "compiled.mach-o.dylib"; name = libavfilter.6.107.100.dylib; path = deps/lib/libavfilter.6.107.100.dylib; sourceTree = "<group>"; };
		84B1CE0E1F98BDF000994D63 /* libdvdcss.2.dylib */ = {isa = PBXFileReference; lastKnownFileType = "compiled.mach-o.dylib"; name = libdvdcss.2.dylib; path = deps/lib/libdvdcss.2.dylib; sourceTree = "<group>"; };
		84B1CE0F1F98BDF000994D63 /* libdvdnav.4.dylib */ = {isa = PBXFileReference; lastKnownFileType = "compiled.mach-o.dylib"; name = libdvdnav.4.dylib; path = deps/lib/libdvdnav.4.dylib; sourceTree = "<group>"; };
		84B1CE101F98BDF000994D63 /* libharfbuzz.0.dylib */ = {isa = PBXFileReference; lastKnownFileType = "compiled.mach-o.dylib"; name = libharfbuzz.0.dylib; path = deps/lib/libharfbuzz.0.dylib; sourceTree = "<group>"; };
		84B1CE111F98BDF000994D63 /* libpostproc.54.7.100.dylib */ = {isa = PBXFileReference; lastKnownFileType = "compiled.mach-o.dylib"; name = libpostproc.54.7.100.dylib; path = deps/lib/libpostproc.54.7.100.dylib; sourceTree = "<group>"; };
		84B1CE121F98BDF000994D63 /* libglib-2.0.0.dylib */ = {isa = PBXFileReference; lastKnownFileType = "compiled.mach-o.dylib"; name = "libglib-2.0.0.dylib"; path = "deps/lib/libglib-2.0.0.dylib"; sourceTree = "<group>"; };
		84B1CE131F98BDF000994D63 /* libavformat.57.83.100.dylib */ = {isa = PBXFileReference; lastKnownFileType = "compiled.mach-o.dylib"; name = libavformat.57.83.100.dylib; path = deps/lib/libavformat.57.83.100.dylib; sourceTree = "<group>"; };
		84BC784C1EEECBE30068BF17 /* avcodec.h */ = {isa = PBXFileReference; fileEncoding = 4; lastKnownFileType = sourcecode.c.h; path = avcodec.h; sourceTree = "<group>"; };
		84BC784D1EEECBE30068BF17 /* avdct.h */ = {isa = PBXFileReference; fileEncoding = 4; lastKnownFileType = sourcecode.c.h; path = avdct.h; sourceTree = "<group>"; };
		84BC784E1EEECBE30068BF17 /* avfft.h */ = {isa = PBXFileReference; fileEncoding = 4; lastKnownFileType = sourcecode.c.h; path = avfft.h; sourceTree = "<group>"; };
		84BC784F1EEECBE30068BF17 /* d3d11va.h */ = {isa = PBXFileReference; fileEncoding = 4; lastKnownFileType = sourcecode.c.h; path = d3d11va.h; sourceTree = "<group>"; };
		84BC78501EEECBE30068BF17 /* dirac.h */ = {isa = PBXFileReference; fileEncoding = 4; lastKnownFileType = sourcecode.c.h; path = dirac.h; sourceTree = "<group>"; };
		84BC78511EEECBE30068BF17 /* dv_profile.h */ = {isa = PBXFileReference; fileEncoding = 4; lastKnownFileType = sourcecode.c.h; path = dv_profile.h; sourceTree = "<group>"; };
		84BC78521EEECBE30068BF17 /* dxva2.h */ = {isa = PBXFileReference; fileEncoding = 4; lastKnownFileType = sourcecode.c.h; path = dxva2.h; sourceTree = "<group>"; };
		84BC78531EEECBE30068BF17 /* jni.h */ = {isa = PBXFileReference; fileEncoding = 4; lastKnownFileType = sourcecode.c.h; path = jni.h; sourceTree = "<group>"; };
		84BC78541EEECBE30068BF17 /* mediacodec.h */ = {isa = PBXFileReference; fileEncoding = 4; lastKnownFileType = sourcecode.c.h; path = mediacodec.h; sourceTree = "<group>"; };
		84BC78551EEECBE30068BF17 /* qsv.h */ = {isa = PBXFileReference; fileEncoding = 4; lastKnownFileType = sourcecode.c.h; path = qsv.h; sourceTree = "<group>"; };
		84BC78561EEECBE30068BF17 /* vaapi.h */ = {isa = PBXFileReference; fileEncoding = 4; lastKnownFileType = sourcecode.c.h; path = vaapi.h; sourceTree = "<group>"; };
		84BC78571EEECBE30068BF17 /* vda.h */ = {isa = PBXFileReference; fileEncoding = 4; lastKnownFileType = sourcecode.c.h; path = vda.h; sourceTree = "<group>"; };
		84BC78581EEECBE30068BF17 /* vdpau.h */ = {isa = PBXFileReference; fileEncoding = 4; lastKnownFileType = sourcecode.c.h; path = vdpau.h; sourceTree = "<group>"; };
		84BC78591EEECBE30068BF17 /* version.h */ = {isa = PBXFileReference; fileEncoding = 4; lastKnownFileType = sourcecode.c.h; path = version.h; sourceTree = "<group>"; };
		84BC785A1EEECBE30068BF17 /* videotoolbox.h */ = {isa = PBXFileReference; fileEncoding = 4; lastKnownFileType = sourcecode.c.h; path = videotoolbox.h; sourceTree = "<group>"; };
		84BC785B1EEECBE30068BF17 /* vorbis_parser.h */ = {isa = PBXFileReference; fileEncoding = 4; lastKnownFileType = sourcecode.c.h; path = vorbis_parser.h; sourceTree = "<group>"; };
		84BC785C1EEECBE30068BF17 /* xvmc.h */ = {isa = PBXFileReference; fileEncoding = 4; lastKnownFileType = sourcecode.c.h; path = xvmc.h; sourceTree = "<group>"; };
		84BC785E1EEECBE30068BF17 /* avdevice.h */ = {isa = PBXFileReference; fileEncoding = 4; lastKnownFileType = sourcecode.c.h; path = avdevice.h; sourceTree = "<group>"; };
		84BC785F1EEECBE30068BF17 /* version.h */ = {isa = PBXFileReference; fileEncoding = 4; lastKnownFileType = sourcecode.c.h; path = version.h; sourceTree = "<group>"; };
		84BC78611EEECBE30068BF17 /* avfilter.h */ = {isa = PBXFileReference; fileEncoding = 4; lastKnownFileType = sourcecode.c.h; path = avfilter.h; sourceTree = "<group>"; };
		84BC78621EEECBE30068BF17 /* avfiltergraph.h */ = {isa = PBXFileReference; fileEncoding = 4; lastKnownFileType = sourcecode.c.h; path = avfiltergraph.h; sourceTree = "<group>"; };
		84BC78631EEECBE30068BF17 /* buffersink.h */ = {isa = PBXFileReference; fileEncoding = 4; lastKnownFileType = sourcecode.c.h; path = buffersink.h; sourceTree = "<group>"; };
		84BC78641EEECBE30068BF17 /* buffersrc.h */ = {isa = PBXFileReference; fileEncoding = 4; lastKnownFileType = sourcecode.c.h; path = buffersrc.h; sourceTree = "<group>"; };
		84BC78651EEECBE30068BF17 /* version.h */ = {isa = PBXFileReference; fileEncoding = 4; lastKnownFileType = sourcecode.c.h; path = version.h; sourceTree = "<group>"; };
		84BC78671EEECBE30068BF17 /* avformat.h */ = {isa = PBXFileReference; fileEncoding = 4; lastKnownFileType = sourcecode.c.h; path = avformat.h; sourceTree = "<group>"; };
		84BC78681EEECBE30068BF17 /* avio.h */ = {isa = PBXFileReference; fileEncoding = 4; lastKnownFileType = sourcecode.c.h; path = avio.h; sourceTree = "<group>"; };
		84BC78691EEECBE30068BF17 /* version.h */ = {isa = PBXFileReference; fileEncoding = 4; lastKnownFileType = sourcecode.c.h; path = version.h; sourceTree = "<group>"; };
		84BC786B1EEECBE30068BF17 /* avresample.h */ = {isa = PBXFileReference; fileEncoding = 4; lastKnownFileType = sourcecode.c.h; path = avresample.h; sourceTree = "<group>"; };
		84BC786C1EEECBE30068BF17 /* version.h */ = {isa = PBXFileReference; fileEncoding = 4; lastKnownFileType = sourcecode.c.h; path = version.h; sourceTree = "<group>"; };
		84BC786E1EEECBE30068BF17 /* adler32.h */ = {isa = PBXFileReference; fileEncoding = 4; lastKnownFileType = sourcecode.c.h; path = adler32.h; sourceTree = "<group>"; };
		84BC786F1EEECBE30068BF17 /* aes.h */ = {isa = PBXFileReference; fileEncoding = 4; lastKnownFileType = sourcecode.c.h; path = aes.h; sourceTree = "<group>"; };
		84BC78701EEECBE30068BF17 /* aes_ctr.h */ = {isa = PBXFileReference; fileEncoding = 4; lastKnownFileType = sourcecode.c.h; path = aes_ctr.h; sourceTree = "<group>"; };
		84BC78711EEECBE30068BF17 /* attributes.h */ = {isa = PBXFileReference; fileEncoding = 4; lastKnownFileType = sourcecode.c.h; path = attributes.h; sourceTree = "<group>"; };
		84BC78721EEECBE30068BF17 /* audio_fifo.h */ = {isa = PBXFileReference; fileEncoding = 4; lastKnownFileType = sourcecode.c.h; path = audio_fifo.h; sourceTree = "<group>"; };
		84BC78731EEECBE30068BF17 /* avassert.h */ = {isa = PBXFileReference; fileEncoding = 4; lastKnownFileType = sourcecode.c.h; path = avassert.h; sourceTree = "<group>"; };
		84BC78741EEECBE30068BF17 /* avconfig.h */ = {isa = PBXFileReference; fileEncoding = 4; lastKnownFileType = sourcecode.c.h; path = avconfig.h; sourceTree = "<group>"; };
		84BC78751EEECBE30068BF17 /* avstring.h */ = {isa = PBXFileReference; fileEncoding = 4; lastKnownFileType = sourcecode.c.h; path = avstring.h; sourceTree = "<group>"; };
		84BC78761EEECBE30068BF17 /* avutil.h */ = {isa = PBXFileReference; fileEncoding = 4; lastKnownFileType = sourcecode.c.h; path = avutil.h; sourceTree = "<group>"; };
		84BC78771EEECBE30068BF17 /* base64.h */ = {isa = PBXFileReference; fileEncoding = 4; lastKnownFileType = sourcecode.c.h; path = base64.h; sourceTree = "<group>"; };
		84BC78781EEECBE30068BF17 /* blowfish.h */ = {isa = PBXFileReference; fileEncoding = 4; lastKnownFileType = sourcecode.c.h; path = blowfish.h; sourceTree = "<group>"; };
		84BC78791EEECBE30068BF17 /* bprint.h */ = {isa = PBXFileReference; fileEncoding = 4; lastKnownFileType = sourcecode.c.h; path = bprint.h; sourceTree = "<group>"; };
		84BC787A1EEECBE30068BF17 /* bswap.h */ = {isa = PBXFileReference; fileEncoding = 4; lastKnownFileType = sourcecode.c.h; path = bswap.h; sourceTree = "<group>"; };
		84BC787B1EEECBE30068BF17 /* buffer.h */ = {isa = PBXFileReference; fileEncoding = 4; lastKnownFileType = sourcecode.c.h; path = buffer.h; sourceTree = "<group>"; };
		84BC787C1EEECBE30068BF17 /* camellia.h */ = {isa = PBXFileReference; fileEncoding = 4; lastKnownFileType = sourcecode.c.h; path = camellia.h; sourceTree = "<group>"; };
		84BC787D1EEECBE30068BF17 /* cast5.h */ = {isa = PBXFileReference; fileEncoding = 4; lastKnownFileType = sourcecode.c.h; path = cast5.h; sourceTree = "<group>"; };
		84BC787E1EEECBE30068BF17 /* channel_layout.h */ = {isa = PBXFileReference; fileEncoding = 4; lastKnownFileType = sourcecode.c.h; path = channel_layout.h; sourceTree = "<group>"; };
		84BC787F1EEECBE30068BF17 /* common.h */ = {isa = PBXFileReference; fileEncoding = 4; lastKnownFileType = sourcecode.c.h; path = common.h; sourceTree = "<group>"; };
		84BC78801EEECBE30068BF17 /* cpu.h */ = {isa = PBXFileReference; fileEncoding = 4; lastKnownFileType = sourcecode.c.h; path = cpu.h; sourceTree = "<group>"; };
		84BC78811EEECBE30068BF17 /* crc.h */ = {isa = PBXFileReference; fileEncoding = 4; lastKnownFileType = sourcecode.c.h; path = crc.h; sourceTree = "<group>"; };
		84BC78821EEECBE30068BF17 /* des.h */ = {isa = PBXFileReference; fileEncoding = 4; lastKnownFileType = sourcecode.c.h; path = des.h; sourceTree = "<group>"; };
		84BC78831EEECBE30068BF17 /* dict.h */ = {isa = PBXFileReference; fileEncoding = 4; lastKnownFileType = sourcecode.c.h; path = dict.h; sourceTree = "<group>"; };
		84BC78841EEECBE30068BF17 /* display.h */ = {isa = PBXFileReference; fileEncoding = 4; lastKnownFileType = sourcecode.c.h; path = display.h; sourceTree = "<group>"; };
		84BC78851EEECBE30068BF17 /* downmix_info.h */ = {isa = PBXFileReference; fileEncoding = 4; lastKnownFileType = sourcecode.c.h; path = downmix_info.h; sourceTree = "<group>"; };
		84BC78861EEECBE30068BF17 /* error.h */ = {isa = PBXFileReference; fileEncoding = 4; lastKnownFileType = sourcecode.c.h; path = error.h; sourceTree = "<group>"; };
		84BC78871EEECBE30068BF17 /* eval.h */ = {isa = PBXFileReference; fileEncoding = 4; lastKnownFileType = sourcecode.c.h; path = eval.h; sourceTree = "<group>"; };
		84BC78881EEECBE30068BF17 /* ffversion.h */ = {isa = PBXFileReference; fileEncoding = 4; lastKnownFileType = sourcecode.c.h; path = ffversion.h; sourceTree = "<group>"; };
		84BC78891EEECBE30068BF17 /* fifo.h */ = {isa = PBXFileReference; fileEncoding = 4; lastKnownFileType = sourcecode.c.h; path = fifo.h; sourceTree = "<group>"; };
		84BC788A1EEECBE30068BF17 /* file.h */ = {isa = PBXFileReference; fileEncoding = 4; lastKnownFileType = sourcecode.c.h; path = file.h; sourceTree = "<group>"; };
		84BC788B1EEECBE30068BF17 /* frame.h */ = {isa = PBXFileReference; fileEncoding = 4; lastKnownFileType = sourcecode.c.h; path = frame.h; sourceTree = "<group>"; };
		84BC788C1EEECBE30068BF17 /* hash.h */ = {isa = PBXFileReference; fileEncoding = 4; lastKnownFileType = sourcecode.c.h; path = hash.h; sourceTree = "<group>"; };
		84BC788D1EEECBE30068BF17 /* hmac.h */ = {isa = PBXFileReference; fileEncoding = 4; lastKnownFileType = sourcecode.c.h; path = hmac.h; sourceTree = "<group>"; };
		84BC788E1EEECBE30068BF17 /* hwcontext.h */ = {isa = PBXFileReference; fileEncoding = 4; lastKnownFileType = sourcecode.c.h; path = hwcontext.h; sourceTree = "<group>"; };
		84BC788F1EEECBE30068BF17 /* hwcontext_cuda.h */ = {isa = PBXFileReference; fileEncoding = 4; lastKnownFileType = sourcecode.c.h; path = hwcontext_cuda.h; sourceTree = "<group>"; };
		84BC78901EEECBE30068BF17 /* hwcontext_dxva2.h */ = {isa = PBXFileReference; fileEncoding = 4; lastKnownFileType = sourcecode.c.h; path = hwcontext_dxva2.h; sourceTree = "<group>"; };
		84BC78911EEECBE30068BF17 /* hwcontext_qsv.h */ = {isa = PBXFileReference; fileEncoding = 4; lastKnownFileType = sourcecode.c.h; path = hwcontext_qsv.h; sourceTree = "<group>"; };
		84BC78921EEECBE30068BF17 /* hwcontext_vaapi.h */ = {isa = PBXFileReference; fileEncoding = 4; lastKnownFileType = sourcecode.c.h; path = hwcontext_vaapi.h; sourceTree = "<group>"; };
		84BC78931EEECBE30068BF17 /* hwcontext_vdpau.h */ = {isa = PBXFileReference; fileEncoding = 4; lastKnownFileType = sourcecode.c.h; path = hwcontext_vdpau.h; sourceTree = "<group>"; };
		84BC78941EEECBE30068BF17 /* imgutils.h */ = {isa = PBXFileReference; fileEncoding = 4; lastKnownFileType = sourcecode.c.h; path = imgutils.h; sourceTree = "<group>"; };
		84BC78951EEECBE30068BF17 /* intfloat.h */ = {isa = PBXFileReference; fileEncoding = 4; lastKnownFileType = sourcecode.c.h; path = intfloat.h; sourceTree = "<group>"; };
		84BC78961EEECBE30068BF17 /* intreadwrite.h */ = {isa = PBXFileReference; fileEncoding = 4; lastKnownFileType = sourcecode.c.h; path = intreadwrite.h; sourceTree = "<group>"; };
		84BC78971EEECBE30068BF17 /* lfg.h */ = {isa = PBXFileReference; fileEncoding = 4; lastKnownFileType = sourcecode.c.h; path = lfg.h; sourceTree = "<group>"; };
		84BC78981EEECBE30068BF17 /* log.h */ = {isa = PBXFileReference; fileEncoding = 4; lastKnownFileType = sourcecode.c.h; path = log.h; sourceTree = "<group>"; };
		84BC78991EEECBE30068BF17 /* lzo.h */ = {isa = PBXFileReference; fileEncoding = 4; lastKnownFileType = sourcecode.c.h; path = lzo.h; sourceTree = "<group>"; };
		84BC789A1EEECBE30068BF17 /* macros.h */ = {isa = PBXFileReference; fileEncoding = 4; lastKnownFileType = sourcecode.c.h; path = macros.h; sourceTree = "<group>"; };
		84BC789B1EEECBE30068BF17 /* mastering_display_metadata.h */ = {isa = PBXFileReference; fileEncoding = 4; lastKnownFileType = sourcecode.c.h; path = mastering_display_metadata.h; sourceTree = "<group>"; };
		84BC789C1EEECBE30068BF17 /* mathematics.h */ = {isa = PBXFileReference; fileEncoding = 4; lastKnownFileType = sourcecode.c.h; path = mathematics.h; sourceTree = "<group>"; };
		84BC789D1EEECBE30068BF17 /* md5.h */ = {isa = PBXFileReference; fileEncoding = 4; lastKnownFileType = sourcecode.c.h; path = md5.h; sourceTree = "<group>"; };
		84BC789E1EEECBE30068BF17 /* mem.h */ = {isa = PBXFileReference; fileEncoding = 4; lastKnownFileType = sourcecode.c.h; path = mem.h; sourceTree = "<group>"; };
		84BC789F1EEECBE30068BF17 /* motion_vector.h */ = {isa = PBXFileReference; fileEncoding = 4; lastKnownFileType = sourcecode.c.h; path = motion_vector.h; sourceTree = "<group>"; };
		84BC78A01EEECBE30068BF17 /* murmur3.h */ = {isa = PBXFileReference; fileEncoding = 4; lastKnownFileType = sourcecode.c.h; path = murmur3.h; sourceTree = "<group>"; };
		84BC78A11EEECBE30068BF17 /* opencl.h */ = {isa = PBXFileReference; fileEncoding = 4; lastKnownFileType = sourcecode.c.h; path = opencl.h; sourceTree = "<group>"; };
		84BC78A21EEECBE30068BF17 /* opt.h */ = {isa = PBXFileReference; fileEncoding = 4; lastKnownFileType = sourcecode.c.h; path = opt.h; sourceTree = "<group>"; };
		84BC78A31EEECBE30068BF17 /* parseutils.h */ = {isa = PBXFileReference; fileEncoding = 4; lastKnownFileType = sourcecode.c.h; path = parseutils.h; sourceTree = "<group>"; };
		84BC78A41EEECBE30068BF17 /* pixdesc.h */ = {isa = PBXFileReference; fileEncoding = 4; lastKnownFileType = sourcecode.c.h; path = pixdesc.h; sourceTree = "<group>"; };
		84BC78A51EEECBE30068BF17 /* pixelutils.h */ = {isa = PBXFileReference; fileEncoding = 4; lastKnownFileType = sourcecode.c.h; path = pixelutils.h; sourceTree = "<group>"; };
		84BC78A61EEECBE30068BF17 /* pixfmt.h */ = {isa = PBXFileReference; fileEncoding = 4; lastKnownFileType = sourcecode.c.h; path = pixfmt.h; sourceTree = "<group>"; };
		84BC78A71EEECBE30068BF17 /* random_seed.h */ = {isa = PBXFileReference; fileEncoding = 4; lastKnownFileType = sourcecode.c.h; path = random_seed.h; sourceTree = "<group>"; };
		84BC78A81EEECBE30068BF17 /* rational.h */ = {isa = PBXFileReference; fileEncoding = 4; lastKnownFileType = sourcecode.c.h; path = rational.h; sourceTree = "<group>"; };
		84BC78A91EEECBE30068BF17 /* rc4.h */ = {isa = PBXFileReference; fileEncoding = 4; lastKnownFileType = sourcecode.c.h; path = rc4.h; sourceTree = "<group>"; };
		84BC78AA1EEECBE30068BF17 /* replaygain.h */ = {isa = PBXFileReference; fileEncoding = 4; lastKnownFileType = sourcecode.c.h; path = replaygain.h; sourceTree = "<group>"; };
		84BC78AB1EEECBE30068BF17 /* ripemd.h */ = {isa = PBXFileReference; fileEncoding = 4; lastKnownFileType = sourcecode.c.h; path = ripemd.h; sourceTree = "<group>"; };
		84BC78AC1EEECBE30068BF17 /* samplefmt.h */ = {isa = PBXFileReference; fileEncoding = 4; lastKnownFileType = sourcecode.c.h; path = samplefmt.h; sourceTree = "<group>"; };
		84BC78AD1EEECBE30068BF17 /* sha.h */ = {isa = PBXFileReference; fileEncoding = 4; lastKnownFileType = sourcecode.c.h; path = sha.h; sourceTree = "<group>"; };
		84BC78AE1EEECBE30068BF17 /* sha512.h */ = {isa = PBXFileReference; fileEncoding = 4; lastKnownFileType = sourcecode.c.h; path = sha512.h; sourceTree = "<group>"; };
		84BC78AF1EEECBE30068BF17 /* spherical.h */ = {isa = PBXFileReference; fileEncoding = 4; lastKnownFileType = sourcecode.c.h; path = spherical.h; sourceTree = "<group>"; };
		84BC78B01EEECBE30068BF17 /* stereo3d.h */ = {isa = PBXFileReference; fileEncoding = 4; lastKnownFileType = sourcecode.c.h; path = stereo3d.h; sourceTree = "<group>"; };
		84BC78B11EEECBE30068BF17 /* tea.h */ = {isa = PBXFileReference; fileEncoding = 4; lastKnownFileType = sourcecode.c.h; path = tea.h; sourceTree = "<group>"; };
		84BC78B21EEECBE30068BF17 /* threadmessage.h */ = {isa = PBXFileReference; fileEncoding = 4; lastKnownFileType = sourcecode.c.h; path = threadmessage.h; sourceTree = "<group>"; };
		84BC78B31EEECBE30068BF17 /* time.h */ = {isa = PBXFileReference; fileEncoding = 4; lastKnownFileType = sourcecode.c.h; path = time.h; sourceTree = "<group>"; };
		84BC78B41EEECBE30068BF17 /* timecode.h */ = {isa = PBXFileReference; fileEncoding = 4; lastKnownFileType = sourcecode.c.h; path = timecode.h; sourceTree = "<group>"; };
		84BC78B51EEECBE30068BF17 /* timestamp.h */ = {isa = PBXFileReference; fileEncoding = 4; lastKnownFileType = sourcecode.c.h; path = timestamp.h; sourceTree = "<group>"; };
		84BC78B61EEECBE30068BF17 /* tree.h */ = {isa = PBXFileReference; fileEncoding = 4; lastKnownFileType = sourcecode.c.h; path = tree.h; sourceTree = "<group>"; };
		84BC78B71EEECBE30068BF17 /* twofish.h */ = {isa = PBXFileReference; fileEncoding = 4; lastKnownFileType = sourcecode.c.h; path = twofish.h; sourceTree = "<group>"; };
		84BC78B81EEECBE30068BF17 /* version.h */ = {isa = PBXFileReference; fileEncoding = 4; lastKnownFileType = sourcecode.c.h; path = version.h; sourceTree = "<group>"; };
		84BC78B91EEECBE30068BF17 /* xtea.h */ = {isa = PBXFileReference; fileEncoding = 4; lastKnownFileType = sourcecode.c.h; path = xtea.h; sourceTree = "<group>"; };
		84BC78BB1EEECBE30068BF17 /* postprocess.h */ = {isa = PBXFileReference; fileEncoding = 4; lastKnownFileType = sourcecode.c.h; path = postprocess.h; sourceTree = "<group>"; };
		84BC78BC1EEECBE30068BF17 /* version.h */ = {isa = PBXFileReference; fileEncoding = 4; lastKnownFileType = sourcecode.c.h; path = version.h; sourceTree = "<group>"; };
		84BC78BE1EEECBE30068BF17 /* swresample.h */ = {isa = PBXFileReference; fileEncoding = 4; lastKnownFileType = sourcecode.c.h; path = swresample.h; sourceTree = "<group>"; };
		84BC78BF1EEECBE30068BF17 /* version.h */ = {isa = PBXFileReference; fileEncoding = 4; lastKnownFileType = sourcecode.c.h; path = version.h; sourceTree = "<group>"; };
		84BC78C11EEECBE30068BF17 /* swscale.h */ = {isa = PBXFileReference; fileEncoding = 4; lastKnownFileType = sourcecode.c.h; path = swscale.h; sourceTree = "<group>"; };
		84BC78C21EEECBE30068BF17 /* version.h */ = {isa = PBXFileReference; fileEncoding = 4; lastKnownFileType = sourcecode.c.h; path = version.h; sourceTree = "<group>"; };
		84BEEC3D1DFEDE2F00F945CA /* PrefKeyBindingViewController.swift */ = {isa = PBXFileReference; fileEncoding = 4; lastKnownFileType = sourcecode.swift; path = PrefKeyBindingViewController.swift; sourceTree = "<group>"; };
		84BEEC411DFEE46200F945CA /* StreamReader.swift */ = {isa = PBXFileReference; fileEncoding = 4; lastKnownFileType = sourcecode.swift; path = StreamReader.swift; sourceTree = "<group>"; };
		84BF6F5C1F1B8A9700D45798 /* pl */ = {isa = PBXFileReference; lastKnownFileType = text.plist.strings; name = pl; path = pl.lproj/OpenURLAccessoryViewController.strings; sourceTree = "<group>"; };
		84BF6F5D1F1B8A9700D45798 /* pl */ = {isa = PBXFileReference; lastKnownFileType = text.plist.strings; name = pl; path = pl.lproj/HistoryWindowController.strings; sourceTree = "<group>"; };
		84BF6F5E1F1B8A9800D45798 /* pl */ = {isa = PBXFileReference; lastKnownFileType = text.plist.strings; name = pl; path = pl.lproj/InitialWindowController.strings; sourceTree = "<group>"; };
		84BF6F601F1BB2CD00D45798 /* zh-Hant */ = {isa = PBXFileReference; lastKnownFileType = text.plist.strings; name = "zh-Hant"; path = "zh-Hant.lproj/InitialWindowController.strings"; sourceTree = "<group>"; };
		84BF6F621F1BB3E900D45798 /* ja */ = {isa = PBXFileReference; lastKnownFileType = text.plist.strings; name = ja; path = ja.lproj/InitialWindowController.strings; sourceTree = "<group>"; };
		84BF6F661F1BB3ED00D45798 /* tr */ = {isa = PBXFileReference; lastKnownFileType = text.plist.strings; name = tr; path = tr.lproj/InitialWindowController.strings; sourceTree = "<group>"; };
		84BF6F671F1BB3F300D45798 /* ru */ = {isa = PBXFileReference; lastKnownFileType = text.plist.strings; name = ru; path = ru.lproj/InitialWindowController.strings; sourceTree = "<group>"; };
		84C21A551F8992F600AD5B64 /* it */ = {isa = PBXFileReference; lastKnownFileType = text.plist.strings; name = it; path = it.lproj/FilterPresets.strings; sourceTree = "<group>"; };
		84C21A561F89932500AD5B64 /* ru */ = {isa = PBXFileReference; lastKnownFileType = text.plist.strings; name = ru; path = ru.lproj/FreeSelectingViewController.strings; sourceTree = "<group>"; };
		84C21A571F89932700AD5B64 /* it */ = {isa = PBXFileReference; lastKnownFileType = text.plist.strings; name = it; path = it.lproj/FreeSelectingViewController.strings; sourceTree = "<group>"; };
		84C21A6F1F8996ED00AD5B64 /* nl */ = {isa = PBXFileReference; lastKnownFileType = text.plist.strings; name = nl; path = nl.lproj/MainMenu.strings; sourceTree = "<group>"; };
		84C21A701F8996ED00AD5B64 /* nl */ = {isa = PBXFileReference; lastKnownFileType = text.plist.strings; name = nl; path = nl.lproj/MainWindowController.strings; sourceTree = "<group>"; };
		84C21A711F8996ED00AD5B64 /* nl */ = {isa = PBXFileReference; lastKnownFileType = text.plist.strings; name = nl; path = nl.lproj/QuickSettingViewController.strings; sourceTree = "<group>"; };
		84C21A721F8996ED00AD5B64 /* nl */ = {isa = PBXFileReference; lastKnownFileType = text.plist.strings; name = nl; path = nl.lproj/PlaylistViewController.strings; sourceTree = "<group>"; };
		84C21A731F8996ED00AD5B64 /* nl */ = {isa = PBXFileReference; lastKnownFileType = text.plist.strings; name = nl; path = nl.lproj/InspectorWindowController.strings; sourceTree = "<group>"; };
		84C21A741F8996ED00AD5B64 /* nl */ = {isa = PBXFileReference; lastKnownFileType = text.plist.strings; name = nl; path = nl.lproj/FilterWindowController.strings; sourceTree = "<group>"; };
		84C21A751F8996ED00AD5B64 /* nl */ = {isa = PBXFileReference; lastKnownFileType = text.plist.strings; name = nl; path = nl.lproj/AboutWindowController.strings; sourceTree = "<group>"; };
		84C21A761F8996EE00AD5B64 /* nl */ = {isa = PBXFileReference; lastKnownFileType = text.plist.strings; name = nl; path = nl.lproj/OpenURLAccessoryViewController.strings; sourceTree = "<group>"; };
		84C21A771F8996EE00AD5B64 /* nl */ = {isa = PBXFileReference; lastKnownFileType = text.plist.strings; name = nl; path = nl.lproj/HistoryWindowController.strings; sourceTree = "<group>"; };
		84C21A781F8996EE00AD5B64 /* nl */ = {isa = PBXFileReference; lastKnownFileType = text.plist.strings; name = nl; path = nl.lproj/InitialWindowController.strings; sourceTree = "<group>"; };
		84C21A791F8996EE00AD5B64 /* nl */ = {isa = PBXFileReference; lastKnownFileType = text.plist.strings; name = nl; path = nl.lproj/CropSettingsViewController.strings; sourceTree = "<group>"; };
		84C21A7A1F8996EE00AD5B64 /* nl */ = {isa = PBXFileReference; lastKnownFileType = text.plist.strings; name = nl; path = nl.lproj/FreeSelectingViewController.strings; sourceTree = "<group>"; };
		84C21A7B1F8996EE00AD5B64 /* nl */ = {isa = PBXFileReference; lastKnownFileType = text.plist.strings; name = nl; path = nl.lproj/FontPickerWindowController.strings; sourceTree = "<group>"; };
		84C21A7C1F8996EE00AD5B64 /* nl */ = {isa = PBXFileReference; lastKnownFileType = text.plist.strings; name = nl; path = nl.lproj/PrefGeneralViewController.strings; sourceTree = "<group>"; };
		84C21A7D1F8996EE00AD5B64 /* nl */ = {isa = PBXFileReference; lastKnownFileType = text.plist.strings; name = nl; path = nl.lproj/PrefUIViewController.strings; sourceTree = "<group>"; };
		84C21A7E1F8996EE00AD5B64 /* nl */ = {isa = PBXFileReference; lastKnownFileType = text.plist.strings; name = nl; path = nl.lproj/PrefControlViewController.strings; sourceTree = "<group>"; };
		84C21A7F1F8996EF00AD5B64 /* nl */ = {isa = PBXFileReference; lastKnownFileType = text.plist.strings; name = nl; path = nl.lproj/PrefKeyBindingViewController.strings; sourceTree = "<group>"; };
		84C21A801F8996EF00AD5B64 /* nl */ = {isa = PBXFileReference; lastKnownFileType = text.plist.strings; name = nl; path = nl.lproj/KeyRecordViewController.strings; sourceTree = "<group>"; };
		84C21A811F8996EF00AD5B64 /* nl */ = {isa = PBXFileReference; lastKnownFileType = text.plist.strings; name = nl; path = nl.lproj/PrefAdvancedViewController.strings; sourceTree = "<group>"; };
		84C21A821F8996EF00AD5B64 /* nl */ = {isa = PBXFileReference; lastKnownFileType = text.plist.strings; name = nl; path = nl.lproj/PrefCodecViewController.strings; sourceTree = "<group>"; };
		84C21A831F8996EF00AD5B64 /* nl */ = {isa = PBXFileReference; lastKnownFileType = text.plist.strings; name = nl; path = nl.lproj/PrefSubViewController.strings; sourceTree = "<group>"; };
		84C21A841F8996EF00AD5B64 /* nl */ = {isa = PBXFileReference; lastKnownFileType = text.plist.strings; name = nl; path = nl.lproj/PrefNetworkViewController.strings; sourceTree = "<group>"; };
		84C21A861F8996EF00AD5B64 /* nl */ = {isa = PBXFileReference; lastKnownFileType = text.plist.strings; name = nl; path = nl.lproj/InfoPlist.strings; sourceTree = "<group>"; };
		84C21A871F8996EF00AD5B64 /* nl */ = {isa = PBXFileReference; lastKnownFileType = text.plist.strings; name = nl; path = nl.lproj/Localizable.strings; sourceTree = "<group>"; };
		84C21A881F8996EF00AD5B64 /* nl */ = {isa = PBXFileReference; lastKnownFileType = text.rtf; name = nl; path = nl.lproj/Contribution.rtf; sourceTree = "<group>"; };
		84C21A891F8996F000AD5B64 /* nl */ = {isa = PBXFileReference; lastKnownFileType = text.plist.strings; name = nl; path = nl.lproj/FilterPresets.strings; sourceTree = "<group>"; };
		84C21A8A1F8996F000AD5B64 /* nl */ = {isa = PBXFileReference; lastKnownFileType = text.plist.strings; name = nl; path = nl.lproj/KeyBinding.strings; sourceTree = "<group>"; };
		84C3AB8A1E7BF22300FEFB7A /* MPVCommandFormat.strings */ = {isa = PBXFileReference; fileEncoding = 4; lastKnownFileType = text.plist.strings; path = MPVCommandFormat.strings; sourceTree = "<group>"; };
		84C6445F1E92BA2700B1410B /* TimeLabelOverflowedView.swift */ = {isa = PBXFileReference; fileEncoding = 4; lastKnownFileType = sourcecode.swift; path = TimeLabelOverflowedView.swift; sourceTree = "<group>"; };
		84C6D3611EAF8D63009BF721 /* HistoryController.swift */ = {isa = PBXFileReference; fileEncoding = 4; lastKnownFileType = sourcecode.swift; path = HistoryController.swift; sourceTree = "<group>"; };
		84C6D3631EB276E9009BF721 /* PlaybackHistory.swift */ = {isa = PBXFileReference; fileEncoding = 4; lastKnownFileType = sourcecode.swift; path = PlaybackHistory.swift; sourceTree = "<group>"; };
		84C6D3651EB2A427009BF721 /* HistoryWindowController.swift */ = {isa = PBXFileReference; fileEncoding = 4; lastKnownFileType = sourcecode.swift; path = HistoryWindowController.swift; sourceTree = "<group>"; };
		84C8D58E1D794CE600D98A0E /* MPVFilter.swift */ = {isa = PBXFileReference; fileEncoding = 4; lastKnownFileType = sourcecode.swift; path = MPVFilter.swift; sourceTree = "<group>"; };
		84C8D5901D796F9700D98A0E /* Aspect.swift */ = {isa = PBXFileReference; fileEncoding = 4; lastKnownFileType = sourcecode.swift; path = Aspect.swift; sourceTree = "<group>"; };
		84D0FB7C1F5E519300C6A6A7 /* FreeSelectingViewController.swift */ = {isa = PBXFileReference; fileEncoding = 4; lastKnownFileType = sourcecode.swift; path = FreeSelectingViewController.swift; sourceTree = "<group>"; };
		84D0FB801F5E5A4000C6A6A7 /* CropBoxViewController.swift */ = {isa = PBXFileReference; fileEncoding = 4; lastKnownFileType = sourcecode.swift; path = CropBoxViewController.swift; sourceTree = "<group>"; };
		84D0FB831F5E6A3800C6A6A7 /* Base */ = {isa = PBXFileReference; lastKnownFileType = file.xib; name = Base; path = Base.lproj/FreeSelectingViewController.xib; sourceTree = "<group>"; };
		84D0FB861F5E6A3A00C6A6A7 /* zh-Hans */ = {isa = PBXFileReference; lastKnownFileType = text.plist.strings; name = "zh-Hans"; path = "zh-Hans.lproj/FreeSelectingViewController.strings"; sourceTree = "<group>"; };
		84D123B31ECAA405004E0D53 /* TouchBarSupport.swift */ = {isa = PBXFileReference; fileEncoding = 4; lastKnownFileType = sourcecode.swift; path = TouchBarSupport.swift; sourceTree = "<group>"; };
		84D377621D6B66DE007F7396 /* MPVPlaylistItem.swift */ = {isa = PBXFileReference; fileEncoding = 4; lastKnownFileType = sourcecode.swift; lineEnding = 0; path = MPVPlaylistItem.swift; sourceTree = "<group>"; xcLanguageSpecificationIdentifier = xcode.lang.swift; };
		84D377641D7370EE007F7396 /* ChapterTableCellView.swift */ = {isa = PBXFileReference; fileEncoding = 4; lastKnownFileType = sourcecode.swift; lineEnding = 0; path = ChapterTableCellView.swift; sourceTree = "<group>"; xcLanguageSpecificationIdentifier = xcode.lang.swift; };
		84D377661D737F58007F7396 /* MPVChapter.swift */ = {isa = PBXFileReference; fileEncoding = 4; lastKnownFileType = sourcecode.swift; path = MPVChapter.swift; sourceTree = "<group>"; };
		84E295BF1E2CF9F4006388F7 /* ObjcUtils.m */ = {isa = PBXFileReference; fileEncoding = 4; lastKnownFileType = sourcecode.c.objc; path = ObjcUtils.m; sourceTree = "<group>"; };
		84E295C11E2CFA18006388F7 /* ObjcUtils.h */ = {isa = PBXFileReference; lastKnownFileType = sourcecode.c.h; path = ObjcUtils.h; sourceTree = "<group>"; };
		84E48D4C1E0F1090002C7A3F /* FilterWindowController.swift */ = {isa = PBXFileReference; fileEncoding = 4; lastKnownFileType = sourcecode.swift; path = FilterWindowController.swift; sourceTree = "<group>"; };
		84E745D51DFDD4FD00588DED /* KeyCodeHelper.swift */ = {isa = PBXFileReference; fileEncoding = 4; lastKnownFileType = sourcecode.swift; path = KeyCodeHelper.swift; sourceTree = "<group>"; };
		84E745D81DFDE8C100588DED /* input.conf */ = {isa = PBXFileReference; fileEncoding = 4; lastKnownFileType = text; path = input.conf; sourceTree = "<group>"; };
		84EB1ED61D2F51D3004FA5A1 /* IINA.app */ = {isa = PBXFileReference; explicitFileType = wrapper.application; includeInIndex = 0; path = IINA.app; sourceTree = BUILT_PRODUCTS_DIR; };
		84EB1ED91D2F51D3004FA5A1 /* AppDelegate.swift */ = {isa = PBXFileReference; lastKnownFileType = sourcecode.swift; path = AppDelegate.swift; sourceTree = "<group>"; };
		84EB1EDB1D2F51D3004FA5A1 /* Assets.xcassets */ = {isa = PBXFileReference; lastKnownFileType = folder.assetcatalog; path = Assets.xcassets; sourceTree = "<group>"; };
		84EB1EE01D2F51D3004FA5A1 /* Info.plist */ = {isa = PBXFileReference; lastKnownFileType = text.plist.xml; path = Info.plist; sourceTree = "<group>"; };
		84EB1F041D2F5C5B004FA5A1 /* AppData.swift */ = {isa = PBXFileReference; fileEncoding = 4; lastKnownFileType = sourcecode.swift; path = AppData.swift; sourceTree = "<group>"; };
		84EB1F061D2F5E76004FA5A1 /* Utility.swift */ = {isa = PBXFileReference; fileEncoding = 4; lastKnownFileType = sourcecode.swift; path = Utility.swift; sourceTree = "<group>"; };
		84EC12821F4F939000137C1E /* FilterPresets.swift */ = {isa = PBXFileReference; fileEncoding = 4; lastKnownFileType = sourcecode.swift; path = FilterPresets.swift; sourceTree = "<group>"; };
		84EC12871F504D2500137C1E /* Base */ = {isa = PBXFileReference; lastKnownFileType = text.plist.strings; name = Base; path = Base.lproj/FilterPresets.strings; sourceTree = "<group>"; };
		84EC12891F504D3B00137C1E /* zh-Hans */ = {isa = PBXFileReference; lastKnownFileType = text.plist.strings; name = "zh-Hans"; path = "zh-Hans.lproj/FilterPresets.strings"; sourceTree = "<group>"; };
		84ED99FD1E009C8100A5159B /* PrefAdvancedViewController.swift */ = {isa = PBXFileReference; fileEncoding = 4; lastKnownFileType = sourcecode.swift; path = PrefAdvancedViewController.swift; sourceTree = "<group>"; };
		84F5D4941E44D5230060A838 /* KeyBindingCriterion.swift */ = {isa = PBXFileReference; fileEncoding = 4; lastKnownFileType = sourcecode.swift; path = KeyBindingCriterion.swift; sourceTree = "<group>"; };
		84F5D4981E44E8AC0060A838 /* KeyBindingDataLoader.swift */ = {isa = PBXFileReference; fileEncoding = 4; lastKnownFileType = sourcecode.swift; path = KeyBindingDataLoader.swift; sourceTree = "<group>"; };
		84F5D49B1E44E9A50060A838 /* Base */ = {isa = PBXFileReference; lastKnownFileType = text.plist.strings; name = Base; path = Base.lproj/KeyBinding.strings; sourceTree = "<group>"; };
		84F5D49D1E44E9A90060A838 /* zh-Hans */ = {isa = PBXFileReference; lastKnownFileType = text.plist.strings; name = "zh-Hans"; path = "zh-Hans.lproj/KeyBinding.strings"; sourceTree = "<group>"; };
		84F5D49F1E44F9DB0060A838 /* KeyBindingItem.swift */ = {isa = PBXFileReference; fileEncoding = 4; lastKnownFileType = sourcecode.swift; path = KeyBindingItem.swift; sourceTree = "<group>"; };
		84F5D4A11E4796F50060A838 /* KeyBindingTranslator.swift */ = {isa = PBXFileReference; fileEncoding = 4; lastKnownFileType = sourcecode.swift; path = KeyBindingTranslator.swift; sourceTree = "<group>"; };
		84F725551D4783EE000DEF1B /* VolumeSliderCell.swift */ = {isa = PBXFileReference; fileEncoding = 4; lastKnownFileType = sourcecode.swift; lineEnding = 0; path = VolumeSliderCell.swift; sourceTree = "<group>"; xcLanguageSpecificationIdentifier = xcode.lang.swift; };
		84F7258E1D486185000DEF1B /* MPVProperty.swift */ = {isa = PBXFileReference; fileEncoding = 4; lastKnownFileType = sourcecode.swift; path = MPVProperty.swift; sourceTree = "<group>"; };
		84FBCB361EEACDDD0076C77C /* FFmpegController.h */ = {isa = PBXFileReference; fileEncoding = 4; lastKnownFileType = sourcecode.c.h; path = FFmpegController.h; sourceTree = "<group>"; };
		84FBCB371EEACDDD0076C77C /* FFmpegController.m */ = {isa = PBXFileReference; fileEncoding = 4; lastKnownFileType = sourcecode.c.objc; path = FFmpegController.m; sourceTree = "<group>"; };
		84FBF23D1EF06A90003EA491 /* ThumbnailCache.swift */ = {isa = PBXFileReference; fileEncoding = 4; lastKnownFileType = sourcecode.swift; path = ThumbnailCache.swift; sourceTree = "<group>"; };
		84FF84701D2FF698001B318A /* client.h */ = {isa = PBXFileReference; fileEncoding = 4; lastKnownFileType = sourcecode.c.h; path = client.h; sourceTree = "<group>"; };
		84FF84711D2FF698001B318A /* opengl_cb.h */ = {isa = PBXFileReference; fileEncoding = 4; lastKnownFileType = sourcecode.c.h; path = opengl_cb.h; sourceTree = "<group>"; };
		867483705008F086E07B0A6B /* Pods_iina.framework */ = {isa = PBXFileReference; explicitFileType = wrapper.framework; includeInIndex = 0; path = Pods_iina.framework; sourceTree = BUILT_PRODUCTS_DIR; };
		87E813251F83C05E00AA8D0C /* ru */ = {isa = PBXFileReference; lastKnownFileType = text.plist.strings; name = ru; path = ru.lproj/FilterPresets.strings; sourceTree = "<group>"; };
		8F17B8FA2013956E0048FB5D /* de */ = {isa = PBXFileReference; lastKnownFileType = text.plist.strings; name = de; path = de.lproj/FreeSelectingViewController.strings; sourceTree = "<group>"; };
		8F6F50541EC5E053002B47B4 /* de */ = {isa = PBXFileReference; lastKnownFileType = text.plist.strings; name = de; path = de.lproj/HistoryWindowController.strings; sourceTree = "<group>"; };
		8F825CBD1F16280A0094B529 /* de */ = {isa = PBXFileReference; lastKnownFileType = text.plist.strings; name = de; path = de.lproj/InitialWindowController.strings; sourceTree = "<group>"; };
		9E47DABF1E3CFA6D00457420 /* DurationDisplayTextField.swift */ = {isa = PBXFileReference; fileEncoding = 4; lastKnownFileType = sourcecode.swift; path = DurationDisplayTextField.swift; sourceTree = "<group>"; };
		9E63CAB61E3F7D0E00EA66C9 /* fr */ = {isa = PBXFileReference; lastKnownFileType = text.plist.strings; name = fr; path = fr.lproj/MainMenu.strings; sourceTree = "<group>"; };
		A1F8439D2926257DC5434942 /* Pods-iina.debug.xcconfig */ = {isa = PBXFileReference; includeInIndex = 1; lastKnownFileType = text.xcconfig; name = "Pods-iina.debug.xcconfig"; path = "Pods/Target Support Files/Pods-iina/Pods-iina.debug.xcconfig"; sourceTree = "<group>"; };
		B3066F5F1F161538004D7559 /* it */ = {isa = PBXFileReference; lastKnownFileType = text.plist.strings; name = it; path = it.lproj/InitialWindowController.strings; sourceTree = "<group>"; };
		B3860ED81E50F73A00FF012B /* it */ = {isa = PBXFileReference; lastKnownFileType = text.plist.strings; name = it; path = it.lproj/KeyBinding.strings; sourceTree = "<group>"; };
		B38F24181E44D09F00FFE600 /* it */ = {isa = PBXFileReference; lastKnownFileType = text.plist.strings; name = it; path = it.lproj/MainMenu.strings; sourceTree = "<group>"; };
		B38F24191E44D09F00FFE600 /* it */ = {isa = PBXFileReference; lastKnownFileType = text.plist.strings; name = it; path = it.lproj/MainWindowController.strings; sourceTree = "<group>"; };
		B38F241A1E44D09F00FFE600 /* it */ = {isa = PBXFileReference; lastKnownFileType = text.plist.strings; name = it; path = it.lproj/QuickSettingViewController.strings; sourceTree = "<group>"; };
		B38F241B1E44D09F00FFE600 /* it */ = {isa = PBXFileReference; lastKnownFileType = text.plist.strings; name = it; path = it.lproj/PlaylistViewController.strings; sourceTree = "<group>"; };
		B38F241C1E44D09F00FFE600 /* it */ = {isa = PBXFileReference; lastKnownFileType = text.plist.strings; name = it; path = it.lproj/CropSettingsViewController.strings; sourceTree = "<group>"; };
		B38F241E1E44D09F00FFE600 /* it */ = {isa = PBXFileReference; lastKnownFileType = text.plist.strings; name = it; path = it.lproj/FilterWindowController.strings; sourceTree = "<group>"; };
		B38F241F1E44D09F00FFE600 /* it */ = {isa = PBXFileReference; lastKnownFileType = text.plist.strings; name = it; path = it.lproj/AboutWindowController.strings; sourceTree = "<group>"; };
		B38F24201E44D09F00FFE600 /* it */ = {isa = PBXFileReference; lastKnownFileType = text.plist.strings; name = it; path = it.lproj/FontPickerWindowController.strings; sourceTree = "<group>"; };
		B38F24211E44D09F00FFE600 /* it */ = {isa = PBXFileReference; lastKnownFileType = text.plist.strings; name = it; path = it.lproj/PrefGeneralViewController.strings; sourceTree = "<group>"; };
		B38F24221E44D0A000FFE600 /* it */ = {isa = PBXFileReference; lastKnownFileType = text.plist.strings; name = it; path = it.lproj/PrefUIViewController.strings; sourceTree = "<group>"; };
		B38F24241E44D0A000FFE600 /* it */ = {isa = PBXFileReference; lastKnownFileType = text.plist.strings; name = it; path = it.lproj/PrefKeyBindingViewController.strings; sourceTree = "<group>"; };
		B38F24251E44D0A000FFE600 /* it */ = {isa = PBXFileReference; lastKnownFileType = text.plist.strings; name = it; path = it.lproj/KeyRecordViewController.strings; sourceTree = "<group>"; };
		B38F24261E44D0A000FFE600 /* it */ = {isa = PBXFileReference; lastKnownFileType = text.plist.strings; name = it; path = it.lproj/PrefAdvancedViewController.strings; sourceTree = "<group>"; };
		B38F24271E44D0A000FFE600 /* it */ = {isa = PBXFileReference; lastKnownFileType = text.plist.strings; name = it; path = it.lproj/PrefCodecViewController.strings; sourceTree = "<group>"; };
		B38F24281E44D0A000FFE600 /* it */ = {isa = PBXFileReference; lastKnownFileType = text.plist.strings; name = it; path = it.lproj/PrefSubViewController.strings; sourceTree = "<group>"; };
		B38F24291E44D0A000FFE600 /* it */ = {isa = PBXFileReference; lastKnownFileType = text.plist.strings; name = it; path = it.lproj/PrefNetworkViewController.strings; sourceTree = "<group>"; };
		B38F242A1E44D0A000FFE600 /* it */ = {isa = PBXFileReference; lastKnownFileType = text.plist.strings; name = it; path = it.lproj/Localizable.strings; sourceTree = "<group>"; };
		B3A6ED0B1EBBC9ED00BE4956 /* it */ = {isa = PBXFileReference; lastKnownFileType = text.plist.strings; name = it; path = it.lproj/InspectorWindowController.strings; sourceTree = "<group>"; };
		B3A6ED0D1EBBCE0700BE4956 /* it */ = {isa = PBXFileReference; lastKnownFileType = text.plist.strings; name = it; path = it.lproj/OpenURLAccessoryViewController.strings; sourceTree = "<group>"; };
		B3A6ED0F1EBBD51F00BE4956 /* it */ = {isa = PBXFileReference; lastKnownFileType = text.plist.strings; name = it; path = it.lproj/PrefControlViewController.strings; sourceTree = "<group>"; };
		B3B163411EC9A1AC000ED121 /* it */ = {isa = PBXFileReference; lastKnownFileType = text.plist.strings; name = it; path = it.lproj/HistoryWindowController.strings; sourceTree = "<group>"; };
		B3D578841EBCE6B200757AAA /* it */ = {isa = PBXFileReference; lastKnownFileType = text.plist.strings; name = it; path = it.lproj/InfoPlist.strings; sourceTree = "<group>"; };
		B3DB9C081E82CE2B00CFB888 /* it */ = {isa = PBXFileReference; lastKnownFileType = text.rtf; name = it; path = it.lproj/Contribution.rtf; sourceTree = "<group>"; };
		C70BC05C1E511D1000D8CB79 /* ko */ = {isa = PBXFileReference; lastKnownFileType = text.plist.strings; name = ko; path = ko.lproj/KeyBinding.strings; sourceTree = "<group>"; };
		C7513B4A1F61C05D00C14561 /* ko */ = {isa = PBXFileReference; lastKnownFileType = text.plist.strings; name = ko; path = ko.lproj/FilterPresets.strings; sourceTree = "<group>"; };
		C7513B4C1F61C5A300C14561 /* ko */ = {isa = PBXFileReference; lastKnownFileType = text.plist.strings; name = ko; path = ko.lproj/FreeSelectingViewController.strings; sourceTree = "<group>"; };
		C7583B471E67802200BEF9B7 /* ko */ = {isa = PBXFileReference; lastKnownFileType = text.rtf; name = ko; path = ko.lproj/Contribution.rtf; sourceTree = "<group>"; };
		C77164E12058D45C009E41DA /* ko */ = {isa = PBXFileReference; lastKnownFileType = text.plist.strings; name = ko; path = ko.lproj/PrefOSCToolbarSettingsSheetController.strings; sourceTree = "<group>"; };
		C789871A1E34EBDE0005769F /* ko */ = {isa = PBXFileReference; lastKnownFileType = text.plist.strings; name = ko; path = ko.lproj/MainMenu.strings; sourceTree = "<group>"; };
		C789871B1E34EBDE0005769F /* ko */ = {isa = PBXFileReference; lastKnownFileType = text.plist.strings; name = ko; path = ko.lproj/MainWindowController.strings; sourceTree = "<group>"; };
		C789871C1E34EBDE0005769F /* ko */ = {isa = PBXFileReference; lastKnownFileType = text.plist.strings; name = ko; path = ko.lproj/QuickSettingViewController.strings; sourceTree = "<group>"; };
		C789871D1E34EBDE0005769F /* ko */ = {isa = PBXFileReference; lastKnownFileType = text.plist.strings; name = ko; path = ko.lproj/PlaylistViewController.strings; sourceTree = "<group>"; };
		C789871E1E34EBDE0005769F /* ko */ = {isa = PBXFileReference; lastKnownFileType = text.plist.strings; name = ko; path = ko.lproj/CropSettingsViewController.strings; sourceTree = "<group>"; };
		C789871F1E34EBDE0005769F /* ko */ = {isa = PBXFileReference; lastKnownFileType = text.plist.strings; name = ko; path = ko.lproj/InspectorWindowController.strings; sourceTree = "<group>"; };
		C78987201E34EBDE0005769F /* ko */ = {isa = PBXFileReference; lastKnownFileType = text.plist.strings; name = ko; path = ko.lproj/FilterWindowController.strings; sourceTree = "<group>"; };
		C78987211E34EBDE0005769F /* ko */ = {isa = PBXFileReference; lastKnownFileType = text.plist.strings; name = ko; path = ko.lproj/AboutWindowController.strings; sourceTree = "<group>"; };
		C78987221E34EBDE0005769F /* ko */ = {isa = PBXFileReference; lastKnownFileType = text.plist.strings; name = ko; path = ko.lproj/FontPickerWindowController.strings; sourceTree = "<group>"; };
		C78987231E34EBDF0005769F /* ko */ = {isa = PBXFileReference; lastKnownFileType = text.plist.strings; name = ko; path = ko.lproj/PrefGeneralViewController.strings; sourceTree = "<group>"; };
		C78987241E34EBDF0005769F /* ko */ = {isa = PBXFileReference; lastKnownFileType = text.plist.strings; name = ko; path = ko.lproj/PrefUIViewController.strings; sourceTree = "<group>"; };
		C78987251E34EBDF0005769F /* ko */ = {isa = PBXFileReference; lastKnownFileType = text.plist.strings; name = ko; path = ko.lproj/PrefControlViewController.strings; sourceTree = "<group>"; };
		C78987261E34EBDF0005769F /* ko */ = {isa = PBXFileReference; lastKnownFileType = text.plist.strings; name = ko; path = ko.lproj/PrefKeyBindingViewController.strings; sourceTree = "<group>"; };
		C78987271E34EBDF0005769F /* ko */ = {isa = PBXFileReference; lastKnownFileType = text.plist.strings; name = ko; path = ko.lproj/KeyRecordViewController.strings; sourceTree = "<group>"; };
		C78987281E34EBDF0005769F /* ko */ = {isa = PBXFileReference; lastKnownFileType = text.plist.strings; name = ko; path = ko.lproj/PrefAdvancedViewController.strings; sourceTree = "<group>"; };
		C78987291E34EBDF0005769F /* ko */ = {isa = PBXFileReference; lastKnownFileType = text.plist.strings; name = ko; path = ko.lproj/PrefCodecViewController.strings; sourceTree = "<group>"; };
		C789872A1E34EBDF0005769F /* ko */ = {isa = PBXFileReference; lastKnownFileType = text.plist.strings; name = ko; path = ko.lproj/PrefSubViewController.strings; sourceTree = "<group>"; };
		C789872B1E34EBDF0005769F /* ko */ = {isa = PBXFileReference; lastKnownFileType = text.plist.strings; name = ko; path = ko.lproj/PrefNetworkViewController.strings; sourceTree = "<group>"; };
		C789872C1E34EBDF0005769F /* ko */ = {isa = PBXFileReference; lastKnownFileType = text.plist.strings; name = ko; path = ko.lproj/Localizable.strings; sourceTree = "<group>"; };
		C78987301E34EF170005769F /* ko */ = {isa = PBXFileReference; lastKnownFileType = text.plist.strings; name = ko; path = ko.lproj/InfoPlist.strings; sourceTree = "<group>"; };
		C7D162511E89FD6100674AC3 /* ko */ = {isa = PBXFileReference; lastKnownFileType = text.plist.strings; name = ko; path = ko.lproj/OpenURLAccessoryViewController.strings; sourceTree = "<group>"; };
		C7DBA5EB1F07C5FD00C2B416 /* ko */ = {isa = PBXFileReference; lastKnownFileType = text.plist.strings; name = ko; path = ko.lproj/InitialWindowController.strings; sourceTree = "<group>"; };
		C7DC79CE1EC63821002DE23B /* ko */ = {isa = PBXFileReference; lastKnownFileType = text.plist.strings; name = ko; path = ko.lproj/HistoryWindowController.strings; sourceTree = "<group>"; };
		D26C04BB1E8D31DD00F709E4 /* zh-Hant */ = {isa = PBXFileReference; lastKnownFileType = text.plist.strings; name = "zh-Hant"; path = "zh-Hant.lproj/OpenURLAccessoryViewController.strings"; sourceTree = "<group>"; };
		D27556FC1EC6E1C300CAB2A4 /* zh-Hant */ = {isa = PBXFileReference; lastKnownFileType = text.plist.strings; name = "zh-Hant"; path = "zh-Hant.lproj/HistoryWindowController.strings"; sourceTree = "<group>"; };
		D27E35CE1E379B6D0064BE57 /* zh-Hant */ = {isa = PBXFileReference; lastKnownFileType = text.plist.strings; name = "zh-Hant"; path = "zh-Hant.lproj/MainMenu.strings"; sourceTree = "<group>"; };
		D27E35CF1E379B6D0064BE57 /* zh-Hant */ = {isa = PBXFileReference; lastKnownFileType = text.plist.strings; name = "zh-Hant"; path = "zh-Hant.lproj/MainWindowController.strings"; sourceTree = "<group>"; };
		D27E35D01E379B6D0064BE57 /* zh-Hant */ = {isa = PBXFileReference; lastKnownFileType = text.plist.strings; name = "zh-Hant"; path = "zh-Hant.lproj/QuickSettingViewController.strings"; sourceTree = "<group>"; };
		D27E35D11E379B6E0064BE57 /* zh-Hant */ = {isa = PBXFileReference; lastKnownFileType = text.plist.strings; name = "zh-Hant"; path = "zh-Hant.lproj/PlaylistViewController.strings"; sourceTree = "<group>"; };
		D27E35D21E379B6E0064BE57 /* zh-Hant */ = {isa = PBXFileReference; lastKnownFileType = text.plist.strings; name = "zh-Hant"; path = "zh-Hant.lproj/CropSettingsViewController.strings"; sourceTree = "<group>"; };
		D27E35D31E379B6E0064BE57 /* zh-Hant */ = {isa = PBXFileReference; lastKnownFileType = text.plist.strings; name = "zh-Hant"; path = "zh-Hant.lproj/InspectorWindowController.strings"; sourceTree = "<group>"; };
		D27E35D41E379B6E0064BE57 /* zh-Hant */ = {isa = PBXFileReference; lastKnownFileType = text.plist.strings; name = "zh-Hant"; path = "zh-Hant.lproj/FilterWindowController.strings"; sourceTree = "<group>"; };
		D27E35D51E379B6E0064BE57 /* zh-Hant */ = {isa = PBXFileReference; lastKnownFileType = text.plist.strings; name = "zh-Hant"; path = "zh-Hant.lproj/AboutWindowController.strings"; sourceTree = "<group>"; };
		D27E35D61E379B6E0064BE57 /* zh-Hant */ = {isa = PBXFileReference; lastKnownFileType = text.plist.strings; name = "zh-Hant"; path = "zh-Hant.lproj/FontPickerWindowController.strings"; sourceTree = "<group>"; };
		D27E35D71E379B6F0064BE57 /* zh-Hant */ = {isa = PBXFileReference; lastKnownFileType = text.plist.strings; name = "zh-Hant"; path = "zh-Hant.lproj/PrefGeneralViewController.strings"; sourceTree = "<group>"; };
		D27E35D81E379B6F0064BE57 /* zh-Hant */ = {isa = PBXFileReference; lastKnownFileType = text.plist.strings; name = "zh-Hant"; path = "zh-Hant.lproj/PrefUIViewController.strings"; sourceTree = "<group>"; };
		D27E35D91E379B6F0064BE57 /* zh-Hant */ = {isa = PBXFileReference; lastKnownFileType = text.plist.strings; name = "zh-Hant"; path = "zh-Hant.lproj/PrefControlViewController.strings"; sourceTree = "<group>"; };
		D27E35DA1E379B6F0064BE57 /* zh-Hant */ = {isa = PBXFileReference; lastKnownFileType = text.plist.strings; name = "zh-Hant"; path = "zh-Hant.lproj/PrefKeyBindingViewController.strings"; sourceTree = "<group>"; };
		D27E35DB1E379B6F0064BE57 /* zh-Hant */ = {isa = PBXFileReference; lastKnownFileType = text.plist.strings; name = "zh-Hant"; path = "zh-Hant.lproj/KeyRecordViewController.strings"; sourceTree = "<group>"; };
		D27E35DC1E379B6F0064BE57 /* zh-Hant */ = {isa = PBXFileReference; lastKnownFileType = text.plist.strings; name = "zh-Hant"; path = "zh-Hant.lproj/PrefAdvancedViewController.strings"; sourceTree = "<group>"; };
		D27E35DD1E379B6F0064BE57 /* zh-Hant */ = {isa = PBXFileReference; lastKnownFileType = text.plist.strings; name = "zh-Hant"; path = "zh-Hant.lproj/PrefCodecViewController.strings"; sourceTree = "<group>"; };
		D27E35DE1E379B700064BE57 /* zh-Hant */ = {isa = PBXFileReference; lastKnownFileType = text.plist.strings; name = "zh-Hant"; path = "zh-Hant.lproj/PrefSubViewController.strings"; sourceTree = "<group>"; };
		D27E35DF1E379B700064BE57 /* zh-Hant */ = {isa = PBXFileReference; lastKnownFileType = text.plist.strings; name = "zh-Hant"; path = "zh-Hant.lproj/PrefNetworkViewController.strings"; sourceTree = "<group>"; };
		D27E35E01E379B700064BE57 /* zh-Hant */ = {isa = PBXFileReference; lastKnownFileType = text.plist.strings; name = "zh-Hant"; path = "zh-Hant.lproj/Localizable.strings"; sourceTree = "<group>"; };
		D2B411421E5336AD002819E1 /* zh-Hant */ = {isa = PBXFileReference; lastKnownFileType = text.plist.strings; name = "zh-Hant"; path = "zh-Hant.lproj/KeyBinding.strings"; sourceTree = "<group>"; };
		D2B411431E5336AE002819E1 /* zh-Hant */ = {isa = PBXFileReference; lastKnownFileType = text.plist.strings; name = "zh-Hant"; path = "zh-Hant.lproj/InfoPlist.strings"; sourceTree = "<group>"; };
		E33836832026223800ABC812 /* PrefOSCToolbarSettingsSheetController.swift */ = {isa = PBXFileReference; lastKnownFileType = sourcecode.swift; path = PrefOSCToolbarSettingsSheetController.swift; sourceTree = "<group>"; };
		E3383687202651CF00ABC812 /* PrefOSCToolbarDraggingItemViewController.swift */ = {isa = PBXFileReference; lastKnownFileType = sourcecode.swift; path = PrefOSCToolbarDraggingItemViewController.swift; sourceTree = "<group>"; };
		E3383688202651CF00ABC812 /* PrefOSCToolbarDraggingItemViewController.xib */ = {isa = PBXFileReference; lastKnownFileType = file.xib; path = PrefOSCToolbarDraggingItemViewController.xib; sourceTree = "<group>"; };
		E33BA5C3204315740069A0F6 /* AssrtSubtitle.swift */ = {isa = PBXFileReference; lastKnownFileType = sourcecode.swift; path = AssrtSubtitle.swift; sourceTree = "<group>"; };
		E33BA5C5204BD9FE0069A0F6 /* SubChooseViewController.swift */ = {isa = PBXFileReference; lastKnownFileType = sourcecode.swift; path = SubChooseViewController.swift; sourceTree = "<group>"; };
		E33BA5C6204BD9FE0069A0F6 /* SubChooseViewController.xib */ = {isa = PBXFileReference; lastKnownFileType = file.xib; path = SubChooseViewController.xib; sourceTree = "<group>"; };
		E34A0E022053F93A00B50097 /* Base */ = {isa = PBXFileReference; lastKnownFileType = file.xib; name = Base; path = Base.lproj/PrefOSCToolbarSettingsSheetController.xib; sourceTree = "<group>"; };
		E34A0E052053F93E00B50097 /* zh-Hans */ = {isa = PBXFileReference; lastKnownFileType = text.plist.strings; name = "zh-Hans"; path = "zh-Hans.lproj/PrefOSCToolbarSettingsSheetController.strings"; sourceTree = "<group>"; };
		E34E0ADF2007E23600BDC8BA /* zh-Hant */ = {isa = PBXFileReference; lastKnownFileType = text.plist.strings; name = "zh-Hant"; path = "zh-Hant.lproj/FreeSelectingViewController.strings"; sourceTree = "<group>"; };
		E38BD4AE20054BD9007635FC /* MainWindow.swift */ = {isa = PBXFileReference; lastKnownFileType = sourcecode.swift; path = MainWindow.swift; sourceTree = "<group>"; };
		E3C12F6A201F281F00297964 /* FirstRunManager.swift */ = {isa = PBXFileReference; lastKnownFileType = sourcecode.swift; path = FirstRunManager.swift; sourceTree = "<group>"; };
		E3CB75BC1FDACB82004DB10A /* SavedFilter.swift */ = {isa = PBXFileReference; lastKnownFileType = sourcecode.swift; path = SavedFilter.swift; sourceTree = "<group>"; };
		E3DE8DCA1FD8166A0021921C /* iina-cli */ = {isa = PBXFileReference; explicitFileType = "compiled.mach-o.executable"; includeInIndex = 0; path = "iina-cli"; sourceTree = BUILT_PRODUCTS_DIR; };
		E3DE8DCC1FD8166A0021921C /* main.swift */ = {isa = PBXFileReference; lastKnownFileType = sourcecode.swift; path = main.swift; sourceTree = "<group>"; };
		E3ECC89D1FE9A6D900BED8C7 /* GeometryDef.swift */ = {isa = PBXFileReference; lastKnownFileType = sourcecode.swift; path = GeometryDef.swift; sourceTree = "<group>"; };
		E3FC31451FE1501E00B9B86F /* PowerSource.swift */ = {isa = PBXFileReference; lastKnownFileType = sourcecode.swift; path = PowerSource.swift; sourceTree = "<group>"; };
		E53BAB3F1F1692B700D2609F /* fr */ = {isa = PBXFileReference; lastKnownFileType = text.plist.strings; name = fr; path = fr.lproj/InitialWindowController.strings; sourceTree = "<group>"; };
		E53CCBA31EB7711200DFF4E1 /* fr */ = {isa = PBXFileReference; lastKnownFileType = text.plist.strings; name = fr; path = fr.lproj/OpenURLAccessoryViewController.strings; sourceTree = "<group>"; };
		E53EB2A7205A865D003F34A0 /* fr */ = {isa = PBXFileReference; lastKnownFileType = text.plist.strings; name = fr; path = fr.lproj/PrefOSCToolbarSettingsSheetController.strings; sourceTree = "<group>"; };
		E5436AA61E844761005BEB5C /* fr */ = {isa = PBXFileReference; lastKnownFileType = text.rtf; name = fr; path = fr.lproj/Contribution.rtf; sourceTree = "<group>"; };
		E568075F1EF975C0005A3ADD /* fr */ = {isa = PBXFileReference; lastKnownFileType = text.plist.strings; name = fr; path = fr.lproj/HistoryWindowController.strings; sourceTree = "<group>"; };
		E56807601EF97766005A3ADD /* fr */ = {isa = PBXFileReference; lastKnownFileType = text.plist.strings; name = fr; path = fr.lproj/InfoPlist.strings; sourceTree = "<group>"; };
		E5A935561E34B38700ABD3F5 /* fr */ = {isa = PBXFileReference; lastKnownFileType = text.plist.strings; name = fr; path = fr.lproj/MainWindowController.strings; sourceTree = "<group>"; };
		E5A935571E34B38700ABD3F5 /* fr */ = {isa = PBXFileReference; lastKnownFileType = text.plist.strings; name = fr; path = fr.lproj/QuickSettingViewController.strings; sourceTree = "<group>"; };
		E5A935581E34B38700ABD3F5 /* fr */ = {isa = PBXFileReference; lastKnownFileType = text.plist.strings; name = fr; path = fr.lproj/PlaylistViewController.strings; sourceTree = "<group>"; };
		E5A935591E34B38700ABD3F5 /* fr */ = {isa = PBXFileReference; lastKnownFileType = text.plist.strings; name = fr; path = fr.lproj/CropSettingsViewController.strings; sourceTree = "<group>"; };
		E5A9355A1E34B38800ABD3F5 /* fr */ = {isa = PBXFileReference; lastKnownFileType = text.plist.strings; name = fr; path = fr.lproj/InspectorWindowController.strings; sourceTree = "<group>"; };
		E5A9355B1E34B38800ABD3F5 /* fr */ = {isa = PBXFileReference; lastKnownFileType = text.plist.strings; name = fr; path = fr.lproj/FilterWindowController.strings; sourceTree = "<group>"; };
		E5A9355C1E34B38800ABD3F5 /* fr */ = {isa = PBXFileReference; lastKnownFileType = text.plist.strings; name = fr; path = fr.lproj/AboutWindowController.strings; sourceTree = "<group>"; };
		E5A9355D1E34B38800ABD3F5 /* fr */ = {isa = PBXFileReference; lastKnownFileType = text.plist.strings; name = fr; path = fr.lproj/FontPickerWindowController.strings; sourceTree = "<group>"; };
		E5A9355E1E34B38800ABD3F5 /* fr */ = {isa = PBXFileReference; lastKnownFileType = text.plist.strings; name = fr; path = fr.lproj/PrefGeneralViewController.strings; sourceTree = "<group>"; };
		E5A9355F1E34B38900ABD3F5 /* fr */ = {isa = PBXFileReference; lastKnownFileType = text.plist.strings; name = fr; path = fr.lproj/PrefUIViewController.strings; sourceTree = "<group>"; };
		E5A935601E34B38900ABD3F5 /* fr */ = {isa = PBXFileReference; lastKnownFileType = text.plist.strings; name = fr; path = fr.lproj/PrefControlViewController.strings; sourceTree = "<group>"; };
		E5A935611E34B38900ABD3F5 /* fr */ = {isa = PBXFileReference; lastKnownFileType = text.plist.strings; name = fr; path = fr.lproj/PrefKeyBindingViewController.strings; sourceTree = "<group>"; };
		E5A935621E34B38A00ABD3F5 /* fr */ = {isa = PBXFileReference; lastKnownFileType = text.plist.strings; name = fr; path = fr.lproj/KeyRecordViewController.strings; sourceTree = "<group>"; };
		E5A935631E34B38A00ABD3F5 /* fr */ = {isa = PBXFileReference; lastKnownFileType = text.plist.strings; name = fr; path = fr.lproj/PrefAdvancedViewController.strings; sourceTree = "<group>"; };
		E5A935641E34B38A00ABD3F5 /* fr */ = {isa = PBXFileReference; lastKnownFileType = text.plist.strings; name = fr; path = fr.lproj/PrefCodecViewController.strings; sourceTree = "<group>"; };
		E5A935651E34B38A00ABD3F5 /* fr */ = {isa = PBXFileReference; lastKnownFileType = text.plist.strings; name = fr; path = fr.lproj/PrefSubViewController.strings; sourceTree = "<group>"; };
		E5A935661E34B38A00ABD3F5 /* fr */ = {isa = PBXFileReference; lastKnownFileType = text.plist.strings; name = fr; path = fr.lproj/PrefNetworkViewController.strings; sourceTree = "<group>"; };
		E5A935671E34B38B00ABD3F5 /* fr */ = {isa = PBXFileReference; lastKnownFileType = text.plist.strings; name = fr; path = fr.lproj/Localizable.strings; sourceTree = "<group>"; };
		E5A9E1841E50F1E200950BD5 /* fr */ = {isa = PBXFileReference; lastKnownFileType = text.plist.strings; name = fr; path = fr.lproj/KeyBinding.strings; sourceTree = "<group>"; };
		E5C57C1E1F82A1ED00488ABA /* fr */ = {isa = PBXFileReference; lastKnownFileType = text.plist.strings; name = fr; path = fr.lproj/FreeSelectingViewController.strings; sourceTree = "<group>"; };
		E5C57C1F1F82A20600488ABA /* fr */ = {isa = PBXFileReference; lastKnownFileType = text.plist.strings; name = fr; path = fr.lproj/FilterPresets.strings; sourceTree = "<group>"; };
		E92D617F1FE93B9B00ACC463 /* da */ = {isa = PBXFileReference; lastKnownFileType = text.plist.strings; name = da; path = da.lproj/MainMenu.strings; sourceTree = "<group>"; };
		E92D61801FE93B9C00ACC463 /* da */ = {isa = PBXFileReference; lastKnownFileType = text.plist.strings; name = da; path = da.lproj/MainWindowController.strings; sourceTree = "<group>"; };
		E92D61811FE93B9C00ACC463 /* da */ = {isa = PBXFileReference; lastKnownFileType = text.plist.strings; name = da; path = da.lproj/QuickSettingViewController.strings; sourceTree = "<group>"; };
		E92D61821FE93B9C00ACC463 /* da */ = {isa = PBXFileReference; lastKnownFileType = text.plist.strings; name = da; path = da.lproj/PlaylistViewController.strings; sourceTree = "<group>"; };
		E92D61831FE93B9C00ACC463 /* da */ = {isa = PBXFileReference; lastKnownFileType = text.plist.strings; name = da; path = da.lproj/InspectorWindowController.strings; sourceTree = "<group>"; };
		E92D61841FE93B9C00ACC463 /* da */ = {isa = PBXFileReference; lastKnownFileType = text.plist.strings; name = da; path = da.lproj/FilterWindowController.strings; sourceTree = "<group>"; };
		E92D61851FE93B9C00ACC463 /* da */ = {isa = PBXFileReference; lastKnownFileType = text.plist.strings; name = da; path = da.lproj/AboutWindowController.strings; sourceTree = "<group>"; };
		E92D61861FE93B9C00ACC463 /* da */ = {isa = PBXFileReference; lastKnownFileType = text.plist.strings; name = da; path = da.lproj/OpenURLAccessoryViewController.strings; sourceTree = "<group>"; };
		E92D61871FE93B9C00ACC463 /* da */ = {isa = PBXFileReference; lastKnownFileType = text.plist.strings; name = da; path = da.lproj/HistoryWindowController.strings; sourceTree = "<group>"; };
		E92D61881FE93B9C00ACC463 /* da */ = {isa = PBXFileReference; lastKnownFileType = text.plist.strings; name = da; path = da.lproj/InitialWindowController.strings; sourceTree = "<group>"; };
		E92D61891FE93B9C00ACC463 /* da */ = {isa = PBXFileReference; lastKnownFileType = text.plist.strings; name = da; path = da.lproj/CropSettingsViewController.strings; sourceTree = "<group>"; };
		E92D618A1FE93B9C00ACC463 /* da */ = {isa = PBXFileReference; lastKnownFileType = text.plist.strings; name = da; path = da.lproj/FreeSelectingViewController.strings; sourceTree = "<group>"; };
		E92D618B1FE93B9C00ACC463 /* da */ = {isa = PBXFileReference; lastKnownFileType = text.plist.strings; name = da; path = da.lproj/FontPickerWindowController.strings; sourceTree = "<group>"; };
		E92D618C1FE93B9D00ACC463 /* da */ = {isa = PBXFileReference; lastKnownFileType = text.plist.strings; name = da; path = da.lproj/PrefGeneralViewController.strings; sourceTree = "<group>"; };
		E92D618D1FE93B9D00ACC463 /* da */ = {isa = PBXFileReference; lastKnownFileType = text.plist.strings; name = da; path = da.lproj/PrefUIViewController.strings; sourceTree = "<group>"; };
		E92D618E1FE93B9D00ACC463 /* da */ = {isa = PBXFileReference; lastKnownFileType = text.plist.strings; name = da; path = da.lproj/PrefControlViewController.strings; sourceTree = "<group>"; };
		E92D618F1FE93B9D00ACC463 /* da */ = {isa = PBXFileReference; lastKnownFileType = text.plist.strings; name = da; path = da.lproj/PrefKeyBindingViewController.strings; sourceTree = "<group>"; };
		E92D61901FE93B9D00ACC463 /* da */ = {isa = PBXFileReference; lastKnownFileType = text.plist.strings; name = da; path = da.lproj/KeyRecordViewController.strings; sourceTree = "<group>"; };
		E92D61911FE93B9D00ACC463 /* da */ = {isa = PBXFileReference; lastKnownFileType = text.plist.strings; name = da; path = da.lproj/PrefAdvancedViewController.strings; sourceTree = "<group>"; };
		E92D61921FE93B9D00ACC463 /* da */ = {isa = PBXFileReference; lastKnownFileType = text.plist.strings; name = da; path = da.lproj/PrefCodecViewController.strings; sourceTree = "<group>"; };
		E92D61931FE93B9D00ACC463 /* da */ = {isa = PBXFileReference; lastKnownFileType = text.plist.strings; name = da; path = da.lproj/PrefSubViewController.strings; sourceTree = "<group>"; };
		E92D61941FE93B9D00ACC463 /* da */ = {isa = PBXFileReference; lastKnownFileType = text.plist.strings; name = da; path = da.lproj/PrefNetworkViewController.strings; sourceTree = "<group>"; };
		E92D61961FE93B9D00ACC463 /* da */ = {isa = PBXFileReference; lastKnownFileType = text.plist.strings; name = da; path = da.lproj/InfoPlist.strings; sourceTree = "<group>"; };
		E92D61971FE93B9E00ACC463 /* da */ = {isa = PBXFileReference; lastKnownFileType = text.plist.strings; name = da; path = da.lproj/Localizable.strings; sourceTree = "<group>"; };
		E92D61981FE93B9E00ACC463 /* da */ = {isa = PBXFileReference; lastKnownFileType = text.rtf; name = da; path = da.lproj/Contribution.rtf; sourceTree = "<group>"; };
		E92D61991FE93B9E00ACC463 /* da */ = {isa = PBXFileReference; lastKnownFileType = text.plist.strings; name = da; path = da.lproj/FilterPresets.strings; sourceTree = "<group>"; };
		E92D619A1FE93B9E00ACC463 /* da */ = {isa = PBXFileReference; lastKnownFileType = text.plist.strings; name = da; path = da.lproj/KeyBinding.strings; sourceTree = "<group>"; };
		F4C61DFA1E20423A00A43BCC /* de */ = {isa = PBXFileReference; lastKnownFileType = text.plist.strings; name = de; path = de.lproj/PrefUIViewController.strings; sourceTree = "<group>"; };
/* End PBXFileReference section */

/* Begin PBXFrameworksBuildPhase section */
		84EB1ED31D2F51D3004FA5A1 /* Frameworks */ = {
			isa = PBXFrameworksBuildPhase;
			buildActionMask = 2147483647;
			files = (
				84B1CE301F98BE2A00994D63 /* libavcodec.57.107.100.dylib in Frameworks */,
				84B1CE311F98BE2A00994D63 /* libavdevice.57.10.100.dylib in Frameworks */,
				84B1CE321F98BE2A00994D63 /* libavfilter.6.107.100.dylib in Frameworks */,
				84B1CE331F98BE2A00994D63 /* libavformat.57.83.100.dylib in Frameworks */,
				84B1CE341F98BE2A00994D63 /* libavresample.3.7.0.dylib in Frameworks */,
				84B1CE351F98BE2A00994D63 /* libavutil.55.78.100.dylib in Frameworks */,
				84B1CE361F98BE2A00994D63 /* libmpv.1.25.0.dylib in Frameworks */,
				84B1CE371F98BE2A00994D63 /* libswresample.2.9.100.dylib in Frameworks */,
				84B1CE381F98BE2A00994D63 /* libswscale.4.8.100.dylib in Frameworks */,
				496B19921E2968530035AF10 /* PIP.framework in Frameworks */,
				8403CEA72007CBD400645516 /* MediaPlayer.framework in Frameworks */,
				5FE59D56E0B71860AC1EDCA8 /* Pods_iina.framework in Frameworks */,
			);
			runOnlyForDeploymentPostprocessing = 0;
		};
		E3DE8DC71FD8166A0021921C /* Frameworks */ = {
			isa = PBXFrameworksBuildPhase;
			buildActionMask = 2147483647;
			files = (
			);
			runOnlyForDeploymentPostprocessing = 0;
		};
/* End PBXFrameworksBuildPhase section */

/* Begin PBXGroup section */
		8452DD7F1D3A1F2A008A543A /* Preference */ = {
			isa = PBXGroup;
			children = (
				8452DD841D3B956D008A543A /* Preference.swift */,
				847C62C81DC13CDA00E1EF16 /* PrefGeneralViewController.swift */,
				8400D5E01E1AB32A006785F5 /* PrefGeneralViewController.xib */,
				84879A961E0FFC7E0004F894 /* PrefUIViewController.swift */,
				8400D5E31E1AB32F006785F5 /* PrefUIViewController.xib */,
				E33836832026223800ABC812 /* PrefOSCToolbarSettingsSheetController.swift */,
				E34A0E032053F93A00B50097 /* PrefOSCToolbarSettingsSheetController.xib */,
				E3383687202651CF00ABC812 /* PrefOSCToolbarDraggingItemViewController.swift */,
				E3383688202651CF00ABC812 /* PrefOSCToolbarDraggingItemViewController.xib */,
				84795C381E083EE30059A648 /* PrefControlViewController.swift */,
				8400D5E61E1AB333006785F5 /* PrefControlViewController.xib */,
				84BEEC3D1DFEDE2F00F945CA /* PrefKeyBindingViewController.swift */,
				8400D5E91E1AB337006785F5 /* PrefKeyBindingViewController.xib */,
				840D47991DFEF649000D9A64 /* KeyRecordViewController.swift */,
				8400D5EC1E1AB33B006785F5 /* KeyRecordViewController.xib */,
				84F5D4941E44D5230060A838 /* KeyBindingCriterion.swift */,
				84F5D4981E44E8AC0060A838 /* KeyBindingDataLoader.swift */,
				84F5D49F1E44F9DB0060A838 /* KeyBindingItem.swift */,
				84F5D4A11E4796F50060A838 /* KeyBindingTranslator.swift */,
				84C3AB8A1E7BF22300FEFB7A /* MPVCommandFormat.strings */,
				84ED99FD1E009C8100A5159B /* PrefAdvancedViewController.swift */,
				8400D5EF1E1AB33F006785F5 /* PrefAdvancedViewController.xib */,
				8488D6DD1E11791300D5B952 /* PrefCodecViewController.swift */,
				8400D5F21E1AB344006785F5 /* PrefCodecViewController.xib */,
				8488D6E11E1183D300D5B952 /* PrefSubViewController.swift */,
				8400D5F51E1AB348006785F5 /* PrefSubViewController.xib */,
				8488D6E51E11ABE900D5B952 /* PrefNetworkViewController.swift */,
				8400D5F81E1AB34D006785F5 /* PrefNetworkViewController.xib */,
				84F5D49C1E44E9A50060A838 /* KeyBinding.strings */,
			);
			name = Preference;
			sourceTree = "<group>";
		};
		845ABEAD1D4D19CF00BFB15B /* Models */ = {
			isa = PBXGroup;
			children = (
				84791C8A1D405E9D0069E28A /* PlaybackInfo.swift */,
				8476440B1D48F63D004F6DF5 /* OSDMessage.swift */,
				845ABEAB1D4D19C000BFB15B /* MPVTrack.swift */,
				84D377621D6B66DE007F7396 /* MPVPlaylistItem.swift */,
				84D377661D737F58007F7396 /* MPVChapter.swift */,
				84C8D58E1D794CE600D98A0E /* MPVFilter.swift */,
				84EC12821F4F939000137C1E /* FilterPresets.swift */,
				84EC12881F504D2500137C1E /* FilterPresets.strings */,
				E3CB75BC1FDACB82004DB10A /* SavedFilter.swift */,
				845404AB1E43980900B02B12 /* LuaScript.swift */,
				84C6D3631EB276E9009BF721 /* PlaybackHistory.swift */,
			);
			name = Models;
			sourceTree = "<group>";
		};
		8461BA641E42344D008BB852 /* Executables */ = {
			isa = PBXGroup;
			children = (
				8461BA671E4237C2008BB852 /* youtube-dl */,
			);
			name = Executables;
			path = iina;
			sourceTree = "<group>";
		};
		847557121F405F2B0006B0FF /* Menu */ = {
			isa = PBXGroup;
			children = (
				8487BEC21D76A1AF00FD17B0 /* MenuController.swift */,
				84AE59481E0FD65800771B7E /* MainMenuActions.swift */,
				847557131F405F8C0006B0FF /* MainWindowMenuActions.swift */,
				847557151F406D360006B0FF /* MiniPlayerWindowMenuActions.swift */,
			);
			name = Menu;
			sourceTree = "<group>";
		};
		848290731D95978100C3C76C /* Frameworks */ = {
			isa = PBXGroup;
			children = (
				8403CEA62007CBD300645516 /* MediaPlayer.framework */,
				84B1CE0B1F98BDEF00994D63 /* libass.9.dylib */,
				84B1CE0A1F98BDEF00994D63 /* libavcodec.57.107.100.dylib */,
				84B1CDFE1F98BDEE00994D63 /* libavdevice.57.10.100.dylib */,
				84B1CE0D1F98BDF000994D63 /* libavfilter.6.107.100.dylib */,
				84B1CE131F98BDF000994D63 /* libavformat.57.83.100.dylib */,
				84B1CDFA1F98BDEE00994D63 /* libavresample.3.7.0.dylib */,
				84B1CE061F98BDEF00994D63 /* libavutil.55.78.100.dylib */,
				84B1CE051F98BDEF00994D63 /* libbluray.2.dylib */,
				84B1CE0E1F98BDF000994D63 /* libdvdcss.2.dylib */,
				84B1CE0F1F98BDF000994D63 /* libdvdnav.4.dylib */,
				84B1CDF81F98BDED00994D63 /* libdvdread.4.dylib */,
				84B1CE031F98BDEF00994D63 /* libfontconfig.1.dylib */,
				84B1CE071F98BDEF00994D63 /* libfreetype.6.dylib */,
				84B1CE091F98BDEF00994D63 /* libfribidi.0.dylib */,
				84B1CE121F98BDF000994D63 /* libglib-2.0.0.dylib */,
				84B1CDFB1F98BDEE00994D63 /* libgraphite2.3.dylib */,
				84B1CE101F98BDF000994D63 /* libharfbuzz.0.dylib */,
				84B1CDFF1F98BDEE00994D63 /* libintl.8.dylib */,
				84B1CE081F98BDEF00994D63 /* libjpeg.9.dylib */,
				84B1CE011F98BDEE00994D63 /* liblcms2.2.dylib */,
				84B1CDFC1F98BDEE00994D63 /* liblua.5.2.dylib */,
				84B1CE041F98BDEF00994D63 /* libmpv.1.25.0.dylib */,
				84B1CDFD1F98BDEE00994D63 /* libpcre.1.dylib */,
				84B1CE0C1F98BDF000994D63 /* libpng16.16.dylib */,
				84B1CE111F98BDF000994D63 /* libpostproc.54.7.100.dylib */,
				84B1CE021F98BDEE00994D63 /* libswresample.2.9.100.dylib */,
				84B1CE001F98BDEE00994D63 /* libswscale.4.8.100.dylib */,
				84B1CDF91F98BDED00994D63 /* libuchardet.0.dylib */,
				845E2F491E76CFC2002C6588 /* libz.tbd */,
				496B19911E2968530035AF10 /* PIP.framework */,
				867483705008F086E07B0A6B /* Pods_iina.framework */,
			);
			name = Frameworks;
			sourceTree = "<group>";
		};
		84A0BAA21D2FAE8200BC8DA1 /* Assets */ = {
			isa = PBXGroup;
			children = (
				6100FF2A1EDF9806002CF0FB /* dsa_pub.pem */,
				C78987311E34EF170005769F /* InfoPlist.strings */,
				84E745D71DFDE8C100588DED /* config */,
				84EB1EDB1D2F51D3004FA5A1 /* Assets.xcassets */,
				84EB1EE01D2F51D3004FA5A1 /* Info.plist */,
				845AC09E1E1AE6C10080B614 /* Localizable.strings */,
				84AF03D41E67492C003E3753 /* Contribution.rtf */,
				8483FAFF1EDFF325000F55D6 /* Credits.rtf */,
			);
			name = Assets;
			sourceTree = "<group>";
		};
		84A0BAA31D2FAEA000BC8DA1 /* Views */ = {
			isa = PBXGroup;
			children = (
				84A0BA931D2F9E9600BC8DA1 /* MainMenu.xib */,
				E38BD4AE20054BD9007635FC /* MainWindow.swift */,
				84A0BA9C1D2FAD4000BC8DA1 /* MainWindowController.swift */,
				84D123B31ECAA405004E0D53 /* TouchBarSupport.swift */,
				8400D5C81E1AB2F1006785F5 /* MainWindowController.xib */,
				8466BE161D5CDD0300039D03 /* QuickSettingViewController.swift */,
				8400D5CB1E1AB2F9006785F5 /* QuickSettingViewController.xib */,
				8460FBA71D6497490081841B /* PlaylistViewController.swift */,
				8400D5CE1E1AB2FF006785F5 /* PlaylistViewController.xib */,
				84D377641D7370EE007F7396 /* ChapterTableCellView.swift */,
				845FB0C61D39462E00C011E0 /* ControlBarView.swift */,
				8450403B1E0A9EE20079C194 /* InspectorWindowController.swift */,
				8400D5D41E1AB312006785F5 /* InspectorWindowController.xib */,
				84E48D4C1E0F1090002C7A3F /* FilterWindowController.swift */,
				8400D5D71E1AB317006785F5 /* FilterWindowController.xib */,
				8400D5C21E17C6D2006785F5 /* AboutWindowController.swift */,
				8400D5DA1E1AB31B006785F5 /* AboutWindowController.xib */,
				84AC621D1E87A4F3002D6F92 /* OpenURLAccessoryViewController.swift */,
				84AC62231E87C6CF002D6F92 /* OpenURLAccessoryViewController.xib */,
				84C6D3651EB2A427009BF721 /* HistoryWindowController.swift */,
				84996F921EC11CE6009A8A39 /* HistoryWindowController.xib */,
				846352571EEEE11A0043F0CC /* ThumbnailPeekView.swift */,
				849581EF1F02728700D3B359 /* InitialWindowController.swift */,
				849581F51F03D55A00D3B359 /* InitialWindowController.xib */,
				84A09A0C1F2DF596000FF343 /* MiniPlayerWindowController.swift */,
				84A09A0D1F2DF596000FF343 /* MiniPlayerWindowController.xib */,
				84D0FB7B1F5E510C00C6A6A7 /* Interactive Mode */,
				84D377691D74163B007F7396 /* Video */,
				84D377681D7413D8007F7396 /* Accessories */,
			);
			name = Views;
			sourceTree = "<group>";
		};
		84A0BAA61D2FAF8400BC8DA1 /* Utils */ = {
			isa = PBXGroup;
			children = (
				84A886E21E24F2D3008755BB /* Sub */,
				8497A4831D2FF573005F504F /* iina-Bridging-Header.h */,
				84A0BA9A1D2FAB4100BC8DA1 /* Parameter.swift */,
				84EB1F061D2F5E76004FA5A1 /* Utility.swift */,
				8461C52F1D462488006E91FF /* VideoTime.swift */,
				8434BAA61D5DF2DA003BECF2 /* Extensions.swift */,
				84C8D5901D796F9700D98A0E /* Aspect.swift */,
				84AABE961DBFB62F00D138FD /* FixedFontManager.h */,
				84AABE971DBFB62F00D138FD /* FixedFontManager.m */,
				84E745D51DFDD4FD00588DED /* KeyCodeHelper.swift */,
				840D47971DFEEE6A000D9A64 /* KeyMapping.swift */,
				84BEEC411DFEE46200F945CA /* StreamReader.swift */,
				84795C361E0825AD0059A648 /* GifGenerator.swift */,
				8488D6DB1E1167EF00D5B952 /* FileSize.swift */,
				841A599C1E1FF5800079E177 /* SleepPreventer.swift */,
				84A886F21E26CA24008755BB /* Regex.swift */,
				84E295BF1E2CF9F4006388F7 /* ObjcUtils.m */,
				84E295C11E2CFA18006388F7 /* ObjcUtils.h */,
				8492C2851E771FB200CE5825 /* ISO639.strings */,
				8492C2871E7721A600CE5825 /* ISO639Helper.swift */,
				840820101ECF6C1800361416 /* FileGroup.swift */,
				84FBF23D1EF06A90003EA491 /* ThumbnailCache.swift */,
				844C59E61F7C143D008D1B00 /* CacheManager.swift */,
				E3FC31451FE1501E00B9B86F /* PowerSource.swift */,
				E3ECC89D1FE9A6D900BED8C7 /* GeometryDef.swift */,
				E3C12F6A201F281F00297964 /* FirstRunManager.swift */,
			);
			name = Utils;
			sourceTree = "<group>";
		};
		84A0BAA71D2FAF9700BC8DA1 /* Controllers */ = {
			isa = PBXGroup;
			children = (
				84EB1ED91D2F51D3004FA5A1 /* AppDelegate.swift */,
				84A0BA961D2FA1CE00BC8DA1 /* PlayerCore.swift */,
				84A0BA981D2FAAA700BC8DA1 /* MPVController.swift */,
				845404A91E4396F500B02B12 /* ScriptLoader.swift */,
				84C6D3611EAF8D63009BF721 /* HistoryController.swift */,
				84FBCB361EEACDDD0076C77C /* FFmpegController.h */,
				84FBCB371EEACDDD0076C77C /* FFmpegController.m */,
				842904E11F0EC01600478376 /* AutoFileMatcher.swift */,
				846121BC1F35FCA500ABB39C /* DraggingDetect.swift */,
			);
			name = Controllers;
			sourceTree = "<group>";
		};
		84A0BAA81D2FAFCD00BC8DA1 /* Data */ = {
			isa = PBXGroup;
			children = (
				847644091D48CC3D004F6DF5 /* MPVCommand.swift */,
				847644071D48B413004F6DF5 /* MPVOption.swift */,
				844DE1BE1D3E2B9900272589 /* MPVEvent.swift */,
				84F7258E1D486185000DEF1B /* MPVProperty.swift */,
				84EB1F041D2F5C5B004FA5A1 /* AppData.swift */,
				84A0BA8F1D2F8D4100BC8DA1 /* IINAError.swift */,
				84AABE8A1DBF634600D138FD /* CharEncoding.swift */,
				8450403F1E0ACADD0079C194 /* MPVNode.swift */,
				842F55A41EA17E7E0081D475 /* IINACommand.swift */,
			);
			name = Data;
			sourceTree = "<group>";
		};
		84A886E21E24F2D3008755BB /* Sub */ = {
			isa = PBXGroup;
			children = (
				84A886E31E24F37D008755BB /* ShooterSubtitle.swift */,
				840AF5831E73CE3900F4AF92 /* OpenSubSubtitle.swift */,
				E33BA5C3204315740069A0F6 /* AssrtSubtitle.swift */,
				84A886E51E24F3BD008755BB /* OnlineSubtitle.swift */,
				84A886EB1E2573A5008755BB /* JustExtension.swift */,
				840AF5811E732C8F00F4AF92 /* JustXMLRPC.swift */,
				E33BA5C5204BD9FE0069A0F6 /* SubChooseViewController.swift */,
				E33BA5C6204BD9FE0069A0F6 /* SubChooseViewController.xib */,
			);
			name = Sub;
			sourceTree = "<group>";
		};
		84BC784B1EEECBE30068BF17 /* libavcodec */ = {
			isa = PBXGroup;
			children = (
				84BC784C1EEECBE30068BF17 /* avcodec.h */,
				84BC784D1EEECBE30068BF17 /* avdct.h */,
				84BC784E1EEECBE30068BF17 /* avfft.h */,
				84BC784F1EEECBE30068BF17 /* d3d11va.h */,
				84BC78501EEECBE30068BF17 /* dirac.h */,
				84BC78511EEECBE30068BF17 /* dv_profile.h */,
				84BC78521EEECBE30068BF17 /* dxva2.h */,
				84BC78531EEECBE30068BF17 /* jni.h */,
				84BC78541EEECBE30068BF17 /* mediacodec.h */,
				84BC78551EEECBE30068BF17 /* qsv.h */,
				84BC78561EEECBE30068BF17 /* vaapi.h */,
				84BC78571EEECBE30068BF17 /* vda.h */,
				84BC78581EEECBE30068BF17 /* vdpau.h */,
				84BC78591EEECBE30068BF17 /* version.h */,
				84BC785A1EEECBE30068BF17 /* videotoolbox.h */,
				84BC785B1EEECBE30068BF17 /* vorbis_parser.h */,
				84BC785C1EEECBE30068BF17 /* xvmc.h */,
			);
			path = libavcodec;
			sourceTree = "<group>";
		};
		84BC785D1EEECBE30068BF17 /* libavdevice */ = {
			isa = PBXGroup;
			children = (
				84BC785E1EEECBE30068BF17 /* avdevice.h */,
				84BC785F1EEECBE30068BF17 /* version.h */,
			);
			path = libavdevice;
			sourceTree = "<group>";
		};
		84BC78601EEECBE30068BF17 /* libavfilter */ = {
			isa = PBXGroup;
			children = (
				84BC78611EEECBE30068BF17 /* avfilter.h */,
				84BC78621EEECBE30068BF17 /* avfiltergraph.h */,
				84BC78631EEECBE30068BF17 /* buffersink.h */,
				84BC78641EEECBE30068BF17 /* buffersrc.h */,
				84BC78651EEECBE30068BF17 /* version.h */,
			);
			path = libavfilter;
			sourceTree = "<group>";
		};
		84BC78661EEECBE30068BF17 /* libavformat */ = {
			isa = PBXGroup;
			children = (
				84BC78671EEECBE30068BF17 /* avformat.h */,
				84BC78681EEECBE30068BF17 /* avio.h */,
				84BC78691EEECBE30068BF17 /* version.h */,
			);
			path = libavformat;
			sourceTree = "<group>";
		};
		84BC786A1EEECBE30068BF17 /* libavresample */ = {
			isa = PBXGroup;
			children = (
				84BC786B1EEECBE30068BF17 /* avresample.h */,
				84BC786C1EEECBE30068BF17 /* version.h */,
			);
			path = libavresample;
			sourceTree = "<group>";
		};
		84BC786D1EEECBE30068BF17 /* libavutil */ = {
			isa = PBXGroup;
			children = (
				84BC786E1EEECBE30068BF17 /* adler32.h */,
				84BC786F1EEECBE30068BF17 /* aes.h */,
				84BC78701EEECBE30068BF17 /* aes_ctr.h */,
				84BC78711EEECBE30068BF17 /* attributes.h */,
				84BC78721EEECBE30068BF17 /* audio_fifo.h */,
				84BC78731EEECBE30068BF17 /* avassert.h */,
				84BC78741EEECBE30068BF17 /* avconfig.h */,
				84BC78751EEECBE30068BF17 /* avstring.h */,
				84BC78761EEECBE30068BF17 /* avutil.h */,
				84BC78771EEECBE30068BF17 /* base64.h */,
				84BC78781EEECBE30068BF17 /* blowfish.h */,
				84BC78791EEECBE30068BF17 /* bprint.h */,
				84BC787A1EEECBE30068BF17 /* bswap.h */,
				84BC787B1EEECBE30068BF17 /* buffer.h */,
				84BC787C1EEECBE30068BF17 /* camellia.h */,
				84BC787D1EEECBE30068BF17 /* cast5.h */,
				84BC787E1EEECBE30068BF17 /* channel_layout.h */,
				84BC787F1EEECBE30068BF17 /* common.h */,
				84BC78801EEECBE30068BF17 /* cpu.h */,
				84BC78811EEECBE30068BF17 /* crc.h */,
				84BC78821EEECBE30068BF17 /* des.h */,
				84BC78831EEECBE30068BF17 /* dict.h */,
				84BC78841EEECBE30068BF17 /* display.h */,
				84BC78851EEECBE30068BF17 /* downmix_info.h */,
				84BC78861EEECBE30068BF17 /* error.h */,
				84BC78871EEECBE30068BF17 /* eval.h */,
				84BC78881EEECBE30068BF17 /* ffversion.h */,
				84BC78891EEECBE30068BF17 /* fifo.h */,
				84BC788A1EEECBE30068BF17 /* file.h */,
				84BC788B1EEECBE30068BF17 /* frame.h */,
				84BC788C1EEECBE30068BF17 /* hash.h */,
				84BC788D1EEECBE30068BF17 /* hmac.h */,
				84BC788E1EEECBE30068BF17 /* hwcontext.h */,
				84BC788F1EEECBE30068BF17 /* hwcontext_cuda.h */,
				84BC78901EEECBE30068BF17 /* hwcontext_dxva2.h */,
				84BC78911EEECBE30068BF17 /* hwcontext_qsv.h */,
				84BC78921EEECBE30068BF17 /* hwcontext_vaapi.h */,
				84BC78931EEECBE30068BF17 /* hwcontext_vdpau.h */,
				84BC78941EEECBE30068BF17 /* imgutils.h */,
				84BC78951EEECBE30068BF17 /* intfloat.h */,
				84BC78961EEECBE30068BF17 /* intreadwrite.h */,
				84BC78971EEECBE30068BF17 /* lfg.h */,
				84BC78981EEECBE30068BF17 /* log.h */,
				84BC78991EEECBE30068BF17 /* lzo.h */,
				84BC789A1EEECBE30068BF17 /* macros.h */,
				84BC789B1EEECBE30068BF17 /* mastering_display_metadata.h */,
				84BC789C1EEECBE30068BF17 /* mathematics.h */,
				84BC789D1EEECBE30068BF17 /* md5.h */,
				84BC789E1EEECBE30068BF17 /* mem.h */,
				84BC789F1EEECBE30068BF17 /* motion_vector.h */,
				84BC78A01EEECBE30068BF17 /* murmur3.h */,
				84BC78A11EEECBE30068BF17 /* opencl.h */,
				84BC78A21EEECBE30068BF17 /* opt.h */,
				84BC78A31EEECBE30068BF17 /* parseutils.h */,
				84BC78A41EEECBE30068BF17 /* pixdesc.h */,
				84BC78A51EEECBE30068BF17 /* pixelutils.h */,
				84BC78A61EEECBE30068BF17 /* pixfmt.h */,
				84BC78A71EEECBE30068BF17 /* random_seed.h */,
				84BC78A81EEECBE30068BF17 /* rational.h */,
				84BC78A91EEECBE30068BF17 /* rc4.h */,
				84BC78AA1EEECBE30068BF17 /* replaygain.h */,
				84BC78AB1EEECBE30068BF17 /* ripemd.h */,
				84BC78AC1EEECBE30068BF17 /* samplefmt.h */,
				84BC78AD1EEECBE30068BF17 /* sha.h */,
				84BC78AE1EEECBE30068BF17 /* sha512.h */,
				84BC78AF1EEECBE30068BF17 /* spherical.h */,
				84BC78B01EEECBE30068BF17 /* stereo3d.h */,
				84BC78B11EEECBE30068BF17 /* tea.h */,
				84BC78B21EEECBE30068BF17 /* threadmessage.h */,
				84BC78B31EEECBE30068BF17 /* time.h */,
				84BC78B41EEECBE30068BF17 /* timecode.h */,
				84BC78B51EEECBE30068BF17 /* timestamp.h */,
				84BC78B61EEECBE30068BF17 /* tree.h */,
				84BC78B71EEECBE30068BF17 /* twofish.h */,
				84BC78B81EEECBE30068BF17 /* version.h */,
				84BC78B91EEECBE30068BF17 /* xtea.h */,
			);
			path = libavutil;
			sourceTree = "<group>";
		};
		84BC78BA1EEECBE30068BF17 /* libpostproc */ = {
			isa = PBXGroup;
			children = (
				84BC78BB1EEECBE30068BF17 /* postprocess.h */,
				84BC78BC1EEECBE30068BF17 /* version.h */,
			);
			path = libpostproc;
			sourceTree = "<group>";
		};
		84BC78BD1EEECBE30068BF17 /* libswresample */ = {
			isa = PBXGroup;
			children = (
				84BC78BE1EEECBE30068BF17 /* swresample.h */,
				84BC78BF1EEECBE30068BF17 /* version.h */,
			);
			path = libswresample;
			sourceTree = "<group>";
		};
		84BC78C01EEECBE30068BF17 /* libswscale */ = {
			isa = PBXGroup;
			children = (
				84BC78C11EEECBE30068BF17 /* swscale.h */,
				84BC78C21EEECBE30068BF17 /* version.h */,
			);
			path = libswscale;
			sourceTree = "<group>";
		};
		84D0FB7B1F5E510C00C6A6A7 /* Interactive Mode */ = {
			isa = PBXGroup;
			children = (
				84D0FB801F5E5A4000C6A6A7 /* CropBoxViewController.swift */,
				845040451E0B0F500079C194 /* CropSettingsViewController.swift */,
				8400D5D11E1AB306006785F5 /* CropSettingsViewController.xib */,
				845040491E0B13230079C194 /* CropBoxView.swift */,
				84D0FB7C1F5E519300C6A6A7 /* FreeSelectingViewController.swift */,
				84D0FB841F5E6A3800C6A6A7 /* FreeSelectingViewController.xib */,
			);
			name = "Interactive Mode";
			sourceTree = "<group>";
		};
		84D377681D7413D8007F7396 /* Accessories */ = {
			isa = PBXGroup;
			children = (
				9E47DABF1E3CFA6D00457420 /* DurationDisplayTextField.swift */,
				843FFD4C1D5DAA01001F3A44 /* RoundedTextFieldCell.swift */,
				8461C52D1D45FFF6006E91FF /* PlaySliderCell.swift */,
				84F725551D4783EE000DEF1B /* VolumeSliderCell.swift */,
				8434BAAC1D5E4546003BECF2 /* SlideUpButton.swift */,
				8487BEC01D744FA800FD17B0 /* FlippedView.swift */,
				84817C951DBDCA5F00CC2279 /* SettingsListCellView.swift */,
				84817C971DBDCE4300CC2279 /* RoundedColorWell.swift */,
				84AABE921DBFAF1A00D138FD /* FontPickerWindowController.swift */,
				8400D5DD1E1AB326006785F5 /* FontPickerWindowController.xib */,
				84879A9A1E1032480004F894 /* ShortcutAvailableTextField.swift */,
				84C6445F1E92BA2700B1410B /* TimeLabelOverflowedView.swift */,
				841B14271E941DFF00744AB8 /* TimeLabelOverflowedStackView.swift */,
				840D479F1DFEFC49000D9A64 /* KeyRecordView.swift */,
			);
			name = Accessories;
			sourceTree = "<group>";
		};
		84D377691D74163B007F7396 /* Video */ = {
			isa = PBXGroup;
			children = (
				84A0BAA01D2FAE7600BC8DA1 /* VideoView.swift */,
				8452DD881D3CB4EF008A543A /* vertexShader.glsl */,
				8452DD8A1D3CB519008A543A /* fragmentShader.glsl */,
				8407D13F1E3A684C0043895D /* ViewLayer.swift */,
			);
			name = Video;
			sourceTree = "<group>";
		};
		84E745D71DFDE8C100588DED /* config */ = {
			isa = PBXGroup;
			children = (
				84A886ED1E269A2A008755BB /* iina-default-input.conf */,
				84E745D81DFDE8C100588DED /* input.conf */,
				846654921F4EEA5500C91B8C /* vlc-default-input.conf */,
				846DD8C81FB39A9800991A81 /* movist-default-input.conf */,
			);
			name = config;
			path = iina/config;
			sourceTree = SOURCE_ROOT;
		};
		84EB1ECD1D2F51D3004FA5A1 = {
			isa = PBXGroup;
			children = (
				84EB1ED81D2F51D3004FA5A1 /* iina */,
				E3DE8DCB1FD8166A0021921C /* iina-cli */,
				84EB1ED71D2F51D3004FA5A1 /* Products */,
				8461BA641E42344D008BB852 /* Executables */,
				848290731D95978100C3C76C /* Frameworks */,
				AF119E67C2E61E10DC27039C /* Pods */,
			);
			sourceTree = "<group>";
		};
		84EB1ED71D2F51D3004FA5A1 /* Products */ = {
			isa = PBXGroup;
			children = (
				84EB1ED61D2F51D3004FA5A1 /* IINA.app */,
				E3DE8DCA1FD8166A0021921C /* iina-cli */,
			);
			name = Products;
			sourceTree = "<group>";
		};
		84EB1ED81D2F51D3004FA5A1 /* iina */ = {
			isa = PBXGroup;
			children = (
				84FF846D1D2FF698001B318A /* deps */,
				84A0BAA21D2FAE8200BC8DA1 /* Assets */,
				84A0BAA71D2FAF9700BC8DA1 /* Controllers */,
				84A0BAA81D2FAFCD00BC8DA1 /* Data */,
				845ABEAD1D4D19CF00BFB15B /* Models */,
				847557121F405F2B0006B0FF /* Menu */,
				84A0BAA31D2FAEA000BC8DA1 /* Views */,
				8452DD7F1D3A1F2A008A543A /* Preference */,
				84A0BAA61D2FAF8400BC8DA1 /* Utils */,
			);
			indentWidth = 2;
			path = iina;
			sourceTree = "<group>";
			tabWidth = 2;
			usesTabs = 0;
		};
		84FF846D1D2FF698001B318A /* deps */ = {
			isa = PBXGroup;
			children = (
				84FF846E1D2FF698001B318A /* include */,
			);
			path = deps;
			sourceTree = SOURCE_ROOT;
		};
		84FF846E1D2FF698001B318A /* include */ = {
			isa = PBXGroup;
			children = (
				84BC784B1EEECBE30068BF17 /* libavcodec */,
				84BC785D1EEECBE30068BF17 /* libavdevice */,
				84BC78601EEECBE30068BF17 /* libavfilter */,
				84BC78661EEECBE30068BF17 /* libavformat */,
				84BC786A1EEECBE30068BF17 /* libavresample */,
				84BC786D1EEECBE30068BF17 /* libavutil */,
				84BC78BA1EEECBE30068BF17 /* libpostproc */,
				84BC78BD1EEECBE30068BF17 /* libswresample */,
				84BC78C01EEECBE30068BF17 /* libswscale */,
				84FF846F1D2FF698001B318A /* mpv */,
			);
			path = include;
			sourceTree = "<group>";
		};
		84FF846F1D2FF698001B318A /* mpv */ = {
			isa = PBXGroup;
			children = (
				84FF84701D2FF698001B318A /* client.h */,
				84FF84711D2FF698001B318A /* opengl_cb.h */,
			);
			path = mpv;
			sourceTree = "<group>";
		};
		AF119E67C2E61E10DC27039C /* Pods */ = {
			isa = PBXGroup;
			children = (
				A1F8439D2926257DC5434942 /* Pods-iina.debug.xcconfig */,
				61C6D8870FEB96F250D1448D /* Pods-iina.release.xcconfig */,
			);
			name = Pods;
			sourceTree = "<group>";
		};
		E3DE8DCB1FD8166A0021921C /* iina-cli */ = {
			isa = PBXGroup;
			children = (
				E3DE8DCC1FD8166A0021921C /* main.swift */,
			);
			path = "iina-cli";
			sourceTree = "<group>";
		};
/* End PBXGroup section */

/* Begin PBXNativeTarget section */
		84EB1ED51D2F51D3004FA5A1 /* iina */ = {
			isa = PBXNativeTarget;
			buildConfigurationList = 84EB1EF91D2F51D3004FA5A1 /* Build configuration list for PBXNativeTarget "iina" */;
			buildPhases = (
				36C8205F8EFBC756D3D0BD69 /* [CP] Check Pods Manifest.lock */,
				E364D521203F339A0066215D /* Check Localizable.strings */,
				84EB1ED21D2F51D3004FA5A1 /* Sources */,
				84EB1ED31D2F51D3004FA5A1 /* Frameworks */,
				84EB1ED41D2F51D3004FA5A1 /* Resources */,
				84817C991DBDF57C00CC2279 /* Copy Dylibs */,
				84B1CE561F98CAE300994D63 /* Copy Dylib Symlinks */,
				84817CE81DBE2E3200CC2279 /* Copy Lua Scripts */,
				84E745DA1DFDE9C600588DED /* Copy Configs */,
				8461BA631E423423008BB852 /* Copy Executables */,
				DFB4E0114268BBFB043A6097 /* [CP] Embed Pods Frameworks */,
				A0E37C793B5311ABDB5D863A /* [CP] Copy Pods Resources */,
			);
			buildRules = (
			);
			dependencies = (
			);
			name = iina;
			productName = mpvx;
			productReference = 84EB1ED61D2F51D3004FA5A1 /* IINA.app */;
			productType = "com.apple.product-type.application";
		};
		E3DE8DC91FD8166A0021921C /* iina-cli */ = {
			isa = PBXNativeTarget;
			buildConfigurationList = E3DE8DD01FD8166A0021921C /* Build configuration list for PBXNativeTarget "iina-cli" */;
			buildPhases = (
				E3DE8DC61FD8166A0021921C /* Sources */,
				E3DE8DC71FD8166A0021921C /* Frameworks */,
				E3DE8DC81FD8166A0021921C /* CopyFiles */,
			);
			buildRules = (
			);
			dependencies = (
			);
			name = "iina-cli";
			productName = "iina-cli";
			productReference = E3DE8DCA1FD8166A0021921C /* iina-cli */;
			productType = "com.apple.product-type.tool";
		};
/* End PBXNativeTarget section */

/* Begin PBXProject section */
		84EB1ECE1D2F51D3004FA5A1 /* Project object */ = {
			isa = PBXProject;
			attributes = {
				LastSwiftUpdateCheck = 0910;
				LastUpgradeCheck = 0900;
				ORGANIZATIONNAME = lhc;
				TargetAttributes = {
					84EB1ED51D2F51D3004FA5A1 = {
						CreatedOnToolsVersion = 7.3.1;
						DevelopmentTeam = 67CQ77V27R;
						LastSwiftMigration = 0900;
					};
					E3DE8DC91FD8166A0021921C = {
						CreatedOnToolsVersion = 9.1;
						DevelopmentTeam = 67CQ77V27R;
						ProvisioningStyle = Manual;
					};
				};
			};
			buildConfigurationList = 84EB1ED11D2F51D3004FA5A1 /* Build configuration list for PBXProject "iina" */;
			compatibilityVersion = "Xcode 3.2";
			developmentRegion = English;
			hasScannedForEncodings = 0;
			knownRegions = (
				Base,
				en,
				"zh-Hans",
				"zh-Hant",
				ko,
				de,
				it,
				fr,
				pl,
				ja,
				ru,
				tr,
				uk,
				es,
				nl,
				sk,
				da,
				"pt-BR",
			);
			mainGroup = 84EB1ECD1D2F51D3004FA5A1;
			productRefGroup = 84EB1ED71D2F51D3004FA5A1 /* Products */;
			projectDirPath = "";
			projectRoot = "";
			targets = (
				84EB1ED51D2F51D3004FA5A1 /* iina */,
				E3DE8DC91FD8166A0021921C /* iina-cli */,
			);
		};
/* End PBXProject section */

/* Begin PBXResourcesBuildPhase section */
		84EB1ED41D2F51D3004FA5A1 /* Resources */ = {
			isa = PBXResourcesBuildPhase;
			buildActionMask = 2147483647;
			files = (
				8400D5E71E1AB337006785F5 /* PrefKeyBindingViewController.xib in Resources */,
				C789872F1E34EF170005769F /* InfoPlist.strings in Resources */,
				8400D5DB1E1AB326006785F5 /* FontPickerWindowController.xib in Resources */,
				8452DD891D3CB4EF008A543A /* vertexShader.glsl in Resources */,
				8400D5EA1E1AB33B006785F5 /* KeyRecordViewController.xib in Resources */,
				84EC12861F504D2500137C1E /* FilterPresets.strings in Resources */,
				8400D5F01E1AB344006785F5 /* PrefCodecViewController.xib in Resources */,
				E33BA5C8204BD9FE0069A0F6 /* SubChooseViewController.xib in Resources */,
				84C3AB8B1E7BF22300FEFB7A /* MPVCommandFormat.strings in Resources */,
				8400D5C91E1AB2F9006785F5 /* QuickSettingViewController.xib in Resources */,
				84EB1EDC1D2F51D3004FA5A1 /* Assets.xcassets in Resources */,
				8400D5E41E1AB333006785F5 /* PrefControlViewController.xib in Resources */,
				84AC62211E87C6CF002D6F92 /* OpenURLAccessoryViewController.xib in Resources */,
				8492C2861E771FB200CE5825 /* ISO639.strings in Resources */,
				84A09A0F1F2DF596000FF343 /* MiniPlayerWindowController.xib in Resources */,
				84A0BA951D2F9E9600BC8DA1 /* MainMenu.xib in Resources */,
				8400D5D81E1AB31B006785F5 /* AboutWindowController.xib in Resources */,
				8452DD8B1D3CB519008A543A /* fragmentShader.glsl in Resources */,
				8400D5F31E1AB348006785F5 /* PrefSubViewController.xib in Resources */,
				84D0FB821F5E6A3800C6A6A7 /* FreeSelectingViewController.xib in Resources */,
				8400D5E11E1AB32F006785F5 /* PrefUIViewController.xib in Resources */,
				E338368A202651CF00ABC812 /* PrefOSCToolbarDraggingItemViewController.xib in Resources */,
				8483FB001EDFF325000F55D6 /* Credits.rtf in Resources */,
				84F5D49A1E44E9A50060A838 /* KeyBinding.strings in Resources */,
				E34A0E012053F93A00B50097 /* PrefOSCToolbarSettingsSheetController.xib in Resources */,
				84AF03D21E67492C003E3753 /* Contribution.rtf in Resources */,
				8400D5D21E1AB312006785F5 /* InspectorWindowController.xib in Resources */,
				8400D5CC1E1AB2FF006785F5 /* PlaylistViewController.xib in Resources */,
				8400D5ED1E1AB33F006785F5 /* PrefAdvancedViewController.xib in Resources */,
				8400D5CF1E1AB306006785F5 /* CropSettingsViewController.xib in Resources */,
				6100FF2B1EDF9806002CF0FB /* dsa_pub.pem in Resources */,
				849581F31F03D55A00D3B359 /* InitialWindowController.xib in Resources */,
				845AC09C1E1AE6C10080B614 /* Localizable.strings in Resources */,
				8400D5F61E1AB34D006785F5 /* PrefNetworkViewController.xib in Resources */,
				8400D5D51E1AB317006785F5 /* FilterWindowController.xib in Resources */,
				84996F901EC11CE6009A8A39 /* HistoryWindowController.xib in Resources */,
				8400D5DE1E1AB32A006785F5 /* PrefGeneralViewController.xib in Resources */,
				8400D5C61E1AB2F1006785F5 /* MainWindowController.xib in Resources */,
			);
			runOnlyForDeploymentPostprocessing = 0;
		};
/* End PBXResourcesBuildPhase section */

/* Begin PBXShellScriptBuildPhase section */
		36C8205F8EFBC756D3D0BD69 /* [CP] Check Pods Manifest.lock */ = {
			isa = PBXShellScriptBuildPhase;
			buildActionMask = 2147483647;
			files = (
			);
			inputPaths = (
				"${PODS_PODFILE_DIR_PATH}/Podfile.lock",
				"${PODS_ROOT}/Manifest.lock",
			);
			name = "[CP] Check Pods Manifest.lock";
			outputPaths = (
				"$(DERIVED_FILE_DIR)/Pods-iina-checkManifestLockResult.txt",
			);
			runOnlyForDeploymentPostprocessing = 0;
			shellPath = /bin/sh;
			shellScript = "diff \"${PODS_PODFILE_DIR_PATH}/Podfile.lock\" \"${PODS_ROOT}/Manifest.lock\" > /dev/null\nif [ $? != 0 ] ; then\n    # print error to STDERR\n    echo \"error: The sandbox is not in sync with the Podfile.lock. Run 'pod install' or update your CocoaPods installation.\" >&2\n    exit 1\nfi\n# This output is used by Xcode 'outputs' to avoid re-running this script phase.\necho \"SUCCESS\" > \"${SCRIPT_OUTPUT_FILE_0}\"\n";
			showEnvVarsInLog = 0;
		};
		84B1CE561F98CAE300994D63 /* Copy Dylib Symlinks */ = {
			isa = PBXShellScriptBuildPhase;
			buildActionMask = 2147483647;
			files = (
			);
			inputPaths = (
			);
			name = "Copy Dylib Symlinks";
			outputPaths = (
			);
			runOnlyForDeploymentPostprocessing = 0;
			shellPath = /bin/bash;
			shellScript = "echo \"Copy symlinks:\"\n\nfor file in \"${SRCROOT}/deps/lib/\"*.dylib; do\n    if [[ -h \"$file\" ]]; then\n        cp -R $file \"${TARGET_BUILD_DIR}/${FRAMEWORKS_FOLDER_PATH}/$(basename $file)\"\n    fi\ndone";
		};
		A0E37C793B5311ABDB5D863A /* [CP] Copy Pods Resources */ = {
			isa = PBXShellScriptBuildPhase;
			buildActionMask = 2147483647;
			files = (
			);
			inputPaths = (
			);
			name = "[CP] Copy Pods Resources";
			outputPaths = (
			);
			runOnlyForDeploymentPostprocessing = 0;
			shellPath = /bin/sh;
			shellScript = "\"${SRCROOT}/Pods/Target Support Files/Pods-iina/Pods-iina-resources.sh\"\n";
			showEnvVarsInLog = 0;
		};
		DFB4E0114268BBFB043A6097 /* [CP] Embed Pods Frameworks */ = {
			isa = PBXShellScriptBuildPhase;
			buildActionMask = 2147483647;
			files = (
			);
			inputPaths = (
				"${SRCROOT}/Pods/Target Support Files/Pods-iina/Pods-iina-frameworks.sh",
				"${BUILT_PRODUCTS_DIR}/AEXML/AEXML.framework",
				"${BUILT_PRODUCTS_DIR}/GRMustache.swift/Mustache.framework",
				"${BUILT_PRODUCTS_DIR}/GzipSwift/Gzip.framework",
				"${BUILT_PRODUCTS_DIR}/Just/Just.framework",
				"${BUILT_PRODUCTS_DIR}/MASPreferences/MASPreferences.framework",
				"${BUILT_PRODUCTS_DIR}/PromiseKit/PromiseKit.framework",
				"${PODS_ROOT}/Sparkle/Sparkle.framework",
				"${PODS_ROOT}/Sparkle/Sparkle.framework.dSYM",
			);
			name = "[CP] Embed Pods Frameworks";
			outputPaths = (
				"${TARGET_BUILD_DIR}/${FRAMEWORKS_FOLDER_PATH}/AEXML.framework",
				"${TARGET_BUILD_DIR}/${FRAMEWORKS_FOLDER_PATH}/Mustache.framework",
				"${TARGET_BUILD_DIR}/${FRAMEWORKS_FOLDER_PATH}/Gzip.framework",
				"${TARGET_BUILD_DIR}/${FRAMEWORKS_FOLDER_PATH}/Just.framework",
				"${TARGET_BUILD_DIR}/${FRAMEWORKS_FOLDER_PATH}/MASPreferences.framework",
				"${TARGET_BUILD_DIR}/${FRAMEWORKS_FOLDER_PATH}/PromiseKit.framework",
				"${TARGET_BUILD_DIR}/${FRAMEWORKS_FOLDER_PATH}/Sparkle.framework",
				"${DWARF_DSYM_FOLDER_PATH}/Sparkle.framework.dSYM",
			);
			runOnlyForDeploymentPostprocessing = 0;
			shellPath = /bin/sh;
			shellScript = "\"${SRCROOT}/Pods/Target Support Files/Pods-iina/Pods-iina-frameworks.sh\"\n";
			showEnvVarsInLog = 0;
		};
		E364D521203F339A0066215D /* Check Localizable.strings */ = {
			isa = PBXShellScriptBuildPhase;
			buildActionMask = 2147483647;
			files = (
			);
			inputPaths = (
			);
			name = "Check Localizable.strings";
			outputPaths = (
			);
			runOnlyForDeploymentPostprocessing = 0;
			shellPath = /bin/sh;
			shellScript = $PROJECT_DIR/other/check_localizable.swift;
			showEnvVarsInLog = 0;
		};
/* End PBXShellScriptBuildPhase section */

/* Begin PBXSourcesBuildPhase section */
		84EB1ED21D2F51D3004FA5A1 /* Sources */ = {
			isa = PBXSourcesBuildPhase;
			buildActionMask = 2147483647;
			files = (
				849581F11F02728700D3B359 /* InitialWindowController.swift in Sources */,
				8461C52E1D45FFF6006E91FF /* PlaySliderCell.swift in Sources */,
				84F5D4A21E4796F50060A838 /* KeyBindingTranslator.swift in Sources */,
				8452DD851D3B956D008A543A /* Preference.swift in Sources */,
				8488D6E31E1183D300D5B952 /* PrefSubViewController.swift in Sources */,
				846352581EEEE11A0043F0CC /* ThumbnailPeekView.swift in Sources */,
				84E745D61DFDD4FD00588DED /* KeyCodeHelper.swift in Sources */,
				840D479B1DFEF649000D9A64 /* KeyRecordViewController.swift in Sources */,
				84F5D4951E44D5230060A838 /* KeyBindingCriterion.swift in Sources */,
				846121BD1F35FCA500ABB39C /* DraggingDetect.swift in Sources */,
				84A886EC1E2573A5008755BB /* JustExtension.swift in Sources */,
				84D0FB811F5E5A4000C6A6A7 /* CropBoxViewController.swift in Sources */,
				84D377631D6B66DE007F7396 /* MPVPlaylistItem.swift in Sources */,
				E3ECC89E1FE9A6D900BED8C7 /* GeometryDef.swift in Sources */,
				84E295C01E2CF9F5006388F7 /* ObjcUtils.m in Sources */,
				8400D5C41E17C6D2006785F5 /* AboutWindowController.swift in Sources */,
				84A886E41E24F37D008755BB /* ShooterSubtitle.swift in Sources */,
				84A09A0E1F2DF596000FF343 /* MiniPlayerWindowController.swift in Sources */,
				84BEEC421DFEE46200F945CA /* StreamReader.swift in Sources */,
				84C644601E92BA2700B1410B /* TimeLabelOverflowedView.swift in Sources */,
				E3C12F6B201F281F00297964 /* FirstRunManager.swift in Sources */,
				84879A9B1E1032480004F894 /* ShortcutAvailableTextField.swift in Sources */,
				84EB1F071D2F5E76004FA5A1 /* Utility.swift in Sources */,
				84D0FB7E1F5E519300C6A6A7 /* FreeSelectingViewController.swift in Sources */,
				840D47A01DFEFC49000D9A64 /* KeyRecordView.swift in Sources */,
				84791C8B1D405E9D0069E28A /* PlaybackInfo.swift in Sources */,
				84D123B41ECAA405004E0D53 /* TouchBarSupport.swift in Sources */,
				84817C981DBDCE4300CC2279 /* RoundedColorWell.swift in Sources */,
				8461C5301D462488006E91FF /* VideoTime.swift in Sources */,
				8492C2881E7721A600CE5825 /* ISO639Helper.swift in Sources */,
				84F5D4991E44E8AC0060A838 /* KeyBindingDataLoader.swift in Sources */,
				84EC12831F4F939000137C1E /* FilterPresets.swift in Sources */,
				E3FC31461FE1501E00B9B86F /* PowerSource.swift in Sources */,
				8476440A1D48CC3D004F6DF5 /* MPVCommand.swift in Sources */,
				84C8D5911D796F9700D98A0E /* Aspect.swift in Sources */,
				E3383689202651CF00ABC812 /* PrefOSCToolbarDraggingItemViewController.swift in Sources */,
				84AC621F1E87A4F3002D6F92 /* OpenURLAccessoryViewController.swift in Sources */,
				842904E21F0EC01600478376 /* AutoFileMatcher.swift in Sources */,
				8466BE181D5CDD0300039D03 /* QuickSettingViewController.swift in Sources */,
				84A0BA9E1D2FAD4000BC8DA1 /* MainWindowController.swift in Sources */,
				84E48D4E1E0F1090002C7A3F /* FilterWindowController.swift in Sources */,
				8476440C1D48F63D004F6DF5 /* OSDMessage.swift in Sources */,
				84AE59491E0FD65800771B7E /* MainMenuActions.swift in Sources */,
				E3CB75BD1FDACB82004DB10A /* SavedFilter.swift in Sources */,
				84F725561D4783EE000DEF1B /* VolumeSliderCell.swift in Sources */,
				845040401E0ACADD0079C194 /* MPVNode.swift in Sources */,
				84795C3A1E083EE30059A648 /* PrefControlViewController.swift in Sources */,
				8488D6DF1E11791300D5B952 /* PrefCodecViewController.swift in Sources */,
				8487BEC11D744FA800FD17B0 /* FlippedView.swift in Sources */,
				84795C371E0825AD0059A648 /* GifGenerator.swift in Sources */,
				845ABEAC1D4D19C000BFB15B /* MPVTrack.swift in Sources */,
				84AABE981DBFB62F00D138FD /* FixedFontManager.m in Sources */,
				84EB1EDA1D2F51D3004FA5A1 /* AppDelegate.swift in Sources */,
				840820111ECF6C1800361416 /* FileGroup.swift in Sources */,
				84A0BA901D2F8D4100BC8DA1 /* IINAError.swift in Sources */,
				84C6D3621EAF8D63009BF721 /* HistoryController.swift in Sources */,
				847644081D48B413004F6DF5 /* MPVOption.swift in Sources */,
				84817C961DBDCA5F00CC2279 /* SettingsListCellView.swift in Sources */,
				84A886F31E26CA24008755BB /* Regex.swift in Sources */,
				8487BEC31D76A1AF00FD17B0 /* MenuController.swift in Sources */,
				8450403D1E0A9EE20079C194 /* InspectorWindowController.swift in Sources */,
				84C6D3671EB2A427009BF721 /* HistoryWindowController.swift in Sources */,
				9E47DAC01E3CFA6D00457420 /* DurationDisplayTextField.swift in Sources */,
				840AF5821E732C8F00F4AF92 /* JustXMLRPC.swift in Sources */,
				841A599D1E1FF5800079E177 /* SleepPreventer.swift in Sources */,
				84ED99FF1E009C8100A5159B /* PrefAdvancedViewController.swift in Sources */,
				840AF5841E73CE3900F4AF92 /* OpenSubSubtitle.swift in Sources */,
				84AABE8B1DBF634600D138FD /* CharEncoding.swift in Sources */,
				8488D6DC1E1167EF00D5B952 /* FileSize.swift in Sources */,
				8488D6E71E11ABE900D5B952 /* PrefNetworkViewController.swift in Sources */,
				84AABE941DBFAF1A00D138FD /* FontPickerWindowController.swift in Sources */,
				844C59E71F7C143D008D1B00 /* CacheManager.swift in Sources */,
				84FBCB381EEACDDD0076C77C /* FFmpegController.m in Sources */,
				84879A981E0FFC7E0004F894 /* PrefUIViewController.swift in Sources */,
				84D377651D7370EE007F7396 /* ChapterTableCellView.swift in Sources */,
				84C6D3641EB276E9009BF721 /* PlaybackHistory.swift in Sources */,
				843FFD4D1D5DAA01001F3A44 /* RoundedTextFieldCell.swift in Sources */,
				8407D1401E3A684C0043895D /* ViewLayer.swift in Sources */,
				84A0BA9B1D2FAB4100BC8DA1 /* Parameter.swift in Sources */,
				84EB1F051D2F5C5B004FA5A1 /* AppData.swift in Sources */,
				84C8D58F1D794CE600D98A0E /* MPVFilter.swift in Sources */,
				845404AA1E4396F500B02B12 /* ScriptLoader.swift in Sources */,
				84A0BAA11D2FAE7600BC8DA1 /* VideoView.swift in Sources */,
				E33BA5C4204315740069A0F6 /* AssrtSubtitle.swift in Sources */,
				844DE1BF1D3E2B9900272589 /* MPVEvent.swift in Sources */,
				845040471E0B0F500079C194 /* CropSettingsViewController.swift in Sources */,
				E33836852026223800ABC812 /* PrefOSCToolbarSettingsSheetController.swift in Sources */,
				8434BAA71D5DF2DA003BECF2 /* Extensions.swift in Sources */,
				845404AC1E43980900B02B12 /* LuaScript.swift in Sources */,
				847557141F405F8C0006B0FF /* MainWindowMenuActions.swift in Sources */,
				841B14281E941DFF00744AB8 /* TimeLabelOverflowedStackView.swift in Sources */,
				E33BA5C7204BD9FE0069A0F6 /* SubChooseViewController.swift in Sources */,
				8460FBA91D6497490081841B /* PlaylistViewController.swift in Sources */,
				8450404A1E0B13230079C194 /* CropBoxView.swift in Sources */,
				84F7258F1D486185000DEF1B /* MPVProperty.swift in Sources */,
				84A0BA971D2FA1CE00BC8DA1 /* PlayerCore.swift in Sources */,
				84D377671D737F58007F7396 /* MPVChapter.swift in Sources */,
				84A886E61E24F3BD008755BB /* OnlineSubtitle.swift in Sources */,
				847C62CA1DC13CDA00E1EF16 /* PrefGeneralViewController.swift in Sources */,
				84FBF23E1EF06A90003EA491 /* ThumbnailCache.swift in Sources */,
				845FB0C71D39462E00C011E0 /* ControlBarView.swift in Sources */,
				E38BD4AF20054BD9007635FC /* MainWindow.swift in Sources */,
				84F5D4A01E44F9DB0060A838 /* KeyBindingItem.swift in Sources */,
				84A0BA991D2FAAA700BC8DA1 /* MPVController.swift in Sources */,
				847557161F406D360006B0FF /* MiniPlayerWindowMenuActions.swift in Sources */,
				842F55A51EA17E7E0081D475 /* IINACommand.swift in Sources */,
				8434BAAD1D5E4546003BECF2 /* SlideUpButton.swift in Sources */,
				840D47981DFEEE6A000D9A64 /* KeyMapping.swift in Sources */,
				84BEEC3F1DFEDE2F00F945CA /* PrefKeyBindingViewController.swift in Sources */,
			);
			runOnlyForDeploymentPostprocessing = 0;
		};
		E3DE8DC61FD8166A0021921C /* Sources */ = {
			isa = PBXSourcesBuildPhase;
			buildActionMask = 2147483647;
			files = (
				E3DE8DCD1FD8166A0021921C /* main.swift in Sources */,
				E3CB75BB1FD998F5004DB10A /* Regex.swift in Sources */,
			);
			runOnlyForDeploymentPostprocessing = 0;
		};
/* End PBXSourcesBuildPhase section */

/* Begin PBXVariantGroup section */
		8400D5C81E1AB2F1006785F5 /* MainWindowController.xib */ = {
			isa = PBXVariantGroup;
			children = (
				8400D5C71E1AB2F1006785F5 /* Base */,
				8400D5FA1E1AB411006785F5 /* zh-Hans */,
				D27E35CF1E379B6D0064BE57 /* zh-Hant */,
				C789871B1E34EBDE0005769F /* ko */,
				B38F24191E44D09F00FFE600 /* it */,
				E5A935561E34B38700ABD3F5 /* fr */,
				84AF03C81E6725A2003E3753 /* pl */,
				133400121EB3831D007FE17E /* ja */,
				440DDE361E9010420063E211 /* ru */,
				23C277B91EC33E8900227C3A /* tr */,
				6CA50A9D1EBBC1300060D07A /* de */,
				6DC77D2E1F1439A600E96176 /* uk */,
				649AD3121F11B06D00244738 /* es */,
				84C21A701F8996ED00AD5B64 /* nl */,
				2FE1FC971F98D3D8004C4D6B /* sk */,
				E92D61801FE93B9C00ACC463 /* da */,
				4CA6B417201E85B7008F3FBA /* pt-BR */,
			);
			name = MainWindowController.xib;
			sourceTree = "<group>";
		};
		8400D5CB1E1AB2F9006785F5 /* QuickSettingViewController.xib */ = {
			isa = PBXVariantGroup;
			children = (
				8400D5CA1E1AB2F9006785F5 /* Base */,
				8400D5FB1E1AB411006785F5 /* zh-Hans */,
				D27E35D01E379B6D0064BE57 /* zh-Hant */,
				C789871C1E34EBDE0005769F /* ko */,
				B38F241A1E44D09F00FFE600 /* it */,
				E5A935571E34B38700ABD3F5 /* fr */,
				84AF03C91E6725A2003E3753 /* pl */,
				133400131EB3831D007FE17E /* ja */,
				440DDE371E9010420063E211 /* ru */,
				23C277BA1EC33E8900227C3A /* tr */,
				6CA50A991EBBB85A0060D07A /* de */,
				6DC77D2F1F1439A600E96176 /* uk */,
				649AD3131F11B06D00244738 /* es */,
				84C21A711F8996ED00AD5B64 /* nl */,
				2FE1FC981F98D3D8004C4D6B /* sk */,
				E92D61811FE93B9C00ACC463 /* da */,
				4CA6B418201E85B7008F3FBA /* pt-BR */,
			);
			name = QuickSettingViewController.xib;
			sourceTree = "<group>";
		};
		8400D5CE1E1AB2FF006785F5 /* PlaylistViewController.xib */ = {
			isa = PBXVariantGroup;
			children = (
				8400D5CD1E1AB2FF006785F5 /* Base */,
				8400D5FC1E1AB411006785F5 /* zh-Hans */,
				D27E35D11E379B6E0064BE57 /* zh-Hant */,
				C789871D1E34EBDE0005769F /* ko */,
				B38F241B1E44D09F00FFE600 /* it */,
				E5A935581E34B38700ABD3F5 /* fr */,
				84AF03CA1E6725A2003E3753 /* pl */,
				133400141EB3831D007FE17E /* ja */,
				440DDE381E9010420063E211 /* ru */,
				23C277BB1EC33E8900227C3A /* tr */,
				6CA50A971EBBB7CD0060D07A /* de */,
				6DC77D301F1439A600E96176 /* uk */,
				649AD3141F11B06D00244738 /* es */,
				84C21A721F8996ED00AD5B64 /* nl */,
				2FE1FC991F98D3D8004C4D6B /* sk */,
				E92D61821FE93B9C00ACC463 /* da */,
				4CA6B419201E85B7008F3FBA /* pt-BR */,
			);
			name = PlaylistViewController.xib;
			sourceTree = "<group>";
		};
		8400D5D11E1AB306006785F5 /* CropSettingsViewController.xib */ = {
			isa = PBXVariantGroup;
			children = (
				8400D5D01E1AB306006785F5 /* Base */,
				8400D5FD1E1AB412006785F5 /* zh-Hans */,
				D27E35D21E379B6E0064BE57 /* zh-Hant */,
				C789871E1E34EBDE0005769F /* ko */,
				B38F241C1E44D09F00FFE600 /* it */,
				E5A935591E34B38700ABD3F5 /* fr */,
				84AF03CB1E6725A2003E3753 /* pl */,
				133400151EB3831D007FE17E /* ja */,
				440DDE391E9010420063E211 /* ru */,
				23C277BC1EC33E8900227C3A /* tr */,
				6CA50A9F1EBBC2910060D07A /* de */,
				6DC77D311F1439A600E96176 /* uk */,
				649AD3151F11B06E00244738 /* es */,
				84C21A791F8996EE00AD5B64 /* nl */,
				2FE1FCA01F98D3D9004C4D6B /* sk */,
				E92D61891FE93B9C00ACC463 /* da */,
				4CA6B420201E85B8008F3FBA /* pt-BR */,
			);
			name = CropSettingsViewController.xib;
			sourceTree = "<group>";
		};
		8400D5D41E1AB312006785F5 /* InspectorWindowController.xib */ = {
			isa = PBXVariantGroup;
			children = (
				8400D5D31E1AB312006785F5 /* Base */,
				D27E35D31E379B6E0064BE57 /* zh-Hant */,
				C789871F1E34EBDE0005769F /* ko */,
				E5A9355A1E34B38800ABD3F5 /* fr */,
				84AF03CC1E6725A2003E3753 /* pl */,
				133400161EB3831D007FE17E /* ja */,
				84A0F6021EBB4A7C001FCF44 /* zh-Hans */,
				440DDE3A1E9010420063E211 /* ru */,
				B3A6ED0B1EBBC9ED00BE4956 /* it */,
				23C277BD1EC33E8900227C3A /* tr */,
				6CA50AA31EBBC3860060D07A /* de */,
				6DC77D321F1439A600E96176 /* uk */,
				649AD3161F11B06E00244738 /* es */,
				84C21A731F8996ED00AD5B64 /* nl */,
				2FE1FC9A1F98D3D8004C4D6B /* sk */,
				E92D61831FE93B9C00ACC463 /* da */,
				4CA6B41A201E85B7008F3FBA /* pt-BR */,
			);
			name = InspectorWindowController.xib;
			sourceTree = "<group>";
		};
		8400D5D71E1AB317006785F5 /* FilterWindowController.xib */ = {
			isa = PBXVariantGroup;
			children = (
				8400D5D61E1AB317006785F5 /* Base */,
				8400D5FF1E1AB412006785F5 /* zh-Hans */,
				D27E35D41E379B6E0064BE57 /* zh-Hant */,
				C78987201E34EBDE0005769F /* ko */,
				B38F241E1E44D09F00FFE600 /* it */,
				E5A9355B1E34B38800ABD3F5 /* fr */,
				84AF03CD1E6725A2003E3753 /* pl */,
				133400171EB3831D007FE17E /* ja */,
				440DDE3B1E9010420063E211 /* ru */,
				23C277BE1EC33E8900227C3A /* tr */,
				6CA50AA51EBBC5E50060D07A /* de */,
				6DC77D331F1439A600E96176 /* uk */,
				649AD3171F11B06E00244738 /* es */,
				84C21A741F8996ED00AD5B64 /* nl */,
				2FE1FC9B1F98D3D9004C4D6B /* sk */,
				E92D61841FE93B9C00ACC463 /* da */,
				4CA6B41B201E85B7008F3FBA /* pt-BR */,
			);
			name = FilterWindowController.xib;
			sourceTree = "<group>";
		};
		8400D5DA1E1AB31B006785F5 /* AboutWindowController.xib */ = {
			isa = PBXVariantGroup;
			children = (
				8400D5D91E1AB31B006785F5 /* Base */,
				8400D6001E1AB412006785F5 /* zh-Hans */,
				D27E35D51E379B6E0064BE57 /* zh-Hant */,
				C78987211E34EBDE0005769F /* ko */,
				B38F241F1E44D09F00FFE600 /* it */,
				E5A9355C1E34B38800ABD3F5 /* fr */,
				84AF03CE1E6725A2003E3753 /* pl */,
				133400181EB3831D007FE17E /* ja */,
				440DDE3C1E9010420063E211 /* ru */,
				23C277BF1EC33E8900227C3A /* tr */,
				6CA50A951EBBB6B30060D07A /* de */,
				6DC77D341F1439A600E96176 /* uk */,
				649AD3181F11B06E00244738 /* es */,
				84C21A751F8996ED00AD5B64 /* nl */,
				2FE1FC9C1F98D3D9004C4D6B /* sk */,
				E92D61851FE93B9C00ACC463 /* da */,
				4CA6B41C201E85B8008F3FBA /* pt-BR */,
			);
			name = AboutWindowController.xib;
			sourceTree = "<group>";
		};
		8400D5DD1E1AB326006785F5 /* FontPickerWindowController.xib */ = {
			isa = PBXVariantGroup;
			children = (
				8400D5DC1E1AB326006785F5 /* Base */,
				8400D6011E1AB412006785F5 /* zh-Hans */,
				D27E35D61E379B6E0064BE57 /* zh-Hant */,
				C78987221E34EBDE0005769F /* ko */,
				B38F24201E44D09F00FFE600 /* it */,
				E5A9355D1E34B38800ABD3F5 /* fr */,
				84AF03CF1E6725A2003E3753 /* pl */,
				1334001A1EB3831D007FE17E /* ja */,
				440DDE3E1E9010430063E211 /* ru */,
				23C277C11EC33E8900227C3A /* tr */,
				6CA50AAB1EBBC9FD0060D07A /* de */,
				6DC77D381F1439A700E96176 /* uk */,
				649AD31C1F11B06E00244738 /* es */,
				84C21A7B1F8996EE00AD5B64 /* nl */,
				2FE1FCA21F98D3D9004C4D6B /* sk */,
				E92D618B1FE93B9C00ACC463 /* da */,
				4CA6B422201E85B9008F3FBA /* pt-BR */,
			);
			name = FontPickerWindowController.xib;
			sourceTree = "<group>";
		};
		8400D5E01E1AB32A006785F5 /* PrefGeneralViewController.xib */ = {
			isa = PBXVariantGroup;
			children = (
				8400D5DF1E1AB32A006785F5 /* Base */,
				72CAEE6D1E229EAE00B8C894 /* zh-Hans */,
				D27E35D71E379B6F0064BE57 /* zh-Hant */,
				C78987231E34EBDF0005769F /* ko */,
				B38F24211E44D09F00FFE600 /* it */,
				E5A9355E1E34B38800ABD3F5 /* fr */,
				84AF03BB1E6725A1003E3753 /* pl */,
				1334001B1EB3831D007FE17E /* ja */,
				440DDE3F1E9010430063E211 /* ru */,
				23C277C21EC33E8900227C3A /* tr */,
				6CA50AAD1EBBCB070060D07A /* de */,
				6DC77D391F1439A700E96176 /* uk */,
				649AD31D1F11B06E00244738 /* es */,
				84C21A7C1F8996EE00AD5B64 /* nl */,
				2FE1FCA31F98D3D9004C4D6B /* sk */,
				E92D618C1FE93B9D00ACC463 /* da */,
				4CA6B423201E85B9008F3FBA /* pt-BR */,
			);
			name = PrefGeneralViewController.xib;
			sourceTree = "<group>";
		};
		8400D5E31E1AB32F006785F5 /* PrefUIViewController.xib */ = {
			isa = PBXVariantGroup;
			children = (
				8400D5E21E1AB32F006785F5 /* Base */,
				8400D6031E1AB412006785F5 /* zh-Hans */,
				D27E35D81E379B6F0064BE57 /* zh-Hant */,
				C78987241E34EBDF0005769F /* ko */,
				F4C61DFA1E20423A00A43BCC /* de */,
				B38F24221E44D0A000FFE600 /* it */,
				E5A9355F1E34B38900ABD3F5 /* fr */,
				84AF03BC1E6725A1003E3753 /* pl */,
				1334001C1EB3831E007FE17E /* ja */,
				440DDE401E9010430063E211 /* ru */,
				23C277C31EC33E8900227C3A /* tr */,
				6DC77D3A1F1439A700E96176 /* uk */,
				649AD31E1F11B06E00244738 /* es */,
				84C21A7D1F8996EE00AD5B64 /* nl */,
				2FE1FCA41F98D3D9004C4D6B /* sk */,
				E92D618D1FE93B9D00ACC463 /* da */,
				4CA6B424201E85B9008F3FBA /* pt-BR */,
			);
			name = PrefUIViewController.xib;
			sourceTree = "<group>";
		};
		8400D5E61E1AB333006785F5 /* PrefControlViewController.xib */ = {
			isa = PBXVariantGroup;
			children = (
				8400D5E51E1AB333006785F5 /* Base */,
				8400D6041E1AB412006785F5 /* zh-Hans */,
				D27E35D91E379B6F0064BE57 /* zh-Hant */,
				C78987251E34EBDF0005769F /* ko */,
				E5A935601E34B38900ABD3F5 /* fr */,
				84AF03BD1E6725A1003E3753 /* pl */,
				1334001D1EB3831E007FE17E /* ja */,
				440DDE411E9010430063E211 /* ru */,
				B3A6ED0F1EBBD51F00BE4956 /* it */,
				23C277C41EC33E8A00227C3A /* tr */,
				6CA50AAF1EBD0C100060D07A /* de */,
				6DC77D3B1F1439A700E96176 /* uk */,
				649AD31F1F11B06E00244738 /* es */,
				84C21A7E1F8996EE00AD5B64 /* nl */,
				2FE1FCA51F98D3DA004C4D6B /* sk */,
				E92D618E1FE93B9D00ACC463 /* da */,
				4CA6B425201E85B9008F3FBA /* pt-BR */,
			);
			name = PrefControlViewController.xib;
			sourceTree = "<group>";
		};
		8400D5E91E1AB337006785F5 /* PrefKeyBindingViewController.xib */ = {
			isa = PBXVariantGroup;
			children = (
				8400D5E81E1AB337006785F5 /* Base */,
				8400D6051E1AB412006785F5 /* zh-Hans */,
				D27E35DA1E379B6F0064BE57 /* zh-Hant */,
				C78987261E34EBDF0005769F /* ko */,
				B38F24241E44D0A000FFE600 /* it */,
				E5A935611E34B38900ABD3F5 /* fr */,
				84AF03BE1E6725A1003E3753 /* pl */,
				1334001E1EB3831E007FE17E /* ja */,
				440DDE421E9010430063E211 /* ru */,
				23C277C51EC33E8A00227C3A /* tr */,
				6CA50AB11EBD0F990060D07A /* de */,
				6DC77D3C1F1439A700E96176 /* uk */,
				649AD3201F11B06E00244738 /* es */,
				84C21A7F1F8996EF00AD5B64 /* nl */,
				2FE1FCA61F98D3DA004C4D6B /* sk */,
				E92D618F1FE93B9D00ACC463 /* da */,
				4CA6B426201E85B9008F3FBA /* pt-BR */,
			);
			name = PrefKeyBindingViewController.xib;
			sourceTree = "<group>";
		};
		8400D5EC1E1AB33B006785F5 /* KeyRecordViewController.xib */ = {
			isa = PBXVariantGroup;
			children = (
				8400D5EB1E1AB33B006785F5 /* Base */,
				8400D6061E1AB412006785F5 /* zh-Hans */,
				D27E35DB1E379B6F0064BE57 /* zh-Hant */,
				C78987271E34EBDF0005769F /* ko */,
				B38F24251E44D0A000FFE600 /* it */,
				E5A935621E34B38A00ABD3F5 /* fr */,
				84AF03BF1E6725A1003E3753 /* pl */,
				1334001F1EB3831E007FE17E /* ja */,
				440DDE431E9010430063E211 /* ru */,
				23C277C61EC33E8A00227C3A /* tr */,
				6CA50AB71EBD11610060D07A /* de */,
				6DC77D3D1F1439A700E96176 /* uk */,
				649AD3211F11B06E00244738 /* es */,
				84C21A801F8996EF00AD5B64 /* nl */,
				2FE1FCA71F98D3DA004C4D6B /* sk */,
				E92D61901FE93B9D00ACC463 /* da */,
				4CA6B427201E85BA008F3FBA /* pt-BR */,
			);
			name = KeyRecordViewController.xib;
			sourceTree = "<group>";
		};
		8400D5EF1E1AB33F006785F5 /* PrefAdvancedViewController.xib */ = {
			isa = PBXVariantGroup;
			children = (
				8400D5EE1E1AB33F006785F5 /* Base */,
				8400D6071E1AB412006785F5 /* zh-Hans */,
				D27E35DC1E379B6F0064BE57 /* zh-Hant */,
				C78987281E34EBDF0005769F /* ko */,
				B38F24261E44D0A000FFE600 /* it */,
				E5A935631E34B38A00ABD3F5 /* fr */,
				84AF03C01E6725A1003E3753 /* pl */,
				133400201EB3831E007FE17E /* ja */,
				440DDE441E9010430063E211 /* ru */,
				23C277C71EC33E8A00227C3A /* tr */,
				6CA50AB51EBD10E90060D07A /* de */,
				6DC77D3E1F1439A700E96176 /* uk */,
				649AD3221F11B06E00244738 /* es */,
				84C21A811F8996EF00AD5B64 /* nl */,
				2FE1FCA81F98D3DA004C4D6B /* sk */,
				E92D61911FE93B9D00ACC463 /* da */,
				4CA6B428201E85BA008F3FBA /* pt-BR */,
			);
			name = PrefAdvancedViewController.xib;
			sourceTree = "<group>";
		};
		8400D5F21E1AB344006785F5 /* PrefCodecViewController.xib */ = {
			isa = PBXVariantGroup;
			children = (
				8400D5F11E1AB344006785F5 /* Base */,
				8400D6081E1AB412006785F5 /* zh-Hans */,
				D27E35DD1E379B6F0064BE57 /* zh-Hant */,
				C78987291E34EBDF0005769F /* ko */,
				B38F24271E44D0A000FFE600 /* it */,
				E5A935641E34B38A00ABD3F5 /* fr */,
				84AF03C11E6725A1003E3753 /* pl */,
				133400211EB3831E007FE17E /* ja */,
				440DDE451E9010430063E211 /* ru */,
				23C277C81EC33E8A00227C3A /* tr */,
				6CA50AB91EBD11B40060D07A /* de */,
				6DC77D3F1F1439A700E96176 /* uk */,
				649AD3231F11B06E00244738 /* es */,
				84C21A821F8996EF00AD5B64 /* nl */,
				2FE1FCA91F98D3DA004C4D6B /* sk */,
				E92D61921FE93B9D00ACC463 /* da */,
				4CA6B429201E85BA008F3FBA /* pt-BR */,
			);
			name = PrefCodecViewController.xib;
			sourceTree = "<group>";
		};
		8400D5F51E1AB348006785F5 /* PrefSubViewController.xib */ = {
			isa = PBXVariantGroup;
			children = (
				8400D5F41E1AB348006785F5 /* Base */,
				8400D6091E1AB412006785F5 /* zh-Hans */,
				D27E35DE1E379B700064BE57 /* zh-Hant */,
				C789872A1E34EBDF0005769F /* ko */,
				B38F24281E44D0A000FFE600 /* it */,
				E5A935651E34B38A00ABD3F5 /* fr */,
				84AF03C21E6725A1003E3753 /* pl */,
				133400221EB3831E007FE17E /* ja */,
				440DDE461E9010430063E211 /* ru */,
				23C277C91EC33E8A00227C3A /* tr */,
				6CA50ABB1EBD126B0060D07A /* de */,
				6DC77D401F1439A700E96176 /* uk */,
				649AD3241F11B06E00244738 /* es */,
				84C21A831F8996EF00AD5B64 /* nl */,
				2FE1FCAA1F98D3DA004C4D6B /* sk */,
				E92D61931FE93B9D00ACC463 /* da */,
				4CA6B42A201E85BA008F3FBA /* pt-BR */,
			);
			name = PrefSubViewController.xib;
			sourceTree = "<group>";
		};
		8400D5F81E1AB34D006785F5 /* PrefNetworkViewController.xib */ = {
			isa = PBXVariantGroup;
			children = (
				8400D5F71E1AB34D006785F5 /* Base */,
				8400D60A1E1AB412006785F5 /* zh-Hans */,
				D27E35DF1E379B700064BE57 /* zh-Hant */,
				C789872B1E34EBDF0005769F /* ko */,
				B38F24291E44D0A000FFE600 /* it */,
				E5A935661E34B38A00ABD3F5 /* fr */,
				84AF03C31E6725A1003E3753 /* pl */,
				133400231EB3831E007FE17E /* ja */,
				440DDE471E9010430063E211 /* ru */,
				23C277CA1EC33E8A00227C3A /* tr */,
				6CA50ABD1EBD165C0060D07A /* de */,
				6DC77D411F1439A700E96176 /* uk */,
				649AD3251F11B06E00244738 /* es */,
				84C21A841F8996EF00AD5B64 /* nl */,
				2FE1FCAB1F98D3DA004C4D6B /* sk */,
				E92D61941FE93B9D00ACC463 /* da */,
				4CA6B42B201E85BA008F3FBA /* pt-BR */,
			);
			name = PrefNetworkViewController.xib;
			sourceTree = "<group>";
		};
		845AC09E1E1AE6C10080B614 /* Localizable.strings */ = {
			isa = PBXVariantGroup;
			children = (
				845AC09D1E1AE6C10080B614 /* Base */,
				845AC09F1E1AE6CB0080B614 /* zh-Hans */,
				D27E35E01E379B700064BE57 /* zh-Hant */,
				C789872C1E34EBDF0005769F /* ko */,
				B38F242A1E44D0A000FFE600 /* it */,
				E5A935671E34B38B00ABD3F5 /* fr */,
				84AF03C51E6725A2003E3753 /* pl */,
				133400261EB3831F007FE17E /* ja */,
				440DDE4A1E9010430063E211 /* ru */,
				23C277CD1EC33E8A00227C3A /* tr */,
				6CA50A931EBBA9DF0060D07A /* de */,
				6DC77D441F1439A800E96176 /* uk */,
				649AD3281F11B06F00244738 /* es */,
				84C21A871F8996EF00AD5B64 /* nl */,
				2FE1FCAE1F98D3DA004C4D6B /* sk */,
				E92D61971FE93B9E00ACC463 /* da */,
				4CA6B42E201E85BB008F3FBA /* pt-BR */,
			);
			name = Localizable.strings;
			sourceTree = "<group>";
		};
		849581F51F03D55A00D3B359 /* InitialWindowController.xib */ = {
			isa = PBXVariantGroup;
			children = (
				849581F41F03D55A00D3B359 /* Base */,
				849581F71F03D55C00D3B359 /* zh-Hans */,
				6DC77D371F1439A700E96176 /* uk */,
				C7DBA5EB1F07C5FD00C2B416 /* ko */,
				649AD31B1F11B06E00244738 /* es */,
				8F825CBD1F16280A0094B529 /* de */,
				B3066F5F1F161538004D7559 /* it */,
				E53BAB3F1F1692B700D2609F /* fr */,
				84BF6F601F1BB2CD00D45798 /* zh-Hant */,
				84BF6F621F1BB3E900D45798 /* ja */,
				84BF6F661F1BB3ED00D45798 /* tr */,
				84BF6F671F1BB3F300D45798 /* ru */,
				84BF6F5E1F1B8A9800D45798 /* pl */,
				84C21A781F8996EE00AD5B64 /* nl */,
				2FE1FC9F1F98D3D9004C4D6B /* sk */,
				E92D61881FE93B9C00ACC463 /* da */,
				4CA6B41F201E85B8008F3FBA /* pt-BR */,
			);
			name = InitialWindowController.xib;
			sourceTree = "<group>";
		};
		84996F921EC11CE6009A8A39 /* HistoryWindowController.xib */ = {
			isa = PBXVariantGroup;
			children = (
				84996F911EC11CE6009A8A39 /* Base */,
				84996F941EC11CEC009A8A39 /* zh-Hans */,
				13D511921ED0396D0072D1C0 /* ja */,
				B3B163411EC9A1AC000ED121 /* it */,
				D27556FC1EC6E1C300CAB2A4 /* zh-Hant */,
				C7DC79CE1EC63821002DE23B /* ko */,
				8F6F50541EC5E053002B47B4 /* de */,
				E568075F1EF975C0005A3ADD /* fr */,
				6DC77D361F1439A600E96176 /* uk */,
				649AD31A1F11B06E00244738 /* es */,
				84BF6F5D1F1B8A9700D45798 /* pl */,
				844E2FD21F1C7C6000CB1170 /* ru */,
				84C21A771F8996EE00AD5B64 /* nl */,
				2FE1FC9E1F98D3D9004C4D6B /* sk */,
				E92D61871FE93B9C00ACC463 /* da */,
				4CA6B41E201E85B8008F3FBA /* pt-BR */,
			);
			name = HistoryWindowController.xib;
			sourceTree = "<group>";
		};
		84A0BA931D2F9E9600BC8DA1 /* MainMenu.xib */ = {
			isa = PBXVariantGroup;
			children = (
				84A0BA941D2F9E9600BC8DA1 /* Base */,
				8400D5F91E1AB411006785F5 /* zh-Hans */,
				D27E35CE1E379B6D0064BE57 /* zh-Hant */,
				C789871A1E34EBDE0005769F /* ko */,
				B38F24181E44D09F00FFE600 /* it */,
				9E63CAB61E3F7D0E00EA66C9 /* fr */,
				84AF03C71E6725A2003E3753 /* pl */,
				133400111EB3831C007FE17E /* ja */,
				440DDE351E9010420063E211 /* ru */,
				23C277B81EC33E8900227C3A /* tr */,
				6CA50A9B1EBBBA830060D07A /* de */,
				6DC77D2D1F1439A600E96176 /* uk */,
				649AD3111F11B06D00244738 /* es */,
				84C21A6F1F8996ED00AD5B64 /* nl */,
				2FE1FC961F98D3D8004C4D6B /* sk */,
				E92D617F1FE93B9B00ACC463 /* da */,
				4CA6B416201E85B7008F3FBA /* pt-BR */,
			);
			name = MainMenu.xib;
			sourceTree = "<group>";
		};
		84AC62231E87C6CF002D6F92 /* OpenURLAccessoryViewController.xib */ = {
			isa = PBXVariantGroup;
			children = (
				84AC62221E87C6CF002D6F92 /* Base */,
				84AC62251E87C6D1002D6F92 /* zh-Hans */,
				C7D162511E89FD6100674AC3 /* ko */,
				D26C04BB1E8D31DD00F709E4 /* zh-Hant */,
				133400191EB3831D007FE17E /* ja */,
				E53CCBA31EB7711200DFF4E1 /* fr */,
				440DDE3D1E9010420063E211 /* ru */,
				B3A6ED0D1EBBCE0700BE4956 /* it */,
				23C277C01EC33E8900227C3A /* tr */,
				6CA50AA71EBBC64B0060D07A /* de */,
				6DC77D351F1439A600E96176 /* uk */,
				649AD3191F11B06E00244738 /* es */,
				84BF6F5C1F1B8A9700D45798 /* pl */,
				84C21A761F8996EE00AD5B64 /* nl */,
				2FE1FC9D1F98D3D9004C4D6B /* sk */,
				E92D61861FE93B9C00ACC463 /* da */,
				4CA6B41D201E85B8008F3FBA /* pt-BR */,
			);
			name = OpenURLAccessoryViewController.xib;
			sourceTree = "<group>";
		};
		84AF03D41E67492C003E3753 /* Contribution.rtf */ = {
			isa = PBXVariantGroup;
			children = (
				845635401EE1AFA500D36591 /* Base */,
				84AF03D51E674930003E3753 /* zh-Hans */,
				C7583B471E67802200BEF9B7 /* ko */,
				B3DB9C081E82CE2B00CFB888 /* it */,
				843B97921E82D21800D07261 /* pl */,
				E5436AA61E844761005BEB5C /* fr */,
				133400271EB3831F007FE17E /* ja */,
				440DDE4B1E9010440063E211 /* ru */,
				23C277CE1EC33E8A00227C3A /* tr */,
				6CA50AA91EBBC7EA0060D07A /* de */,
				6DC77D451F1439A800E96176 /* uk */,
				649AD3291F11B06F00244738 /* es */,
				84C21A881F8996EF00AD5B64 /* nl */,
				2FE1FCAF1F98D3DB004C4D6B /* sk */,
				E92D61981FE93B9E00ACC463 /* da */,
				4CA6B42F201E85BB008F3FBA /* pt-BR */,
			);
			name = Contribution.rtf;
			sourceTree = "<group>";
		};
		84D0FB841F5E6A3800C6A6A7 /* FreeSelectingViewController.xib */ = {
			isa = PBXVariantGroup;
			children = (
				84D0FB831F5E6A3800C6A6A7 /* Base */,
				84D0FB861F5E6A3A00C6A6A7 /* zh-Hans */,
				E5C57C1E1F82A1ED00488ABA /* fr */,
				C7513B4C1F61C5A300C14561 /* ko */,
				13D77DE21F8656FC0076990A /* ja */,
				84C21A561F89932500AD5B64 /* ru */,
				84C21A571F89932700AD5B64 /* it */,
				84C21A7A1F8996EE00AD5B64 /* nl */,
				2FE1FCA11F98D3D9004C4D6B /* sk */,
				E92D618A1FE93B9C00ACC463 /* da */,
				E34E0ADF2007E23600BDC8BA /* zh-Hant */,
				64D04D5320083B840031EE2F /* es */,
				4CA6B421201E85B9008F3FBA /* pt-BR */,
				8F17B8FA2013956E0048FB5D /* de */,
				6C9C2541205B8D9C0092D7B0 /* pl */,
			);
			name = FreeSelectingViewController.xib;
			sourceTree = "<group>";
		};
		84EC12881F504D2500137C1E /* FilterPresets.strings */ = {
			isa = PBXVariantGroup;
			children = (
				84EC12871F504D2500137C1E /* Base */,
				84EC12891F504D3B00137C1E /* zh-Hans */,
				E5C57C1F1F82A20600488ABA /* fr */,
				C7513B4A1F61C05D00C14561 /* ko */,
				13D77DE01F85A2980076990A /* ja */,
				87E813251F83C05E00AA8D0C /* ru */,
				84C21A551F8992F600AD5B64 /* it */,
				84C21A891F8996F000AD5B64 /* nl */,
				2FE1FCB01F98D3DB004C4D6B /* sk */,
				E92D61991FE93B9E00ACC463 /* da */,
				64D04D5120083B6F0031EE2F /* es */,
				4CA6B430201E85BB008F3FBA /* pt-BR */,
				6C9C2542205B93CF0092D7B0 /* pl */,
			);
			name = FilterPresets.strings;
			sourceTree = "<group>";
		};
		84F5D49C1E44E9A50060A838 /* KeyBinding.strings */ = {
			isa = PBXVariantGroup;
			children = (
				84F5D49B1E44E9A50060A838 /* Base */,
				84F5D49D1E44E9A90060A838 /* zh-Hans */,
				B3860ED81E50F73A00FF012B /* it */,
				C70BC05C1E511D1000D8CB79 /* ko */,
				E5A9E1841E50F1E200950BD5 /* fr */,
				D2B411421E5336AD002819E1 /* zh-Hant */,
				84AF03C61E6725A2003E3753 /* pl */,
				133400281EB3831F007FE17E /* ja */,
				440DDE4C1E9010440063E211 /* ru */,
				23C277CF1EC33E8A00227C3A /* tr */,
				6CA50ABE1EBD18320060D07A /* de */,
				6DC77D461F1439A800E96176 /* uk */,
				649AD32A1F11B06F00244738 /* es */,
				84C21A8A1F8996F000AD5B64 /* nl */,
				2FE1FCB11F98D3DB004C4D6B /* sk */,
				E92D619A1FE93B9E00ACC463 /* da */,
				4CA6B431201E85BC008F3FBA /* pt-BR */,
			);
			name = KeyBinding.strings;
			sourceTree = "<group>";
		};
		C78987311E34EF170005769F /* InfoPlist.strings */ = {
			isa = PBXVariantGroup;
			children = (
				C78987301E34EF170005769F /* ko */,
				D2B411431E5336AE002819E1 /* zh-Hant */,
				843B97AA1E82D3C100D07261 /* Base */,
				84AC62291E87DC07002D6F92 /* pl */,
				133400251EB3831E007FE17E /* ja */,
				84792F541EBB957E002E98F6 /* zh-Hans */,
				440DDE491E9010430063E211 /* ru */,
				B3D578841EBCE6B200757AAA /* it */,
				23C277CC1EC33E8A00227C3A /* tr */,
				6CA50AA81EBBC7610060D07A /* de */,
				E56807601EF97766005A3ADD /* fr */,
				6DC77D431F1439A700E96176 /* uk */,
				649AD3271F11B06E00244738 /* es */,
				84C21A861F8996EF00AD5B64 /* nl */,
				2FE1FCAD1F98D3DA004C4D6B /* sk */,
				E92D61961FE93B9D00ACC463 /* da */,
				4CA6B42D201E85BB008F3FBA /* pt-BR */,
			);
			name = InfoPlist.strings;
			sourceTree = "<group>";
		};
		E34A0E032053F93A00B50097 /* PrefOSCToolbarSettingsSheetController.xib */ = {
			isa = PBXVariantGroup;
			children = (
				E34A0E022053F93A00B50097 /* Base */,
				E34A0E052053F93E00B50097 /* zh-Hans */,
<<<<<<< HEAD
				6C9C253F205B8C070092D7B0 /* pl */,
=======
				64C3397B205B679F0041D04D /* es */,
				E53EB2A7205A865D003F34A0 /* fr */,
				C77164E12058D45C009E41DA /* ko */,
>>>>>>> d5056c6d
			);
			name = PrefOSCToolbarSettingsSheetController.xib;
			sourceTree = "<group>";
		};
/* End PBXVariantGroup section */

/* Begin XCBuildConfiguration section */
		84EB1EF71D2F51D3004FA5A1 /* Debug */ = {
			isa = XCBuildConfiguration;
			buildSettings = {
				ALWAYS_SEARCH_USER_PATHS = NO;
				CLANG_ANALYZER_LOCALIZABILITY_NONLOCALIZED = YES;
				CLANG_ANALYZER_NONNULL = YES;
				CLANG_CXX_LANGUAGE_STANDARD = "gnu++0x";
				CLANG_CXX_LIBRARY = "libc++";
				CLANG_ENABLE_MODULES = YES;
				CLANG_ENABLE_OBJC_ARC = YES;
				CLANG_WARN_BLOCK_CAPTURE_AUTORELEASING = YES;
				CLANG_WARN_BOOL_CONVERSION = YES;
				CLANG_WARN_COMMA = YES;
				CLANG_WARN_CONSTANT_CONVERSION = YES;
				CLANG_WARN_DIRECT_OBJC_ISA_USAGE = YES_ERROR;
				CLANG_WARN_EMPTY_BODY = YES;
				CLANG_WARN_ENUM_CONVERSION = YES;
				CLANG_WARN_INFINITE_RECURSION = YES;
				CLANG_WARN_INT_CONVERSION = YES;
				CLANG_WARN_NON_LITERAL_NULL_CONVERSION = YES;
				CLANG_WARN_OBJC_LITERAL_CONVERSION = YES;
				CLANG_WARN_OBJC_ROOT_CLASS = YES_ERROR;
				CLANG_WARN_RANGE_LOOP_ANALYSIS = YES;
				CLANG_WARN_STRICT_PROTOTYPES = YES;
				CLANG_WARN_SUSPICIOUS_MOVE = YES;
				CLANG_WARN_UNREACHABLE_CODE = YES;
				CLANG_WARN__DUPLICATE_METHOD_MATCH = YES;
				CODE_SIGN_IDENTITY = "-";
				COPY_PHASE_STRIP = NO;
				DEBUG_INFORMATION_FORMAT = dwarf;
				ENABLE_STRICT_OBJC_MSGSEND = YES;
				ENABLE_TESTABILITY = YES;
				GCC_C_LANGUAGE_STANDARD = gnu99;
				GCC_DYNAMIC_NO_PIC = NO;
				GCC_NO_COMMON_BLOCKS = YES;
				GCC_OPTIMIZATION_LEVEL = 0;
				GCC_PREPROCESSOR_DEFINITIONS = (
					"DEBUG=1",
					"$(inherited)",
				);
				GCC_WARN_64_TO_32_BIT_CONVERSION = YES;
				GCC_WARN_ABOUT_RETURN_TYPE = YES_ERROR;
				GCC_WARN_UNDECLARED_SELECTOR = YES;
				GCC_WARN_UNINITIALIZED_AUTOS = YES_AGGRESSIVE;
				GCC_WARN_UNUSED_FUNCTION = YES;
				GCC_WARN_UNUSED_VARIABLE = YES;
				HEADER_SEARCH_PATHS = "$(SRCROOT)/mpv";
				INSTALL_PATH = "";
				MACOSX_DEPLOYMENT_TARGET = 10.11;
				MTL_ENABLE_DEBUG_INFO = YES;
				ONLY_ACTIVE_ARCH = YES;
				SDKROOT = macosx;
				SKIP_INSTALL = NO;
				SWIFT_OPTIMIZATION_LEVEL = "-Onone";
			};
			name = Debug;
		};
		84EB1EF81D2F51D3004FA5A1 /* Release */ = {
			isa = XCBuildConfiguration;
			buildSettings = {
				ALWAYS_SEARCH_USER_PATHS = NO;
				CLANG_ANALYZER_LOCALIZABILITY_NONLOCALIZED = YES;
				CLANG_ANALYZER_NONNULL = YES;
				CLANG_CXX_LANGUAGE_STANDARD = "gnu++0x";
				CLANG_CXX_LIBRARY = "libc++";
				CLANG_ENABLE_MODULES = YES;
				CLANG_ENABLE_OBJC_ARC = YES;
				CLANG_WARN_BLOCK_CAPTURE_AUTORELEASING = YES;
				CLANG_WARN_BOOL_CONVERSION = YES;
				CLANG_WARN_COMMA = YES;
				CLANG_WARN_CONSTANT_CONVERSION = YES;
				CLANG_WARN_DIRECT_OBJC_ISA_USAGE = YES_ERROR;
				CLANG_WARN_EMPTY_BODY = YES;
				CLANG_WARN_ENUM_CONVERSION = YES;
				CLANG_WARN_INFINITE_RECURSION = YES;
				CLANG_WARN_INT_CONVERSION = YES;
				CLANG_WARN_NON_LITERAL_NULL_CONVERSION = YES;
				CLANG_WARN_OBJC_LITERAL_CONVERSION = YES;
				CLANG_WARN_OBJC_ROOT_CLASS = YES_ERROR;
				CLANG_WARN_RANGE_LOOP_ANALYSIS = YES;
				CLANG_WARN_STRICT_PROTOTYPES = YES;
				CLANG_WARN_SUSPICIOUS_MOVE = YES;
				CLANG_WARN_UNREACHABLE_CODE = YES;
				CLANG_WARN__DUPLICATE_METHOD_MATCH = YES;
				CODE_SIGN_IDENTITY = "-";
				COPY_PHASE_STRIP = NO;
				DEBUG_INFORMATION_FORMAT = "dwarf-with-dsym";
				ENABLE_NS_ASSERTIONS = NO;
				ENABLE_STRICT_OBJC_MSGSEND = YES;
				GCC_C_LANGUAGE_STANDARD = gnu99;
				GCC_NO_COMMON_BLOCKS = YES;
				GCC_WARN_64_TO_32_BIT_CONVERSION = YES;
				GCC_WARN_ABOUT_RETURN_TYPE = YES_ERROR;
				GCC_WARN_UNDECLARED_SELECTOR = YES;
				GCC_WARN_UNINITIALIZED_AUTOS = YES_AGGRESSIVE;
				GCC_WARN_UNUSED_FUNCTION = YES;
				GCC_WARN_UNUSED_VARIABLE = YES;
				HEADER_SEARCH_PATHS = "$(SRCROOT)/mpv";
				INSTALL_PATH = "";
				MACOSX_DEPLOYMENT_TARGET = 10.11;
				MTL_ENABLE_DEBUG_INFO = NO;
				SDKROOT = macosx;
				SKIP_INSTALL = NO;
			};
			name = Release;
		};
		84EB1EFA1D2F51D3004FA5A1 /* Debug */ = {
			isa = XCBuildConfiguration;
			baseConfigurationReference = A1F8439D2926257DC5434942 /* Pods-iina.debug.xcconfig */;
			buildSettings = {
				ALWAYS_EMBED_SWIFT_STANDARD_LIBRARIES = "$(inherited)";
				ASSETCATALOG_COMPILER_APPICON_NAME = AppIcon;
				CLANG_ENABLE_MODULES = YES;
				CODE_SIGN_IDENTITY = "";
				COMBINE_HIDPI_IMAGES = YES;
				DEVELOPMENT_TEAM = 67CQ77V27R;
				FRAMEWORK_SEARCH_PATHS = (
					"$(inherited)",
					"$(SYSTEM_LIBRARY_DIR)/PrivateFrameworks",
				);
				HEADER_SEARCH_PATHS = (
					"$(SRCROOT)/deps/include",
					"$(inherited)",
				);
				INFOPLIST_FILE = iina/Info.plist;
				INSTALL_PATH = /Applications;
				LD_RUNPATH_SEARCH_PATHS = "$(inherited) @executable_path/../Frameworks";
				LIBRARY_SEARCH_PATHS = (
					"$(SRCROOT)/deps/lib",
					"$(PROJECT_DIR)/deps/lib",
				);
				MACOSX_DEPLOYMENT_TARGET = 10.10;
				MODULEMAP_FILE = module.modulemap;
				OTHER_SWIFT_FLAGS = "$(inherited) \"-D\" \"COCOAPODS\" -DDEBUG";
				PRODUCT_BUNDLE_IDENTIFIER = com.colliderli.iina;
				PRODUCT_NAME = IINA;
				SKIP_INSTALL = YES;
				SWIFT_OBJC_BRIDGING_HEADER = "iina/iina-Bridging-Header.h";
				SWIFT_OPTIMIZATION_LEVEL = "-Onone";
				SWIFT_VERSION = 4.0;
			};
			name = Debug;
		};
		84EB1EFB1D2F51D3004FA5A1 /* Release */ = {
			isa = XCBuildConfiguration;
			baseConfigurationReference = 61C6D8870FEB96F250D1448D /* Pods-iina.release.xcconfig */;
			buildSettings = {
				ALWAYS_EMBED_SWIFT_STANDARD_LIBRARIES = "$(inherited)";
				ASSETCATALOG_COMPILER_APPICON_NAME = AppIcon;
				CLANG_ENABLE_MODULES = YES;
				CODE_SIGN_IDENTITY = "";
				COMBINE_HIDPI_IMAGES = YES;
				DEVELOPMENT_TEAM = 67CQ77V27R;
				FRAMEWORK_SEARCH_PATHS = (
					"$(inherited)",
					"$(SYSTEM_LIBRARY_DIR)/PrivateFrameworks",
				);
				HEADER_SEARCH_PATHS = (
					"$(SRCROOT)/deps/include",
					"$(inherited)",
				);
				INFOPLIST_FILE = iina/Info.plist;
				INSTALL_PATH = /Applications;
				LD_RUNPATH_SEARCH_PATHS = "$(inherited) @executable_path/../Frameworks";
				LIBRARY_SEARCH_PATHS = (
					"$(SRCROOT)/deps/lib",
					"$(PROJECT_DIR)/deps/lib",
				);
				MACOSX_DEPLOYMENT_TARGET = 10.10;
				MODULEMAP_FILE = module.modulemap;
				OTHER_SWIFT_FLAGS = "$(inherited) \"-D\" \"COCOAPODS\" -DRELEASE";
				PRODUCT_BUNDLE_IDENTIFIER = com.colliderli.iina;
				PRODUCT_NAME = IINA;
				SKIP_INSTALL = NO;
				SWIFT_OBJC_BRIDGING_HEADER = "iina/iina-Bridging-Header.h";
				SWIFT_OPTIMIZATION_LEVEL = "-Owholemodule";
				SWIFT_VERSION = 4.0;
			};
			name = Release;
		};
		E3DE8DCE1FD8166A0021921C /* Debug */ = {
			isa = XCBuildConfiguration;
			buildSettings = {
				CLANG_ANALYZER_NUMBER_OBJECT_CONVERSION = YES_AGGRESSIVE;
				CLANG_CXX_LANGUAGE_STANDARD = "gnu++14";
				CLANG_WARN_DOCUMENTATION_COMMENTS = YES;
				CLANG_WARN_UNGUARDED_AVAILABILITY = YES_AGGRESSIVE;
				CODE_SIGN_IDENTITY = "";
				CODE_SIGN_STYLE = Manual;
				DEVELOPMENT_TEAM = 67CQ77V27R;
				GCC_C_LANGUAGE_STANDARD = gnu11;
				MACOSX_DEPLOYMENT_TARGET = 10.10;
				PRODUCT_NAME = "$(TARGET_NAME)";
				PROVISIONING_PROFILE_SPECIFIER = "";
				SWIFT_ACTIVE_COMPILATION_CONDITIONS = DEBUG;
				SWIFT_VERSION = 4.0;
			};
			name = Debug;
		};
		E3DE8DCF1FD8166A0021921C /* Release */ = {
			isa = XCBuildConfiguration;
			buildSettings = {
				CLANG_ANALYZER_NUMBER_OBJECT_CONVERSION = YES_AGGRESSIVE;
				CLANG_CXX_LANGUAGE_STANDARD = "gnu++14";
				CLANG_WARN_DOCUMENTATION_COMMENTS = YES;
				CLANG_WARN_UNGUARDED_AVAILABILITY = YES_AGGRESSIVE;
				CODE_SIGN_IDENTITY = "";
				CODE_SIGN_STYLE = Manual;
				DEVELOPMENT_TEAM = 67CQ77V27R;
				GCC_C_LANGUAGE_STANDARD = gnu11;
				MACOSX_DEPLOYMENT_TARGET = 10.10;
				PRODUCT_NAME = "$(TARGET_NAME)";
				PROVISIONING_PROFILE_SPECIFIER = "";
				SWIFT_OPTIMIZATION_LEVEL = "-Owholemodule";
				SWIFT_VERSION = 4.0;
			};
			name = Release;
		};
/* End XCBuildConfiguration section */

/* Begin XCConfigurationList section */
		84EB1ED11D2F51D3004FA5A1 /* Build configuration list for PBXProject "iina" */ = {
			isa = XCConfigurationList;
			buildConfigurations = (
				84EB1EF71D2F51D3004FA5A1 /* Debug */,
				84EB1EF81D2F51D3004FA5A1 /* Release */,
			);
			defaultConfigurationIsVisible = 0;
			defaultConfigurationName = Release;
		};
		84EB1EF91D2F51D3004FA5A1 /* Build configuration list for PBXNativeTarget "iina" */ = {
			isa = XCConfigurationList;
			buildConfigurations = (
				84EB1EFA1D2F51D3004FA5A1 /* Debug */,
				84EB1EFB1D2F51D3004FA5A1 /* Release */,
			);
			defaultConfigurationIsVisible = 0;
			defaultConfigurationName = Release;
		};
		E3DE8DD01FD8166A0021921C /* Build configuration list for PBXNativeTarget "iina-cli" */ = {
			isa = XCConfigurationList;
			buildConfigurations = (
				E3DE8DCE1FD8166A0021921C /* Debug */,
				E3DE8DCF1FD8166A0021921C /* Release */,
			);
			defaultConfigurationIsVisible = 0;
			defaultConfigurationName = Release;
		};
/* End XCConfigurationList section */
	};
	rootObject = 84EB1ECE1D2F51D3004FA5A1 /* Project object */;
}<|MERGE_RESOLUTION|>--- conflicted
+++ resolved
@@ -445,7 +445,6 @@
 		649AD3281F11B06F00244738 /* es */ = {isa = PBXFileReference; lastKnownFileType = text.plist.strings; name = es; path = es.lproj/Localizable.strings; sourceTree = "<group>"; };
 		649AD3291F11B06F00244738 /* es */ = {isa = PBXFileReference; lastKnownFileType = text.rtf; name = es; path = es.lproj/Contribution.rtf; sourceTree = "<group>"; };
 		649AD32A1F11B06F00244738 /* es */ = {isa = PBXFileReference; lastKnownFileType = text.plist.strings; name = es; path = es.lproj/KeyBinding.strings; sourceTree = "<group>"; };
-		64C3397B205B679F0041D04D /* es */ = {isa = PBXFileReference; lastKnownFileType = text.plist.strings; name = es; path = es.lproj/PrefOSCToolbarSettingsSheetController.strings; sourceTree = "<group>"; };
 		64D04D5120083B6F0031EE2F /* es */ = {isa = PBXFileReference; lastKnownFileType = text.plist.strings; name = es; path = es.lproj/FilterPresets.strings; sourceTree = "<group>"; };
 		64D04D5320083B840031EE2F /* es */ = {isa = PBXFileReference; lastKnownFileType = text.plist.strings; name = es; path = es.lproj/FreeSelectingViewController.strings; sourceTree = "<group>"; };
 		6C9C253F205B8C070092D7B0 /* pl */ = {isa = PBXFileReference; lastKnownFileType = text.plist.strings; name = pl; path = pl.lproj/PrefOSCToolbarSettingsSheetController.strings; sourceTree = "<group>"; };
@@ -2647,13 +2646,9 @@
 			children = (
 				E34A0E022053F93A00B50097 /* Base */,
 				E34A0E052053F93E00B50097 /* zh-Hans */,
-<<<<<<< HEAD
 				6C9C253F205B8C070092D7B0 /* pl */,
-=======
-				64C3397B205B679F0041D04D /* es */,
 				E53EB2A7205A865D003F34A0 /* fr */,
 				C77164E12058D45C009E41DA /* ko */,
->>>>>>> d5056c6d
 			);
 			name = PrefOSCToolbarSettingsSheetController.xib;
 			sourceTree = "<group>";
