// !$*UTF8*$!
{
	archiveVersion = 1;
	classes = {
	};
	objectVersion = 46;
	objects = {

/* Begin PBXBuildFile section */
		496B19921E2968530035AF10 /* PIP.framework in Frameworks */ = {isa = PBXBuildFile; fileRef = 496B19911E2968530035AF10 /* PIP.framework */; settings = {ATTRIBUTES = (Weak, ); }; };
		5FE59D56E0B71860AC1EDCA8 /* Pods_iina.framework in Frameworks */ = {isa = PBXBuildFile; fileRef = 867483705008F086E07B0A6B /* Pods_iina.framework */; };
		6100FF2B1EDF9806002CF0FB /* dsa_pub.pem in Resources */ = {isa = PBXBuildFile; fileRef = 6100FF2A1EDF9806002CF0FB /* dsa_pub.pem */; };
		8400D5C41E17C6D2006785F5 /* AboutWindowController.swift in Sources */ = {isa = PBXBuildFile; fileRef = 8400D5C21E17C6D2006785F5 /* AboutWindowController.swift */; };
		8400D5C61E1AB2F1006785F5 /* MainWindowController.xib in Resources */ = {isa = PBXBuildFile; fileRef = 8400D5C81E1AB2F1006785F5 /* MainWindowController.xib */; };
		8400D5C91E1AB2F9006785F5 /* QuickSettingViewController.xib in Resources */ = {isa = PBXBuildFile; fileRef = 8400D5CB1E1AB2F9006785F5 /* QuickSettingViewController.xib */; };
		8400D5CC1E1AB2FF006785F5 /* PlaylistViewController.xib in Resources */ = {isa = PBXBuildFile; fileRef = 8400D5CE1E1AB2FF006785F5 /* PlaylistViewController.xib */; };
		8400D5CF1E1AB306006785F5 /* CropSettingsViewController.xib in Resources */ = {isa = PBXBuildFile; fileRef = 8400D5D11E1AB306006785F5 /* CropSettingsViewController.xib */; };
		8400D5D21E1AB312006785F5 /* InspectorWindowController.xib in Resources */ = {isa = PBXBuildFile; fileRef = 8400D5D41E1AB312006785F5 /* InspectorWindowController.xib */; };
		8400D5D51E1AB317006785F5 /* FilterWindowController.xib in Resources */ = {isa = PBXBuildFile; fileRef = 8400D5D71E1AB317006785F5 /* FilterWindowController.xib */; };
		8400D5D81E1AB31B006785F5 /* AboutWindowController.xib in Resources */ = {isa = PBXBuildFile; fileRef = 8400D5DA1E1AB31B006785F5 /* AboutWindowController.xib */; };
		8400D5DB1E1AB326006785F5 /* FontPickerWindowController.xib in Resources */ = {isa = PBXBuildFile; fileRef = 8400D5DD1E1AB326006785F5 /* FontPickerWindowController.xib */; };
		8400D5DE1E1AB32A006785F5 /* PrefGeneralViewController.xib in Resources */ = {isa = PBXBuildFile; fileRef = 8400D5E01E1AB32A006785F5 /* PrefGeneralViewController.xib */; };
		8400D5E11E1AB32F006785F5 /* PrefUIViewController.xib in Resources */ = {isa = PBXBuildFile; fileRef = 8400D5E31E1AB32F006785F5 /* PrefUIViewController.xib */; };
		8400D5E41E1AB333006785F5 /* PrefControlViewController.xib in Resources */ = {isa = PBXBuildFile; fileRef = 8400D5E61E1AB333006785F5 /* PrefControlViewController.xib */; };
		8400D5E71E1AB337006785F5 /* PrefKeyBindingViewController.xib in Resources */ = {isa = PBXBuildFile; fileRef = 8400D5E91E1AB337006785F5 /* PrefKeyBindingViewController.xib */; };
		8400D5EA1E1AB33B006785F5 /* KeyRecordViewController.xib in Resources */ = {isa = PBXBuildFile; fileRef = 8400D5EC1E1AB33B006785F5 /* KeyRecordViewController.xib */; };
		8400D5ED1E1AB33F006785F5 /* PrefAdvancedViewController.xib in Resources */ = {isa = PBXBuildFile; fileRef = 8400D5EF1E1AB33F006785F5 /* PrefAdvancedViewController.xib */; };
		8400D5F01E1AB344006785F5 /* PrefCodecViewController.xib in Resources */ = {isa = PBXBuildFile; fileRef = 8400D5F21E1AB344006785F5 /* PrefCodecViewController.xib */; };
		8400D5F31E1AB348006785F5 /* PrefSubViewController.xib in Resources */ = {isa = PBXBuildFile; fileRef = 8400D5F51E1AB348006785F5 /* PrefSubViewController.xib */; };
		8400D5F61E1AB34D006785F5 /* PrefNetworkViewController.xib in Resources */ = {isa = PBXBuildFile; fileRef = 8400D5F81E1AB34D006785F5 /* PrefNetworkViewController.xib */; };
		8403CEA72007CBD400645516 /* MediaPlayer.framework in Frameworks */ = {isa = PBXBuildFile; fileRef = 8403CEA62007CBD300645516 /* MediaPlayer.framework */; settings = {ATTRIBUTES = (Weak, ); }; };
		8407D1401E3A684C0043895D /* ViewLayer.swift in Sources */ = {isa = PBXBuildFile; fileRef = 8407D13F1E3A684C0043895D /* ViewLayer.swift */; };
		840820111ECF6C1800361416 /* FileGroup.swift in Sources */ = {isa = PBXBuildFile; fileRef = 840820101ECF6C1800361416 /* FileGroup.swift */; };
		840AF5821E732C8F00F4AF92 /* JustXMLRPC.swift in Sources */ = {isa = PBXBuildFile; fileRef = 840AF5811E732C8F00F4AF92 /* JustXMLRPC.swift */; };
		840AF5841E73CE3900F4AF92 /* OpenSubSubtitle.swift in Sources */ = {isa = PBXBuildFile; fileRef = 840AF5831E73CE3900F4AF92 /* OpenSubSubtitle.swift */; };
		840D47981DFEEE6A000D9A64 /* KeyMapping.swift in Sources */ = {isa = PBXBuildFile; fileRef = 840D47971DFEEE6A000D9A64 /* KeyMapping.swift */; };
		840D479B1DFEF649000D9A64 /* KeyRecordViewController.swift in Sources */ = {isa = PBXBuildFile; fileRef = 840D47991DFEF649000D9A64 /* KeyRecordViewController.swift */; };
		840D47A01DFEFC49000D9A64 /* KeyRecordView.swift in Sources */ = {isa = PBXBuildFile; fileRef = 840D479F1DFEFC49000D9A64 /* KeyRecordView.swift */; };
		841A599D1E1FF5800079E177 /* SleepPreventer.swift in Sources */ = {isa = PBXBuildFile; fileRef = 841A599C1E1FF5800079E177 /* SleepPreventer.swift */; };
		841B14281E941DFF00744AB8 /* TimeLabelOverflowedStackView.swift in Sources */ = {isa = PBXBuildFile; fileRef = 841B14271E941DFF00744AB8 /* TimeLabelOverflowedStackView.swift */; };
		842904E21F0EC01600478376 /* AutoFileMatcher.swift in Sources */ = {isa = PBXBuildFile; fileRef = 842904E11F0EC01600478376 /* AutoFileMatcher.swift */; };
		842F55A51EA17E7E0081D475 /* IINACommand.swift in Sources */ = {isa = PBXBuildFile; fileRef = 842F55A41EA17E7E0081D475 /* IINACommand.swift */; };
		8434BAA71D5DF2DA003BECF2 /* Extensions.swift in Sources */ = {isa = PBXBuildFile; fileRef = 8434BAA61D5DF2DA003BECF2 /* Extensions.swift */; };
		8434BAAD1D5E4546003BECF2 /* SlideUpButton.swift in Sources */ = {isa = PBXBuildFile; fileRef = 8434BAAC1D5E4546003BECF2 /* SlideUpButton.swift */; };
		843FFD4D1D5DAA01001F3A44 /* RoundedTextFieldCell.swift in Sources */ = {isa = PBXBuildFile; fileRef = 843FFD4C1D5DAA01001F3A44 /* RoundedTextFieldCell.swift */; };
		844C59E71F7C143D008D1B00 /* CacheManager.swift in Sources */ = {isa = PBXBuildFile; fileRef = 844C59E61F7C143D008D1B00 /* CacheManager.swift */; };
		844D72EF1E056E1400522E5E /* input.conf in Copy Configs */ = {isa = PBXBuildFile; fileRef = 84E745D81DFDE8C100588DED /* input.conf */; };
		844DE1BF1D3E2B9900272589 /* MPVEvent.swift in Sources */ = {isa = PBXBuildFile; fileRef = 844DE1BE1D3E2B9900272589 /* MPVEvent.swift */; };
		8450403D1E0A9EE20079C194 /* InspectorWindowController.swift in Sources */ = {isa = PBXBuildFile; fileRef = 8450403B1E0A9EE20079C194 /* InspectorWindowController.swift */; };
		845040401E0ACADD0079C194 /* MPVNode.swift in Sources */ = {isa = PBXBuildFile; fileRef = 8450403F1E0ACADD0079C194 /* MPVNode.swift */; };
		845040471E0B0F500079C194 /* CropSettingsViewController.swift in Sources */ = {isa = PBXBuildFile; fileRef = 845040451E0B0F500079C194 /* CropSettingsViewController.swift */; };
		8450404A1E0B13230079C194 /* CropBoxView.swift in Sources */ = {isa = PBXBuildFile; fileRef = 845040491E0B13230079C194 /* CropBoxView.swift */; };
		8452DD851D3B956D008A543A /* Preference.swift in Sources */ = {isa = PBXBuildFile; fileRef = 8452DD841D3B956D008A543A /* Preference.swift */; };
		8452DD891D3CB4EF008A543A /* vertexShader.glsl in Resources */ = {isa = PBXBuildFile; fileRef = 8452DD881D3CB4EF008A543A /* vertexShader.glsl */; };
		8452DD8B1D3CB519008A543A /* fragmentShader.glsl in Resources */ = {isa = PBXBuildFile; fileRef = 8452DD8A1D3CB519008A543A /* fragmentShader.glsl */; };
		845404AA1E4396F500B02B12 /* ScriptLoader.swift in Sources */ = {isa = PBXBuildFile; fileRef = 845404A91E4396F500B02B12 /* ScriptLoader.swift */; };
		845404AC1E43980900B02B12 /* LuaScript.swift in Sources */ = {isa = PBXBuildFile; fileRef = 845404AB1E43980900B02B12 /* LuaScript.swift */; };
		845ABEAC1D4D19C000BFB15B /* MPVTrack.swift in Sources */ = {isa = PBXBuildFile; fileRef = 845ABEAB1D4D19C000BFB15B /* MPVTrack.swift */; };
		845AC09C1E1AE6C10080B614 /* Localizable.strings in Resources */ = {isa = PBXBuildFile; fileRef = 845AC09E1E1AE6C10080B614 /* Localizable.strings */; };
		845FB0C71D39462E00C011E0 /* ControlBarView.swift in Sources */ = {isa = PBXBuildFile; fileRef = 845FB0C61D39462E00C011E0 /* ControlBarView.swift */; };
		8460FBA91D6497490081841B /* PlaylistViewController.swift in Sources */ = {isa = PBXBuildFile; fileRef = 8460FBA71D6497490081841B /* PlaylistViewController.swift */; };
		846121BD1F35FCA500ABB39C /* DraggingDetect.swift in Sources */ = {isa = PBXBuildFile; fileRef = 846121BC1F35FCA500ABB39C /* DraggingDetect.swift */; };
		8461BA681E4237C7008BB852 /* youtube-dl in Copy Executables */ = {isa = PBXBuildFile; fileRef = 8461BA671E4237C2008BB852 /* youtube-dl */; settings = {ATTRIBUTES = (CodeSignOnCopy, ); }; };
		8461C52E1D45FFF6006E91FF /* PlaySliderCell.swift in Sources */ = {isa = PBXBuildFile; fileRef = 8461C52D1D45FFF6006E91FF /* PlaySliderCell.swift */; };
		8461C5301D462488006E91FF /* VideoTime.swift in Sources */ = {isa = PBXBuildFile; fileRef = 8461C52F1D462488006E91FF /* VideoTime.swift */; };
		846352581EEEE11A0043F0CC /* ThumbnailPeekView.swift in Sources */ = {isa = PBXBuildFile; fileRef = 846352571EEEE11A0043F0CC /* ThumbnailPeekView.swift */; };
		846654941F4EEBE300C91B8C /* vlc-default-input.conf in Copy Configs */ = {isa = PBXBuildFile; fileRef = 846654921F4EEA5500C91B8C /* vlc-default-input.conf */; };
		8466BE181D5CDD0300039D03 /* QuickSettingViewController.swift in Sources */ = {isa = PBXBuildFile; fileRef = 8466BE161D5CDD0300039D03 /* QuickSettingViewController.swift */; };
		846DD8CA1FB39B2500991A81 /* movist-default-input.conf in Copy Configs */ = {isa = PBXBuildFile; fileRef = 846DD8C81FB39A9800991A81 /* movist-default-input.conf */; };
		847557141F405F8C0006B0FF /* MainWindowMenuActions.swift in Sources */ = {isa = PBXBuildFile; fileRef = 847557131F405F8C0006B0FF /* MainWindowMenuActions.swift */; };
		847557161F406D360006B0FF /* MiniPlayerWindowMenuActions.swift in Sources */ = {isa = PBXBuildFile; fileRef = 847557151F406D360006B0FF /* MiniPlayerWindowMenuActions.swift */; };
		847644081D48B413004F6DF5 /* MPVOption.swift in Sources */ = {isa = PBXBuildFile; fileRef = 847644071D48B413004F6DF5 /* MPVOption.swift */; };
		8476440A1D48CC3D004F6DF5 /* MPVCommand.swift in Sources */ = {isa = PBXBuildFile; fileRef = 847644091D48CC3D004F6DF5 /* MPVCommand.swift */; };
		8476440C1D48F63D004F6DF5 /* OSDMessage.swift in Sources */ = {isa = PBXBuildFile; fileRef = 8476440B1D48F63D004F6DF5 /* OSDMessage.swift */; };
		84791C8B1D405E9D0069E28A /* PlaybackInfo.swift in Sources */ = {isa = PBXBuildFile; fileRef = 84791C8A1D405E9D0069E28A /* PlaybackInfo.swift */; };
		84795C371E0825AD0059A648 /* GifGenerator.swift in Sources */ = {isa = PBXBuildFile; fileRef = 84795C361E0825AD0059A648 /* GifGenerator.swift */; };
		84795C3A1E083EE30059A648 /* PrefControlViewController.swift in Sources */ = {isa = PBXBuildFile; fileRef = 84795C381E083EE30059A648 /* PrefControlViewController.swift */; };
		847C62CA1DC13CDA00E1EF16 /* PrefGeneralViewController.swift in Sources */ = {isa = PBXBuildFile; fileRef = 847C62C81DC13CDA00E1EF16 /* PrefGeneralViewController.swift */; };
		84817C961DBDCA5F00CC2279 /* SettingsListCellView.swift in Sources */ = {isa = PBXBuildFile; fileRef = 84817C951DBDCA5F00CC2279 /* SettingsListCellView.swift */; };
		84817C981DBDCE4300CC2279 /* RoundedColorWell.swift in Sources */ = {isa = PBXBuildFile; fileRef = 84817C971DBDCE4300CC2279 /* RoundedColorWell.swift */; };
		8483FB001EDFF325000F55D6 /* Credits.rtf in Resources */ = {isa = PBXBuildFile; fileRef = 8483FAFF1EDFF325000F55D6 /* Credits.rtf */; };
		84879A981E0FFC7E0004F894 /* PrefUIViewController.swift in Sources */ = {isa = PBXBuildFile; fileRef = 84879A961E0FFC7E0004F894 /* PrefUIViewController.swift */; };
		84879A9B1E1032480004F894 /* ShortcutAvailableTextField.swift in Sources */ = {isa = PBXBuildFile; fileRef = 84879A9A1E1032480004F894 /* ShortcutAvailableTextField.swift */; };
		8487BEC11D744FA800FD17B0 /* FlippedView.swift in Sources */ = {isa = PBXBuildFile; fileRef = 8487BEC01D744FA800FD17B0 /* FlippedView.swift */; };
		8487BEC31D76A1AF00FD17B0 /* MenuController.swift in Sources */ = {isa = PBXBuildFile; fileRef = 8487BEC21D76A1AF00FD17B0 /* MenuController.swift */; };
		8488D6DC1E1167EF00D5B952 /* FileSize.swift in Sources */ = {isa = PBXBuildFile; fileRef = 8488D6DB1E1167EF00D5B952 /* FileSize.swift */; };
		8488D6DF1E11791300D5B952 /* PrefCodecViewController.swift in Sources */ = {isa = PBXBuildFile; fileRef = 8488D6DD1E11791300D5B952 /* PrefCodecViewController.swift */; };
		8488D6E31E1183D300D5B952 /* PrefSubViewController.swift in Sources */ = {isa = PBXBuildFile; fileRef = 8488D6E11E1183D300D5B952 /* PrefSubViewController.swift */; };
		8488D6E71E11ABE900D5B952 /* PrefNetworkViewController.swift in Sources */ = {isa = PBXBuildFile; fileRef = 8488D6E51E11ABE900D5B952 /* PrefNetworkViewController.swift */; };
		8492C2861E771FB200CE5825 /* ISO639.strings in Resources */ = {isa = PBXBuildFile; fileRef = 8492C2851E771FB200CE5825 /* ISO639.strings */; };
		8492C2881E7721A600CE5825 /* ISO639Helper.swift in Sources */ = {isa = PBXBuildFile; fileRef = 8492C2871E7721A600CE5825 /* ISO639Helper.swift */; };
		849581F11F02728700D3B359 /* InitialWindowController.swift in Sources */ = {isa = PBXBuildFile; fileRef = 849581EF1F02728700D3B359 /* InitialWindowController.swift */; };
		849581F31F03D55A00D3B359 /* InitialWindowController.xib in Resources */ = {isa = PBXBuildFile; fileRef = 849581F51F03D55A00D3B359 /* InitialWindowController.xib */; };
		84996F901EC11CE6009A8A39 /* HistoryWindowController.xib in Resources */ = {isa = PBXBuildFile; fileRef = 84996F921EC11CE6009A8A39 /* HistoryWindowController.xib */; };
		84A09A0E1F2DF596000FF343 /* MiniPlayerWindowController.swift in Sources */ = {isa = PBXBuildFile; fileRef = 84A09A0C1F2DF596000FF343 /* MiniPlayerWindowController.swift */; };
		84A09A0F1F2DF596000FF343 /* MiniPlayerWindowController.xib in Resources */ = {isa = PBXBuildFile; fileRef = 84A09A0D1F2DF596000FF343 /* MiniPlayerWindowController.xib */; };
		84A0BA901D2F8D4100BC8DA1 /* IINAError.swift in Sources */ = {isa = PBXBuildFile; fileRef = 84A0BA8F1D2F8D4100BC8DA1 /* IINAError.swift */; };
		84A0BA951D2F9E9600BC8DA1 /* MainMenu.xib in Resources */ = {isa = PBXBuildFile; fileRef = 84A0BA931D2F9E9600BC8DA1 /* MainMenu.xib */; };
		84A0BA971D2FA1CE00BC8DA1 /* PlayerCore.swift in Sources */ = {isa = PBXBuildFile; fileRef = 84A0BA961D2FA1CE00BC8DA1 /* PlayerCore.swift */; };
		84A0BA991D2FAAA700BC8DA1 /* MPVController.swift in Sources */ = {isa = PBXBuildFile; fileRef = 84A0BA981D2FAAA700BC8DA1 /* MPVController.swift */; };
		84A0BA9B1D2FAB4100BC8DA1 /* Parameter.swift in Sources */ = {isa = PBXBuildFile; fileRef = 84A0BA9A1D2FAB4100BC8DA1 /* Parameter.swift */; };
		84A0BA9E1D2FAD4000BC8DA1 /* MainWindowController.swift in Sources */ = {isa = PBXBuildFile; fileRef = 84A0BA9C1D2FAD4000BC8DA1 /* MainWindowController.swift */; };
		84A0BAA11D2FAE7600BC8DA1 /* VideoView.swift in Sources */ = {isa = PBXBuildFile; fileRef = 84A0BAA01D2FAE7600BC8DA1 /* VideoView.swift */; };
		84A886E41E24F37D008755BB /* ShooterSubtitle.swift in Sources */ = {isa = PBXBuildFile; fileRef = 84A886E31E24F37D008755BB /* ShooterSubtitle.swift */; };
		84A886E61E24F3BD008755BB /* OnlineSubtitle.swift in Sources */ = {isa = PBXBuildFile; fileRef = 84A886E51E24F3BD008755BB /* OnlineSubtitle.swift */; };
		84A886EC1E2573A5008755BB /* JustExtension.swift in Sources */ = {isa = PBXBuildFile; fileRef = 84A886EB1E2573A5008755BB /* JustExtension.swift */; };
		84A886EF1E269E67008755BB /* iina-default-input.conf in Copy Configs */ = {isa = PBXBuildFile; fileRef = 84A886ED1E269A2A008755BB /* iina-default-input.conf */; };
		84A886F31E26CA24008755BB /* Regex.swift in Sources */ = {isa = PBXBuildFile; fileRef = 84A886F21E26CA24008755BB /* Regex.swift */; };
		84AABE8B1DBF634600D138FD /* CharEncoding.swift in Sources */ = {isa = PBXBuildFile; fileRef = 84AABE8A1DBF634600D138FD /* CharEncoding.swift */; };
		84AABE941DBFAF1A00D138FD /* FontPickerWindowController.swift in Sources */ = {isa = PBXBuildFile; fileRef = 84AABE921DBFAF1A00D138FD /* FontPickerWindowController.swift */; };
		84AABE981DBFB62F00D138FD /* FixedFontManager.m in Sources */ = {isa = PBXBuildFile; fileRef = 84AABE971DBFB62F00D138FD /* FixedFontManager.m */; };
		84AC621F1E87A4F3002D6F92 /* OpenURLAccessoryViewController.swift in Sources */ = {isa = PBXBuildFile; fileRef = 84AC621D1E87A4F3002D6F92 /* OpenURLAccessoryViewController.swift */; };
		84AC62211E87C6CF002D6F92 /* OpenURLAccessoryViewController.xib in Resources */ = {isa = PBXBuildFile; fileRef = 84AC62231E87C6CF002D6F92 /* OpenURLAccessoryViewController.xib */; };
		84AE59491E0FD65800771B7E /* MainMenuActions.swift in Sources */ = {isa = PBXBuildFile; fileRef = 84AE59481E0FD65800771B7E /* MainMenuActions.swift */; };
		84AF03D21E67492C003E3753 /* Contribution.rtf in Resources */ = {isa = PBXBuildFile; fileRef = 84AF03D41E67492C003E3753 /* Contribution.rtf */; };
		84B1CE301F98BE2A00994D63 /* libavcodec.57.107.100.dylib in Frameworks */ = {isa = PBXBuildFile; fileRef = 84B1CE0A1F98BDEF00994D63 /* libavcodec.57.107.100.dylib */; };
		84B1CE311F98BE2A00994D63 /* libavdevice.57.10.100.dylib in Frameworks */ = {isa = PBXBuildFile; fileRef = 84B1CDFE1F98BDEE00994D63 /* libavdevice.57.10.100.dylib */; };
		84B1CE321F98BE2A00994D63 /* libavfilter.6.107.100.dylib in Frameworks */ = {isa = PBXBuildFile; fileRef = 84B1CE0D1F98BDF000994D63 /* libavfilter.6.107.100.dylib */; };
		84B1CE331F98BE2A00994D63 /* libavformat.57.83.100.dylib in Frameworks */ = {isa = PBXBuildFile; fileRef = 84B1CE131F98BDF000994D63 /* libavformat.57.83.100.dylib */; };
		84B1CE341F98BE2A00994D63 /* libavresample.3.7.0.dylib in Frameworks */ = {isa = PBXBuildFile; fileRef = 84B1CDFA1F98BDEE00994D63 /* libavresample.3.7.0.dylib */; };
		84B1CE351F98BE2A00994D63 /* libavutil.55.78.100.dylib in Frameworks */ = {isa = PBXBuildFile; fileRef = 84B1CE061F98BDEF00994D63 /* libavutil.55.78.100.dylib */; };
		84B1CE361F98BE2A00994D63 /* libmpv.1.25.0.dylib in Frameworks */ = {isa = PBXBuildFile; fileRef = 84B1CE041F98BDEF00994D63 /* libmpv.1.25.0.dylib */; };
		84B1CE371F98BE2A00994D63 /* libswresample.2.9.100.dylib in Frameworks */ = {isa = PBXBuildFile; fileRef = 84B1CE021F98BDEE00994D63 /* libswresample.2.9.100.dylib */; };
		84B1CE381F98BE2A00994D63 /* libswscale.4.8.100.dylib in Frameworks */ = {isa = PBXBuildFile; fileRef = 84B1CE001F98BDEE00994D63 /* libswscale.4.8.100.dylib */; };
		84B1CE391F98BE3C00994D63 /* libass.9.dylib in Copy Dylibs */ = {isa = PBXBuildFile; fileRef = 84B1CE0B1F98BDEF00994D63 /* libass.9.dylib */; settings = {ATTRIBUTES = (CodeSignOnCopy, ); }; };
		84B1CE3A1F98BE3C00994D63 /* libavcodec.57.107.100.dylib in Copy Dylibs */ = {isa = PBXBuildFile; fileRef = 84B1CE0A1F98BDEF00994D63 /* libavcodec.57.107.100.dylib */; settings = {ATTRIBUTES = (CodeSignOnCopy, ); }; };
		84B1CE3B1F98BE3C00994D63 /* libavdevice.57.10.100.dylib in Copy Dylibs */ = {isa = PBXBuildFile; fileRef = 84B1CDFE1F98BDEE00994D63 /* libavdevice.57.10.100.dylib */; settings = {ATTRIBUTES = (CodeSignOnCopy, ); }; };
		84B1CE3C1F98BE3C00994D63 /* libavfilter.6.107.100.dylib in Copy Dylibs */ = {isa = PBXBuildFile; fileRef = 84B1CE0D1F98BDF000994D63 /* libavfilter.6.107.100.dylib */; settings = {ATTRIBUTES = (CodeSignOnCopy, ); }; };
		84B1CE3D1F98BE3C00994D63 /* libavformat.57.83.100.dylib in Copy Dylibs */ = {isa = PBXBuildFile; fileRef = 84B1CE131F98BDF000994D63 /* libavformat.57.83.100.dylib */; settings = {ATTRIBUTES = (CodeSignOnCopy, ); }; };
		84B1CE3E1F98BE3C00994D63 /* libavresample.3.7.0.dylib in Copy Dylibs */ = {isa = PBXBuildFile; fileRef = 84B1CDFA1F98BDEE00994D63 /* libavresample.3.7.0.dylib */; settings = {ATTRIBUTES = (CodeSignOnCopy, ); }; };
		84B1CE3F1F98BE3C00994D63 /* libavutil.55.78.100.dylib in Copy Dylibs */ = {isa = PBXBuildFile; fileRef = 84B1CE061F98BDEF00994D63 /* libavutil.55.78.100.dylib */; settings = {ATTRIBUTES = (CodeSignOnCopy, ); }; };
		84B1CE401F98BE3C00994D63 /* libbluray.2.dylib in Copy Dylibs */ = {isa = PBXBuildFile; fileRef = 84B1CE051F98BDEF00994D63 /* libbluray.2.dylib */; settings = {ATTRIBUTES = (CodeSignOnCopy, ); }; };
		84B1CE411F98BE3C00994D63 /* libdvdcss.2.dylib in Copy Dylibs */ = {isa = PBXBuildFile; fileRef = 84B1CE0E1F98BDF000994D63 /* libdvdcss.2.dylib */; settings = {ATTRIBUTES = (CodeSignOnCopy, ); }; };
		84B1CE421F98BE3C00994D63 /* libdvdnav.4.dylib in Copy Dylibs */ = {isa = PBXBuildFile; fileRef = 84B1CE0F1F98BDF000994D63 /* libdvdnav.4.dylib */; settings = {ATTRIBUTES = (CodeSignOnCopy, ); }; };
		84B1CE431F98BE3C00994D63 /* libdvdread.4.dylib in Copy Dylibs */ = {isa = PBXBuildFile; fileRef = 84B1CDF81F98BDED00994D63 /* libdvdread.4.dylib */; settings = {ATTRIBUTES = (CodeSignOnCopy, ); }; };
		84B1CE441F98BE3C00994D63 /* libfontconfig.1.dylib in Copy Dylibs */ = {isa = PBXBuildFile; fileRef = 84B1CE031F98BDEF00994D63 /* libfontconfig.1.dylib */; settings = {ATTRIBUTES = (CodeSignOnCopy, ); }; };
		84B1CE451F98BE3C00994D63 /* libfreetype.6.dylib in Copy Dylibs */ = {isa = PBXBuildFile; fileRef = 84B1CE071F98BDEF00994D63 /* libfreetype.6.dylib */; settings = {ATTRIBUTES = (CodeSignOnCopy, ); }; };
		84B1CE461F98BE3C00994D63 /* libfribidi.0.dylib in Copy Dylibs */ = {isa = PBXBuildFile; fileRef = 84B1CE091F98BDEF00994D63 /* libfribidi.0.dylib */; settings = {ATTRIBUTES = (CodeSignOnCopy, ); }; };
		84B1CE471F98BE3C00994D63 /* libglib-2.0.0.dylib in Copy Dylibs */ = {isa = PBXBuildFile; fileRef = 84B1CE121F98BDF000994D63 /* libglib-2.0.0.dylib */; settings = {ATTRIBUTES = (CodeSignOnCopy, ); }; };
		84B1CE481F98BE3C00994D63 /* libgraphite2.3.dylib in Copy Dylibs */ = {isa = PBXBuildFile; fileRef = 84B1CDFB1F98BDEE00994D63 /* libgraphite2.3.dylib */; settings = {ATTRIBUTES = (CodeSignOnCopy, ); }; };
		84B1CE491F98BE3C00994D63 /* libharfbuzz.0.dylib in Copy Dylibs */ = {isa = PBXBuildFile; fileRef = 84B1CE101F98BDF000994D63 /* libharfbuzz.0.dylib */; settings = {ATTRIBUTES = (CodeSignOnCopy, ); }; };
		84B1CE4A1F98BE3C00994D63 /* libintl.8.dylib in Copy Dylibs */ = {isa = PBXBuildFile; fileRef = 84B1CDFF1F98BDEE00994D63 /* libintl.8.dylib */; settings = {ATTRIBUTES = (CodeSignOnCopy, ); }; };
		84B1CE4B1F98BE3C00994D63 /* libjpeg.9.dylib in Copy Dylibs */ = {isa = PBXBuildFile; fileRef = 84B1CE081F98BDEF00994D63 /* libjpeg.9.dylib */; settings = {ATTRIBUTES = (CodeSignOnCopy, ); }; };
		84B1CE4C1F98BE3C00994D63 /* liblcms2.2.dylib in Copy Dylibs */ = {isa = PBXBuildFile; fileRef = 84B1CE011F98BDEE00994D63 /* liblcms2.2.dylib */; settings = {ATTRIBUTES = (CodeSignOnCopy, ); }; };
		84B1CE4D1F98BE3C00994D63 /* liblua.5.2.dylib in Copy Dylibs */ = {isa = PBXBuildFile; fileRef = 84B1CDFC1F98BDEE00994D63 /* liblua.5.2.dylib */; settings = {ATTRIBUTES = (CodeSignOnCopy, ); }; };
		84B1CE4E1F98BE3C00994D63 /* libmpv.1.25.0.dylib in Copy Dylibs */ = {isa = PBXBuildFile; fileRef = 84B1CE041F98BDEF00994D63 /* libmpv.1.25.0.dylib */; settings = {ATTRIBUTES = (CodeSignOnCopy, ); }; };
		84B1CE4F1F98BE3C00994D63 /* libpcre.1.dylib in Copy Dylibs */ = {isa = PBXBuildFile; fileRef = 84B1CDFD1F98BDEE00994D63 /* libpcre.1.dylib */; settings = {ATTRIBUTES = (CodeSignOnCopy, ); }; };
		84B1CE501F98BE3C00994D63 /* libpng16.16.dylib in Copy Dylibs */ = {isa = PBXBuildFile; fileRef = 84B1CE0C1F98BDF000994D63 /* libpng16.16.dylib */; settings = {ATTRIBUTES = (CodeSignOnCopy, ); }; };
		84B1CE511F98BE3C00994D63 /* libpostproc.54.7.100.dylib in Copy Dylibs */ = {isa = PBXBuildFile; fileRef = 84B1CE111F98BDF000994D63 /* libpostproc.54.7.100.dylib */; settings = {ATTRIBUTES = (CodeSignOnCopy, ); }; };
		84B1CE521F98BE3C00994D63 /* libswresample.2.9.100.dylib in Copy Dylibs */ = {isa = PBXBuildFile; fileRef = 84B1CE021F98BDEE00994D63 /* libswresample.2.9.100.dylib */; settings = {ATTRIBUTES = (CodeSignOnCopy, ); }; };
		84B1CE531F98BE3C00994D63 /* libswscale.4.8.100.dylib in Copy Dylibs */ = {isa = PBXBuildFile; fileRef = 84B1CE001F98BDEE00994D63 /* libswscale.4.8.100.dylib */; settings = {ATTRIBUTES = (CodeSignOnCopy, ); }; };
		84B1CE541F98BE3C00994D63 /* libuchardet.0.dylib in Copy Dylibs */ = {isa = PBXBuildFile; fileRef = 84B1CDF91F98BDED00994D63 /* libuchardet.0.dylib */; settings = {ATTRIBUTES = (CodeSignOnCopy, ); }; };
		84BEEC3F1DFEDE2F00F945CA /* PrefKeyBindingViewController.swift in Sources */ = {isa = PBXBuildFile; fileRef = 84BEEC3D1DFEDE2F00F945CA /* PrefKeyBindingViewController.swift */; };
		84BEEC421DFEE46200F945CA /* StreamReader.swift in Sources */ = {isa = PBXBuildFile; fileRef = 84BEEC411DFEE46200F945CA /* StreamReader.swift */; };
		84C3AB8B1E7BF22300FEFB7A /* MPVCommandFormat.strings in Resources */ = {isa = PBXBuildFile; fileRef = 84C3AB8A1E7BF22300FEFB7A /* MPVCommandFormat.strings */; };
		84C644601E92BA2700B1410B /* TimeLabelOverflowedView.swift in Sources */ = {isa = PBXBuildFile; fileRef = 84C6445F1E92BA2700B1410B /* TimeLabelOverflowedView.swift */; };
		84C6D3621EAF8D63009BF721 /* HistoryController.swift in Sources */ = {isa = PBXBuildFile; fileRef = 84C6D3611EAF8D63009BF721 /* HistoryController.swift */; };
		84C6D3641EB276E9009BF721 /* PlaybackHistory.swift in Sources */ = {isa = PBXBuildFile; fileRef = 84C6D3631EB276E9009BF721 /* PlaybackHistory.swift */; };
		84C6D3671EB2A427009BF721 /* HistoryWindowController.swift in Sources */ = {isa = PBXBuildFile; fileRef = 84C6D3651EB2A427009BF721 /* HistoryWindowController.swift */; };
		84C8D58F1D794CE600D98A0E /* MPVFilter.swift in Sources */ = {isa = PBXBuildFile; fileRef = 84C8D58E1D794CE600D98A0E /* MPVFilter.swift */; };
		84C8D5911D796F9700D98A0E /* Aspect.swift in Sources */ = {isa = PBXBuildFile; fileRef = 84C8D5901D796F9700D98A0E /* Aspect.swift */; };
		84D0FB7E1F5E519300C6A6A7 /* FreeSelectingViewController.swift in Sources */ = {isa = PBXBuildFile; fileRef = 84D0FB7C1F5E519300C6A6A7 /* FreeSelectingViewController.swift */; };
		84D0FB811F5E5A4000C6A6A7 /* CropBoxViewController.swift in Sources */ = {isa = PBXBuildFile; fileRef = 84D0FB801F5E5A4000C6A6A7 /* CropBoxViewController.swift */; };
		84D0FB821F5E6A3800C6A6A7 /* FreeSelectingViewController.xib in Resources */ = {isa = PBXBuildFile; fileRef = 84D0FB841F5E6A3800C6A6A7 /* FreeSelectingViewController.xib */; };
		84D123B41ECAA405004E0D53 /* TouchBarSupport.swift in Sources */ = {isa = PBXBuildFile; fileRef = 84D123B31ECAA405004E0D53 /* TouchBarSupport.swift */; };
		84D377631D6B66DE007F7396 /* MPVPlaylistItem.swift in Sources */ = {isa = PBXBuildFile; fileRef = 84D377621D6B66DE007F7396 /* MPVPlaylistItem.swift */; };
		84D377651D7370EE007F7396 /* ChapterTableCellView.swift in Sources */ = {isa = PBXBuildFile; fileRef = 84D377641D7370EE007F7396 /* ChapterTableCellView.swift */; };
		84D377671D737F58007F7396 /* MPVChapter.swift in Sources */ = {isa = PBXBuildFile; fileRef = 84D377661D737F58007F7396 /* MPVChapter.swift */; };
		84E295C01E2CF9F5006388F7 /* ObjcUtils.m in Sources */ = {isa = PBXBuildFile; fileRef = 84E295BF1E2CF9F4006388F7 /* ObjcUtils.m */; };
		84E48D4E1E0F1090002C7A3F /* FilterWindowController.swift in Sources */ = {isa = PBXBuildFile; fileRef = 84E48D4C1E0F1090002C7A3F /* FilterWindowController.swift */; };
		84E745D61DFDD4FD00588DED /* KeyCodeHelper.swift in Sources */ = {isa = PBXBuildFile; fileRef = 84E745D51DFDD4FD00588DED /* KeyCodeHelper.swift */; };
		84EB1EDA1D2F51D3004FA5A1 /* AppDelegate.swift in Sources */ = {isa = PBXBuildFile; fileRef = 84EB1ED91D2F51D3004FA5A1 /* AppDelegate.swift */; };
		84EB1EDC1D2F51D3004FA5A1 /* Assets.xcassets in Resources */ = {isa = PBXBuildFile; fileRef = 84EB1EDB1D2F51D3004FA5A1 /* Assets.xcassets */; };
		84EB1F051D2F5C5B004FA5A1 /* AppData.swift in Sources */ = {isa = PBXBuildFile; fileRef = 84EB1F041D2F5C5B004FA5A1 /* AppData.swift */; };
		84EB1F071D2F5E76004FA5A1 /* Utility.swift in Sources */ = {isa = PBXBuildFile; fileRef = 84EB1F061D2F5E76004FA5A1 /* Utility.swift */; };
		84EC12831F4F939000137C1E /* FilterPresets.swift in Sources */ = {isa = PBXBuildFile; fileRef = 84EC12821F4F939000137C1E /* FilterPresets.swift */; };
		84EC12861F504D2500137C1E /* FilterPresets.strings in Resources */ = {isa = PBXBuildFile; fileRef = 84EC12881F504D2500137C1E /* FilterPresets.strings */; };
		84ED99FF1E009C8100A5159B /* PrefAdvancedViewController.swift in Sources */ = {isa = PBXBuildFile; fileRef = 84ED99FD1E009C8100A5159B /* PrefAdvancedViewController.swift */; };
		84F5D4951E44D5230060A838 /* KeyBindingCriterion.swift in Sources */ = {isa = PBXBuildFile; fileRef = 84F5D4941E44D5230060A838 /* KeyBindingCriterion.swift */; };
		84F5D4991E44E8AC0060A838 /* KeyBindingDataLoader.swift in Sources */ = {isa = PBXBuildFile; fileRef = 84F5D4981E44E8AC0060A838 /* KeyBindingDataLoader.swift */; };
		84F5D49A1E44E9A50060A838 /* KeyBinding.strings in Resources */ = {isa = PBXBuildFile; fileRef = 84F5D49C1E44E9A50060A838 /* KeyBinding.strings */; };
		84F5D4A01E44F9DB0060A838 /* KeyBindingItem.swift in Sources */ = {isa = PBXBuildFile; fileRef = 84F5D49F1E44F9DB0060A838 /* KeyBindingItem.swift */; };
		84F5D4A21E4796F50060A838 /* KeyBindingTranslator.swift in Sources */ = {isa = PBXBuildFile; fileRef = 84F5D4A11E4796F50060A838 /* KeyBindingTranslator.swift */; };
		84F725561D4783EE000DEF1B /* VolumeSliderCell.swift in Sources */ = {isa = PBXBuildFile; fileRef = 84F725551D4783EE000DEF1B /* VolumeSliderCell.swift */; };
		84F7258F1D486185000DEF1B /* MPVProperty.swift in Sources */ = {isa = PBXBuildFile; fileRef = 84F7258E1D486185000DEF1B /* MPVProperty.swift */; };
		84FBCB381EEACDDD0076C77C /* FFmpegController.m in Sources */ = {isa = PBXBuildFile; fileRef = 84FBCB371EEACDDD0076C77C /* FFmpegController.m */; };
		84FBF23E1EF06A90003EA491 /* ThumbnailCache.swift in Sources */ = {isa = PBXBuildFile; fileRef = 84FBF23D1EF06A90003EA491 /* ThumbnailCache.swift */; };
		9E47DAC01E3CFA6D00457420 /* DurationDisplayTextField.swift in Sources */ = {isa = PBXBuildFile; fileRef = 9E47DABF1E3CFA6D00457420 /* DurationDisplayTextField.swift */; };
		C789872F1E34EF170005769F /* InfoPlist.strings in Resources */ = {isa = PBXBuildFile; fileRef = C78987311E34EF170005769F /* InfoPlist.strings */; };
		E33836852026223800ABC812 /* PrefOSCToolbarSettingsSheetController.swift in Sources */ = {isa = PBXBuildFile; fileRef = E33836832026223800ABC812 /* PrefOSCToolbarSettingsSheetController.swift */; };
		E3383689202651CF00ABC812 /* PrefOSCToolbarDraggingItemViewController.swift in Sources */ = {isa = PBXBuildFile; fileRef = E3383687202651CF00ABC812 /* PrefOSCToolbarDraggingItemViewController.swift */; };
		E338368A202651CF00ABC812 /* PrefOSCToolbarDraggingItemViewController.xib in Resources */ = {isa = PBXBuildFile; fileRef = E3383688202651CF00ABC812 /* PrefOSCToolbarDraggingItemViewController.xib */; };
		E33BA5C4204315740069A0F6 /* AssrtSubtitle.swift in Sources */ = {isa = PBXBuildFile; fileRef = E33BA5C3204315740069A0F6 /* AssrtSubtitle.swift */; };
		E33BA5C7204BD9FE0069A0F6 /* SubChooseViewController.swift in Sources */ = {isa = PBXBuildFile; fileRef = E33BA5C5204BD9FE0069A0F6 /* SubChooseViewController.swift */; };
		E33BA5C8204BD9FE0069A0F6 /* SubChooseViewController.xib in Resources */ = {isa = PBXBuildFile; fileRef = E33BA5C6204BD9FE0069A0F6 /* SubChooseViewController.xib */; };
		E34A0E012053F93A00B50097 /* PrefOSCToolbarSettingsSheetController.xib in Resources */ = {isa = PBXBuildFile; fileRef = E34A0E032053F93A00B50097 /* PrefOSCToolbarSettingsSheetController.xib */; };
		E38BD4AF20054BD9007635FC /* MainWindow.swift in Sources */ = {isa = PBXBuildFile; fileRef = E38BD4AE20054BD9007635FC /* MainWindow.swift */; };
		E3C12F6B201F281F00297964 /* FirstRunManager.swift in Sources */ = {isa = PBXBuildFile; fileRef = E3C12F6A201F281F00297964 /* FirstRunManager.swift */; };
		E3CB75BB1FD998F5004DB10A /* Regex.swift in Sources */ = {isa = PBXBuildFile; fileRef = 84A886F21E26CA24008755BB /* Regex.swift */; };
		E3CB75BD1FDACB82004DB10A /* SavedFilter.swift in Sources */ = {isa = PBXBuildFile; fileRef = E3CB75BC1FDACB82004DB10A /* SavedFilter.swift */; };
		E3DE8DCD1FD8166A0021921C /* main.swift in Sources */ = {isa = PBXBuildFile; fileRef = E3DE8DCC1FD8166A0021921C /* main.swift */; };
		E3DE8DD31FD848BA0021921C /* iina-cli in Copy Executables */ = {isa = PBXBuildFile; fileRef = E3DE8DCA1FD8166A0021921C /* iina-cli */; settings = {ATTRIBUTES = (CodeSignOnCopy, ); }; };
		E3ECC89E1FE9A6D900BED8C7 /* GeometryDef.swift in Sources */ = {isa = PBXBuildFile; fileRef = E3ECC89D1FE9A6D900BED8C7 /* GeometryDef.swift */; };
		E3FC31461FE1501E00B9B86F /* PowerSource.swift in Sources */ = {isa = PBXBuildFile; fileRef = E3FC31451FE1501E00B9B86F /* PowerSource.swift */; };
/* End PBXBuildFile section */

/* Begin PBXCopyFilesBuildPhase section */
		8461BA631E423423008BB852 /* Copy Executables */ = {
			isa = PBXCopyFilesBuildPhase;
			buildActionMask = 12;
			dstPath = "";
			dstSubfolderSpec = 6;
			files = (
				E3DE8DD31FD848BA0021921C /* iina-cli in Copy Executables */,
				8461BA681E4237C7008BB852 /* youtube-dl in Copy Executables */,
			);
			name = "Copy Executables";
			runOnlyForDeploymentPostprocessing = 0;
		};
		84817C991DBDF57C00CC2279 /* Copy Dylibs */ = {
			isa = PBXCopyFilesBuildPhase;
			buildActionMask = 2147483647;
			dstPath = "";
			dstSubfolderSpec = 10;
			files = (
				84B1CE391F98BE3C00994D63 /* libass.9.dylib in Copy Dylibs */,
				84B1CE3A1F98BE3C00994D63 /* libavcodec.57.107.100.dylib in Copy Dylibs */,
				84B1CE3B1F98BE3C00994D63 /* libavdevice.57.10.100.dylib in Copy Dylibs */,
				84B1CE3C1F98BE3C00994D63 /* libavfilter.6.107.100.dylib in Copy Dylibs */,
				84B1CE3D1F98BE3C00994D63 /* libavformat.57.83.100.dylib in Copy Dylibs */,
				84B1CE3E1F98BE3C00994D63 /* libavresample.3.7.0.dylib in Copy Dylibs */,
				84B1CE3F1F98BE3C00994D63 /* libavutil.55.78.100.dylib in Copy Dylibs */,
				84B1CE401F98BE3C00994D63 /* libbluray.2.dylib in Copy Dylibs */,
				84B1CE411F98BE3C00994D63 /* libdvdcss.2.dylib in Copy Dylibs */,
				84B1CE421F98BE3C00994D63 /* libdvdnav.4.dylib in Copy Dylibs */,
				84B1CE431F98BE3C00994D63 /* libdvdread.4.dylib in Copy Dylibs */,
				84B1CE441F98BE3C00994D63 /* libfontconfig.1.dylib in Copy Dylibs */,
				84B1CE451F98BE3C00994D63 /* libfreetype.6.dylib in Copy Dylibs */,
				84B1CE461F98BE3C00994D63 /* libfribidi.0.dylib in Copy Dylibs */,
				84B1CE471F98BE3C00994D63 /* libglib-2.0.0.dylib in Copy Dylibs */,
				84B1CE481F98BE3C00994D63 /* libgraphite2.3.dylib in Copy Dylibs */,
				84B1CE491F98BE3C00994D63 /* libharfbuzz.0.dylib in Copy Dylibs */,
				84B1CE4A1F98BE3C00994D63 /* libintl.8.dylib in Copy Dylibs */,
				84B1CE4B1F98BE3C00994D63 /* libjpeg.9.dylib in Copy Dylibs */,
				84B1CE4C1F98BE3C00994D63 /* liblcms2.2.dylib in Copy Dylibs */,
				84B1CE4D1F98BE3C00994D63 /* liblua.5.2.dylib in Copy Dylibs */,
				84B1CE4E1F98BE3C00994D63 /* libmpv.1.25.0.dylib in Copy Dylibs */,
				84B1CE4F1F98BE3C00994D63 /* libpcre.1.dylib in Copy Dylibs */,
				84B1CE501F98BE3C00994D63 /* libpng16.16.dylib in Copy Dylibs */,
				84B1CE511F98BE3C00994D63 /* libpostproc.54.7.100.dylib in Copy Dylibs */,
				84B1CE521F98BE3C00994D63 /* libswresample.2.9.100.dylib in Copy Dylibs */,
				84B1CE531F98BE3C00994D63 /* libswscale.4.8.100.dylib in Copy Dylibs */,
				84B1CE541F98BE3C00994D63 /* libuchardet.0.dylib in Copy Dylibs */,
			);
			name = "Copy Dylibs";
			runOnlyForDeploymentPostprocessing = 0;
		};
		84817CE81DBE2E3200CC2279 /* Copy Lua Scripts */ = {
			isa = PBXCopyFilesBuildPhase;
			buildActionMask = 2147483647;
			dstPath = scripts;
			dstSubfolderSpec = 7;
			files = (
			);
			name = "Copy Lua Scripts";
			runOnlyForDeploymentPostprocessing = 0;
		};
		84E745DA1DFDE9C600588DED /* Copy Configs */ = {
			isa = PBXCopyFilesBuildPhase;
			buildActionMask = 2147483647;
			dstPath = config;
			dstSubfolderSpec = 7;
			files = (
				846DD8CA1FB39B2500991A81 /* movist-default-input.conf in Copy Configs */,
				846654941F4EEBE300C91B8C /* vlc-default-input.conf in Copy Configs */,
				84A886EF1E269E67008755BB /* iina-default-input.conf in Copy Configs */,
				844D72EF1E056E1400522E5E /* input.conf in Copy Configs */,
			);
			name = "Copy Configs";
			runOnlyForDeploymentPostprocessing = 0;
		};
		E3DE8DC81FD8166A0021921C /* CopyFiles */ = {
			isa = PBXCopyFilesBuildPhase;
			buildActionMask = 2147483647;
			dstPath = /usr/share/man/man1/;
			dstSubfolderSpec = 0;
			files = (
			);
			runOnlyForDeploymentPostprocessing = 1;
		};
/* End PBXCopyFilesBuildPhase section */

/* Begin PBXFileReference section */
		133400111EB3831C007FE17E /* ja */ = {isa = PBXFileReference; lastKnownFileType = text.plist.strings; name = ja; path = ja.lproj/MainMenu.strings; sourceTree = "<group>"; };
		133400121EB3831D007FE17E /* ja */ = {isa = PBXFileReference; lastKnownFileType = text.plist.strings; name = ja; path = ja.lproj/MainWindowController.strings; sourceTree = "<group>"; };
		133400131EB3831D007FE17E /* ja */ = {isa = PBXFileReference; lastKnownFileType = text.plist.strings; name = ja; path = ja.lproj/QuickSettingViewController.strings; sourceTree = "<group>"; };
		133400141EB3831D007FE17E /* ja */ = {isa = PBXFileReference; lastKnownFileType = text.plist.strings; name = ja; path = ja.lproj/PlaylistViewController.strings; sourceTree = "<group>"; };
		133400151EB3831D007FE17E /* ja */ = {isa = PBXFileReference; lastKnownFileType = text.plist.strings; name = ja; path = ja.lproj/CropSettingsViewController.strings; sourceTree = "<group>"; };
		133400161EB3831D007FE17E /* ja */ = {isa = PBXFileReference; lastKnownFileType = text.plist.strings; name = ja; path = ja.lproj/InspectorWindowController.strings; sourceTree = "<group>"; };
		133400171EB3831D007FE17E /* ja */ = {isa = PBXFileReference; lastKnownFileType = text.plist.strings; name = ja; path = ja.lproj/FilterWindowController.strings; sourceTree = "<group>"; };
		133400181EB3831D007FE17E /* ja */ = {isa = PBXFileReference; lastKnownFileType = text.plist.strings; name = ja; path = ja.lproj/AboutWindowController.strings; sourceTree = "<group>"; };
		133400191EB3831D007FE17E /* ja */ = {isa = PBXFileReference; lastKnownFileType = text.plist.strings; name = ja; path = ja.lproj/OpenURLAccessoryViewController.strings; sourceTree = "<group>"; };
		1334001A1EB3831D007FE17E /* ja */ = {isa = PBXFileReference; lastKnownFileType = text.plist.strings; name = ja; path = ja.lproj/FontPickerWindowController.strings; sourceTree = "<group>"; };
		1334001B1EB3831D007FE17E /* ja */ = {isa = PBXFileReference; lastKnownFileType = text.plist.strings; name = ja; path = ja.lproj/PrefGeneralViewController.strings; sourceTree = "<group>"; };
		1334001C1EB3831E007FE17E /* ja */ = {isa = PBXFileReference; lastKnownFileType = text.plist.strings; name = ja; path = ja.lproj/PrefUIViewController.strings; sourceTree = "<group>"; };
		1334001D1EB3831E007FE17E /* ja */ = {isa = PBXFileReference; lastKnownFileType = text.plist.strings; name = ja; path = ja.lproj/PrefControlViewController.strings; sourceTree = "<group>"; };
		1334001E1EB3831E007FE17E /* ja */ = {isa = PBXFileReference; lastKnownFileType = text.plist.strings; name = ja; path = ja.lproj/PrefKeyBindingViewController.strings; sourceTree = "<group>"; };
		1334001F1EB3831E007FE17E /* ja */ = {isa = PBXFileReference; lastKnownFileType = text.plist.strings; name = ja; path = ja.lproj/KeyRecordViewController.strings; sourceTree = "<group>"; };
		133400201EB3831E007FE17E /* ja */ = {isa = PBXFileReference; lastKnownFileType = text.plist.strings; name = ja; path = ja.lproj/PrefAdvancedViewController.strings; sourceTree = "<group>"; };
		133400211EB3831E007FE17E /* ja */ = {isa = PBXFileReference; lastKnownFileType = text.plist.strings; name = ja; path = ja.lproj/PrefCodecViewController.strings; sourceTree = "<group>"; };
		133400221EB3831E007FE17E /* ja */ = {isa = PBXFileReference; lastKnownFileType = text.plist.strings; name = ja; path = ja.lproj/PrefSubViewController.strings; sourceTree = "<group>"; };
		133400231EB3831E007FE17E /* ja */ = {isa = PBXFileReference; lastKnownFileType = text.plist.strings; name = ja; path = ja.lproj/PrefNetworkViewController.strings; sourceTree = "<group>"; };
		133400251EB3831E007FE17E /* ja */ = {isa = PBXFileReference; lastKnownFileType = text.plist.strings; name = ja; path = ja.lproj/InfoPlist.strings; sourceTree = "<group>"; };
		133400261EB3831F007FE17E /* ja */ = {isa = PBXFileReference; lastKnownFileType = text.plist.strings; name = ja; path = ja.lproj/Localizable.strings; sourceTree = "<group>"; };
		133400271EB3831F007FE17E /* ja */ = {isa = PBXFileReference; lastKnownFileType = text.rtf; name = ja; path = ja.lproj/Contribution.rtf; sourceTree = "<group>"; };
		133400281EB3831F007FE17E /* ja */ = {isa = PBXFileReference; lastKnownFileType = text.plist.strings; name = ja; path = ja.lproj/KeyBinding.strings; sourceTree = "<group>"; };
		13D511921ED0396D0072D1C0 /* ja */ = {isa = PBXFileReference; lastKnownFileType = text.plist.strings; name = ja; path = ja.lproj/HistoryWindowController.strings; sourceTree = "<group>"; };
		13D77DE01F85A2980076990A /* ja */ = {isa = PBXFileReference; lastKnownFileType = text.plist.strings; name = ja; path = ja.lproj/FilterPresets.strings; sourceTree = "<group>"; };
		13D77DE21F8656FC0076990A /* ja */ = {isa = PBXFileReference; lastKnownFileType = text.plist.strings; name = ja; path = ja.lproj/FreeSelectingViewController.strings; sourceTree = "<group>"; };
		23C277B81EC33E8900227C3A /* tr */ = {isa = PBXFileReference; lastKnownFileType = text.plist.strings; name = tr; path = tr.lproj/MainMenu.strings; sourceTree = "<group>"; };
		23C277B91EC33E8900227C3A /* tr */ = {isa = PBXFileReference; lastKnownFileType = text.plist.strings; name = tr; path = tr.lproj/MainWindowController.strings; sourceTree = "<group>"; };
		23C277BA1EC33E8900227C3A /* tr */ = {isa = PBXFileReference; lastKnownFileType = text.plist.strings; name = tr; path = tr.lproj/QuickSettingViewController.strings; sourceTree = "<group>"; };
		23C277BB1EC33E8900227C3A /* tr */ = {isa = PBXFileReference; lastKnownFileType = text.plist.strings; name = tr; path = tr.lproj/PlaylistViewController.strings; sourceTree = "<group>"; };
		23C277BC1EC33E8900227C3A /* tr */ = {isa = PBXFileReference; lastKnownFileType = text.plist.strings; name = tr; path = tr.lproj/CropSettingsViewController.strings; sourceTree = "<group>"; };
		23C277BD1EC33E8900227C3A /* tr */ = {isa = PBXFileReference; lastKnownFileType = text.plist.strings; name = tr; path = tr.lproj/InspectorWindowController.strings; sourceTree = "<group>"; };
		23C277BE1EC33E8900227C3A /* tr */ = {isa = PBXFileReference; lastKnownFileType = text.plist.strings; name = tr; path = tr.lproj/FilterWindowController.strings; sourceTree = "<group>"; };
		23C277BF1EC33E8900227C3A /* tr */ = {isa = PBXFileReference; lastKnownFileType = text.plist.strings; name = tr; path = tr.lproj/AboutWindowController.strings; sourceTree = "<group>"; };
		23C277C01EC33E8900227C3A /* tr */ = {isa = PBXFileReference; lastKnownFileType = text.plist.strings; name = tr; path = tr.lproj/OpenURLAccessoryViewController.strings; sourceTree = "<group>"; };
		23C277C11EC33E8900227C3A /* tr */ = {isa = PBXFileReference; lastKnownFileType = text.plist.strings; name = tr; path = tr.lproj/FontPickerWindowController.strings; sourceTree = "<group>"; };
		23C277C21EC33E8900227C3A /* tr */ = {isa = PBXFileReference; lastKnownFileType = text.plist.strings; name = tr; path = tr.lproj/PrefGeneralViewController.strings; sourceTree = "<group>"; };
		23C277C31EC33E8900227C3A /* tr */ = {isa = PBXFileReference; lastKnownFileType = text.plist.strings; name = tr; path = tr.lproj/PrefUIViewController.strings; sourceTree = "<group>"; };
		23C277C41EC33E8A00227C3A /* tr */ = {isa = PBXFileReference; lastKnownFileType = text.plist.strings; name = tr; path = tr.lproj/PrefControlViewController.strings; sourceTree = "<group>"; };
		23C277C51EC33E8A00227C3A /* tr */ = {isa = PBXFileReference; lastKnownFileType = text.plist.strings; name = tr; path = tr.lproj/PrefKeyBindingViewController.strings; sourceTree = "<group>"; };
		23C277C61EC33E8A00227C3A /* tr */ = {isa = PBXFileReference; lastKnownFileType = text.plist.strings; name = tr; path = tr.lproj/KeyRecordViewController.strings; sourceTree = "<group>"; };
		23C277C71EC33E8A00227C3A /* tr */ = {isa = PBXFileReference; lastKnownFileType = text.plist.strings; name = tr; path = tr.lproj/PrefAdvancedViewController.strings; sourceTree = "<group>"; };
		23C277C81EC33E8A00227C3A /* tr */ = {isa = PBXFileReference; lastKnownFileType = text.plist.strings; name = tr; path = tr.lproj/PrefCodecViewController.strings; sourceTree = "<group>"; };
		23C277C91EC33E8A00227C3A /* tr */ = {isa = PBXFileReference; lastKnownFileType = text.plist.strings; name = tr; path = tr.lproj/PrefSubViewController.strings; sourceTree = "<group>"; };
		23C277CA1EC33E8A00227C3A /* tr */ = {isa = PBXFileReference; lastKnownFileType = text.plist.strings; name = tr; path = tr.lproj/PrefNetworkViewController.strings; sourceTree = "<group>"; };
		23C277CC1EC33E8A00227C3A /* tr */ = {isa = PBXFileReference; lastKnownFileType = text.plist.strings; name = tr; path = tr.lproj/InfoPlist.strings; sourceTree = "<group>"; };
		23C277CD1EC33E8A00227C3A /* tr */ = {isa = PBXFileReference; lastKnownFileType = text.plist.strings; name = tr; path = tr.lproj/Localizable.strings; sourceTree = "<group>"; };
		23C277CE1EC33E8A00227C3A /* tr */ = {isa = PBXFileReference; lastKnownFileType = text.rtf; name = tr; path = tr.lproj/Contribution.rtf; sourceTree = "<group>"; };
		23C277CF1EC33E8A00227C3A /* tr */ = {isa = PBXFileReference; lastKnownFileType = text.plist.strings; name = tr; path = tr.lproj/KeyBinding.strings; sourceTree = "<group>"; };
		2FE1FC961F98D3D8004C4D6B /* sk */ = {isa = PBXFileReference; lastKnownFileType = text.plist.strings; name = sk; path = sk.lproj/MainMenu.strings; sourceTree = "<group>"; };
		2FE1FC971F98D3D8004C4D6B /* sk */ = {isa = PBXFileReference; lastKnownFileType = text.plist.strings; name = sk; path = sk.lproj/MainWindowController.strings; sourceTree = "<group>"; };
		2FE1FC981F98D3D8004C4D6B /* sk */ = {isa = PBXFileReference; lastKnownFileType = text.plist.strings; name = sk; path = sk.lproj/QuickSettingViewController.strings; sourceTree = "<group>"; };
		2FE1FC991F98D3D8004C4D6B /* sk */ = {isa = PBXFileReference; lastKnownFileType = text.plist.strings; name = sk; path = sk.lproj/PlaylistViewController.strings; sourceTree = "<group>"; };
		2FE1FC9A1F98D3D8004C4D6B /* sk */ = {isa = PBXFileReference; lastKnownFileType = text.plist.strings; name = sk; path = sk.lproj/InspectorWindowController.strings; sourceTree = "<group>"; };
		2FE1FC9B1F98D3D9004C4D6B /* sk */ = {isa = PBXFileReference; lastKnownFileType = text.plist.strings; name = sk; path = sk.lproj/FilterWindowController.strings; sourceTree = "<group>"; };
		2FE1FC9C1F98D3D9004C4D6B /* sk */ = {isa = PBXFileReference; lastKnownFileType = text.plist.strings; name = sk; path = sk.lproj/AboutWindowController.strings; sourceTree = "<group>"; };
		2FE1FC9D1F98D3D9004C4D6B /* sk */ = {isa = PBXFileReference; lastKnownFileType = text.plist.strings; name = sk; path = sk.lproj/OpenURLAccessoryViewController.strings; sourceTree = "<group>"; };
		2FE1FC9E1F98D3D9004C4D6B /* sk */ = {isa = PBXFileReference; lastKnownFileType = text.plist.strings; name = sk; path = sk.lproj/HistoryWindowController.strings; sourceTree = "<group>"; };
		2FE1FC9F1F98D3D9004C4D6B /* sk */ = {isa = PBXFileReference; lastKnownFileType = text.plist.strings; name = sk; path = sk.lproj/InitialWindowController.strings; sourceTree = "<group>"; };
		2FE1FCA01F98D3D9004C4D6B /* sk */ = {isa = PBXFileReference; lastKnownFileType = text.plist.strings; name = sk; path = sk.lproj/CropSettingsViewController.strings; sourceTree = "<group>"; };
		2FE1FCA11F98D3D9004C4D6B /* sk */ = {isa = PBXFileReference; lastKnownFileType = text.plist.strings; name = sk; path = sk.lproj/FreeSelectingViewController.strings; sourceTree = "<group>"; };
		2FE1FCA21F98D3D9004C4D6B /* sk */ = {isa = PBXFileReference; lastKnownFileType = text.plist.strings; name = sk; path = sk.lproj/FontPickerWindowController.strings; sourceTree = "<group>"; };
		2FE1FCA31F98D3D9004C4D6B /* sk */ = {isa = PBXFileReference; lastKnownFileType = text.plist.strings; name = sk; path = sk.lproj/PrefGeneralViewController.strings; sourceTree = "<group>"; };
		2FE1FCA41F98D3D9004C4D6B /* sk */ = {isa = PBXFileReference; lastKnownFileType = text.plist.strings; name = sk; path = sk.lproj/PrefUIViewController.strings; sourceTree = "<group>"; };
		2FE1FCA51F98D3DA004C4D6B /* sk */ = {isa = PBXFileReference; lastKnownFileType = text.plist.strings; name = sk; path = sk.lproj/PrefControlViewController.strings; sourceTree = "<group>"; };
		2FE1FCA61F98D3DA004C4D6B /* sk */ = {isa = PBXFileReference; lastKnownFileType = text.plist.strings; name = sk; path = sk.lproj/PrefKeyBindingViewController.strings; sourceTree = "<group>"; };
		2FE1FCA71F98D3DA004C4D6B /* sk */ = {isa = PBXFileReference; lastKnownFileType = text.plist.strings; name = sk; path = sk.lproj/KeyRecordViewController.strings; sourceTree = "<group>"; };
		2FE1FCA81F98D3DA004C4D6B /* sk */ = {isa = PBXFileReference; lastKnownFileType = text.plist.strings; name = sk; path = sk.lproj/PrefAdvancedViewController.strings; sourceTree = "<group>"; };
		2FE1FCA91F98D3DA004C4D6B /* sk */ = {isa = PBXFileReference; lastKnownFileType = text.plist.strings; name = sk; path = sk.lproj/PrefCodecViewController.strings; sourceTree = "<group>"; };
		2FE1FCAA1F98D3DA004C4D6B /* sk */ = {isa = PBXFileReference; lastKnownFileType = text.plist.strings; name = sk; path = sk.lproj/PrefSubViewController.strings; sourceTree = "<group>"; };
		2FE1FCAB1F98D3DA004C4D6B /* sk */ = {isa = PBXFileReference; lastKnownFileType = text.plist.strings; name = sk; path = sk.lproj/PrefNetworkViewController.strings; sourceTree = "<group>"; };
		2FE1FCAD1F98D3DA004C4D6B /* sk */ = {isa = PBXFileReference; lastKnownFileType = text.plist.strings; name = sk; path = sk.lproj/InfoPlist.strings; sourceTree = "<group>"; };
		2FE1FCAE1F98D3DA004C4D6B /* sk */ = {isa = PBXFileReference; lastKnownFileType = text.plist.strings; name = sk; path = sk.lproj/Localizable.strings; sourceTree = "<group>"; };
		2FE1FCAF1F98D3DB004C4D6B /* sk */ = {isa = PBXFileReference; lastKnownFileType = text.rtf; name = sk; path = sk.lproj/Contribution.rtf; sourceTree = "<group>"; };
		2FE1FCB01F98D3DB004C4D6B /* sk */ = {isa = PBXFileReference; lastKnownFileType = text.plist.strings; name = sk; path = sk.lproj/FilterPresets.strings; sourceTree = "<group>"; };
		2FE1FCB11F98D3DB004C4D6B /* sk */ = {isa = PBXFileReference; lastKnownFileType = text.plist.strings; name = sk; path = sk.lproj/KeyBinding.strings; sourceTree = "<group>"; };
		440DDE351E9010420063E211 /* ru */ = {isa = PBXFileReference; lastKnownFileType = text.plist.strings; name = ru; path = ru.lproj/MainMenu.strings; sourceTree = "<group>"; };
		440DDE361E9010420063E211 /* ru */ = {isa = PBXFileReference; lastKnownFileType = text.plist.strings; name = ru; path = ru.lproj/MainWindowController.strings; sourceTree = "<group>"; };
		440DDE371E9010420063E211 /* ru */ = {isa = PBXFileReference; lastKnownFileType = text.plist.strings; name = ru; path = ru.lproj/QuickSettingViewController.strings; sourceTree = "<group>"; };
		440DDE381E9010420063E211 /* ru */ = {isa = PBXFileReference; lastKnownFileType = text.plist.strings; name = ru; path = ru.lproj/PlaylistViewController.strings; sourceTree = "<group>"; };
		440DDE391E9010420063E211 /* ru */ = {isa = PBXFileReference; lastKnownFileType = text.plist.strings; name = ru; path = ru.lproj/CropSettingsViewController.strings; sourceTree = "<group>"; };
		440DDE3A1E9010420063E211 /* ru */ = {isa = PBXFileReference; lastKnownFileType = text.plist.strings; name = ru; path = ru.lproj/InspectorWindowController.strings; sourceTree = "<group>"; };
		440DDE3B1E9010420063E211 /* ru */ = {isa = PBXFileReference; lastKnownFileType = text.plist.strings; name = ru; path = ru.lproj/FilterWindowController.strings; sourceTree = "<group>"; };
		440DDE3C1E9010420063E211 /* ru */ = {isa = PBXFileReference; lastKnownFileType = text.plist.strings; name = ru; path = ru.lproj/AboutWindowController.strings; sourceTree = "<group>"; };
		440DDE3D1E9010420063E211 /* ru */ = {isa = PBXFileReference; lastKnownFileType = text.plist.strings; name = ru; path = ru.lproj/OpenURLAccessoryViewController.strings; sourceTree = "<group>"; };
		440DDE3E1E9010430063E211 /* ru */ = {isa = PBXFileReference; lastKnownFileType = text.plist.strings; name = ru; path = ru.lproj/FontPickerWindowController.strings; sourceTree = "<group>"; };
		440DDE3F1E9010430063E211 /* ru */ = {isa = PBXFileReference; lastKnownFileType = text.plist.strings; name = ru; path = ru.lproj/PrefGeneralViewController.strings; sourceTree = "<group>"; };
		440DDE401E9010430063E211 /* ru */ = {isa = PBXFileReference; lastKnownFileType = text.plist.strings; name = ru; path = ru.lproj/PrefUIViewController.strings; sourceTree = "<group>"; };
		440DDE411E9010430063E211 /* ru */ = {isa = PBXFileReference; lastKnownFileType = text.plist.strings; name = ru; path = ru.lproj/PrefControlViewController.strings; sourceTree = "<group>"; };
		440DDE421E9010430063E211 /* ru */ = {isa = PBXFileReference; lastKnownFileType = text.plist.strings; name = ru; path = ru.lproj/PrefKeyBindingViewController.strings; sourceTree = "<group>"; };
		440DDE431E9010430063E211 /* ru */ = {isa = PBXFileReference; lastKnownFileType = text.plist.strings; name = ru; path = ru.lproj/KeyRecordViewController.strings; sourceTree = "<group>"; };
		440DDE441E9010430063E211 /* ru */ = {isa = PBXFileReference; lastKnownFileType = text.plist.strings; name = ru; path = ru.lproj/PrefAdvancedViewController.strings; sourceTree = "<group>"; };
		440DDE451E9010430063E211 /* ru */ = {isa = PBXFileReference; lastKnownFileType = text.plist.strings; name = ru; path = ru.lproj/PrefCodecViewController.strings; sourceTree = "<group>"; };
		440DDE461E9010430063E211 /* ru */ = {isa = PBXFileReference; lastKnownFileType = text.plist.strings; name = ru; path = ru.lproj/PrefSubViewController.strings; sourceTree = "<group>"; };
		440DDE471E9010430063E211 /* ru */ = {isa = PBXFileReference; lastKnownFileType = text.plist.strings; name = ru; path = ru.lproj/PrefNetworkViewController.strings; sourceTree = "<group>"; };
		440DDE491E9010430063E211 /* ru */ = {isa = PBXFileReference; lastKnownFileType = text.plist.strings; name = ru; path = ru.lproj/InfoPlist.strings; sourceTree = "<group>"; };
		440DDE4A1E9010430063E211 /* ru */ = {isa = PBXFileReference; lastKnownFileType = text.plist.strings; name = ru; path = ru.lproj/Localizable.strings; sourceTree = "<group>"; };
		440DDE4B1E9010440063E211 /* ru */ = {isa = PBXFileReference; lastKnownFileType = text.rtf; name = ru; path = ru.lproj/Contribution.rtf; sourceTree = "<group>"; };
		440DDE4C1E9010440063E211 /* ru */ = {isa = PBXFileReference; lastKnownFileType = text.plist.strings; name = ru; path = ru.lproj/KeyBinding.strings; sourceTree = "<group>"; };
		496B19911E2968530035AF10 /* PIP.framework */ = {isa = PBXFileReference; lastKnownFileType = wrapper.framework; name = PIP.framework; path = ../../../../System/Library/PrivateFrameworks/PIP.framework; sourceTree = "<group>"; };
		4CA6B416201E85B7008F3FBA /* pt-BR */ = {isa = PBXFileReference; lastKnownFileType = text.plist.strings; name = "pt-BR"; path = "pt-BR.lproj/MainMenu.strings"; sourceTree = "<group>"; };
		4CA6B417201E85B7008F3FBA /* pt-BR */ = {isa = PBXFileReference; lastKnownFileType = text.plist.strings; name = "pt-BR"; path = "pt-BR.lproj/MainWindowController.strings"; sourceTree = "<group>"; };
		4CA6B418201E85B7008F3FBA /* pt-BR */ = {isa = PBXFileReference; lastKnownFileType = text.plist.strings; name = "pt-BR"; path = "pt-BR.lproj/QuickSettingViewController.strings"; sourceTree = "<group>"; };
		4CA6B419201E85B7008F3FBA /* pt-BR */ = {isa = PBXFileReference; lastKnownFileType = text.plist.strings; name = "pt-BR"; path = "pt-BR.lproj/PlaylistViewController.strings"; sourceTree = "<group>"; };
		4CA6B41A201E85B7008F3FBA /* pt-BR */ = {isa = PBXFileReference; lastKnownFileType = text.plist.strings; name = "pt-BR"; path = "pt-BR.lproj/InspectorWindowController.strings"; sourceTree = "<group>"; };
		4CA6B41B201E85B7008F3FBA /* pt-BR */ = {isa = PBXFileReference; lastKnownFileType = text.plist.strings; name = "pt-BR"; path = "pt-BR.lproj/FilterWindowController.strings"; sourceTree = "<group>"; };
		4CA6B41C201E85B8008F3FBA /* pt-BR */ = {isa = PBXFileReference; lastKnownFileType = text.plist.strings; name = "pt-BR"; path = "pt-BR.lproj/AboutWindowController.strings"; sourceTree = "<group>"; };
		4CA6B41D201E85B8008F3FBA /* pt-BR */ = {isa = PBXFileReference; lastKnownFileType = text.plist.strings; name = "pt-BR"; path = "pt-BR.lproj/OpenURLAccessoryViewController.strings"; sourceTree = "<group>"; };
		4CA6B41E201E85B8008F3FBA /* pt-BR */ = {isa = PBXFileReference; lastKnownFileType = text.plist.strings; name = "pt-BR"; path = "pt-BR.lproj/HistoryWindowController.strings"; sourceTree = "<group>"; };
		4CA6B41F201E85B8008F3FBA /* pt-BR */ = {isa = PBXFileReference; lastKnownFileType = text.plist.strings; name = "pt-BR"; path = "pt-BR.lproj/InitialWindowController.strings"; sourceTree = "<group>"; };
		4CA6B420201E85B8008F3FBA /* pt-BR */ = {isa = PBXFileReference; lastKnownFileType = text.plist.strings; name = "pt-BR"; path = "pt-BR.lproj/CropSettingsViewController.strings"; sourceTree = "<group>"; };
		4CA6B421201E85B9008F3FBA /* pt-BR */ = {isa = PBXFileReference; lastKnownFileType = text.plist.strings; name = "pt-BR"; path = "pt-BR.lproj/FreeSelectingViewController.strings"; sourceTree = "<group>"; };
		4CA6B422201E85B9008F3FBA /* pt-BR */ = {isa = PBXFileReference; lastKnownFileType = text.plist.strings; name = "pt-BR"; path = "pt-BR.lproj/FontPickerWindowController.strings"; sourceTree = "<group>"; };
		4CA6B423201E85B9008F3FBA /* pt-BR */ = {isa = PBXFileReference; lastKnownFileType = text.plist.strings; name = "pt-BR"; path = "pt-BR.lproj/PrefGeneralViewController.strings"; sourceTree = "<group>"; };
		4CA6B424201E85B9008F3FBA /* pt-BR */ = {isa = PBXFileReference; lastKnownFileType = text.plist.strings; name = "pt-BR"; path = "pt-BR.lproj/PrefUIViewController.strings"; sourceTree = "<group>"; };
		4CA6B425201E85B9008F3FBA /* pt-BR */ = {isa = PBXFileReference; lastKnownFileType = text.plist.strings; name = "pt-BR"; path = "pt-BR.lproj/PrefControlViewController.strings"; sourceTree = "<group>"; };
		4CA6B426201E85B9008F3FBA /* pt-BR */ = {isa = PBXFileReference; lastKnownFileType = text.plist.strings; name = "pt-BR"; path = "pt-BR.lproj/PrefKeyBindingViewController.strings"; sourceTree = "<group>"; };
		4CA6B427201E85BA008F3FBA /* pt-BR */ = {isa = PBXFileReference; lastKnownFileType = text.plist.strings; name = "pt-BR"; path = "pt-BR.lproj/KeyRecordViewController.strings"; sourceTree = "<group>"; };
		4CA6B428201E85BA008F3FBA /* pt-BR */ = {isa = PBXFileReference; lastKnownFileType = text.plist.strings; name = "pt-BR"; path = "pt-BR.lproj/PrefAdvancedViewController.strings"; sourceTree = "<group>"; };
		4CA6B429201E85BA008F3FBA /* pt-BR */ = {isa = PBXFileReference; lastKnownFileType = text.plist.strings; name = "pt-BR"; path = "pt-BR.lproj/PrefCodecViewController.strings"; sourceTree = "<group>"; };
		4CA6B42A201E85BA008F3FBA /* pt-BR */ = {isa = PBXFileReference; lastKnownFileType = text.plist.strings; name = "pt-BR"; path = "pt-BR.lproj/PrefSubViewController.strings"; sourceTree = "<group>"; };
		4CA6B42B201E85BA008F3FBA /* pt-BR */ = {isa = PBXFileReference; lastKnownFileType = text.plist.strings; name = "pt-BR"; path = "pt-BR.lproj/PrefNetworkViewController.strings"; sourceTree = "<group>"; };
		4CA6B42D201E85BB008F3FBA /* pt-BR */ = {isa = PBXFileReference; lastKnownFileType = text.plist.strings; name = "pt-BR"; path = "pt-BR.lproj/InfoPlist.strings"; sourceTree = "<group>"; };
		4CA6B42E201E85BB008F3FBA /* pt-BR */ = {isa = PBXFileReference; lastKnownFileType = text.plist.strings; name = "pt-BR"; path = "pt-BR.lproj/Localizable.strings"; sourceTree = "<group>"; };
		4CA6B42F201E85BB008F3FBA /* pt-BR */ = {isa = PBXFileReference; lastKnownFileType = text.rtf; name = "pt-BR"; path = "pt-BR.lproj/Contribution.rtf"; sourceTree = "<group>"; };
		4CA6B430201E85BB008F3FBA /* pt-BR */ = {isa = PBXFileReference; lastKnownFileType = text.plist.strings; name = "pt-BR"; path = "pt-BR.lproj/FilterPresets.strings"; sourceTree = "<group>"; };
		4CA6B431201E85BC008F3FBA /* pt-BR */ = {isa = PBXFileReference; lastKnownFileType = text.plist.strings; name = "pt-BR"; path = "pt-BR.lproj/KeyBinding.strings"; sourceTree = "<group>"; };
		6100FF2A1EDF9806002CF0FB /* dsa_pub.pem */ = {isa = PBXFileReference; fileEncoding = 4; lastKnownFileType = text; path = dsa_pub.pem; sourceTree = "<group>"; };
		61C6D8870FEB96F250D1448D /* Pods-iina.release.xcconfig */ = {isa = PBXFileReference; includeInIndex = 1; lastKnownFileType = text.xcconfig; name = "Pods-iina.release.xcconfig"; path = "Pods/Target Support Files/Pods-iina/Pods-iina.release.xcconfig"; sourceTree = "<group>"; };
		649AD3111F11B06D00244738 /* es */ = {isa = PBXFileReference; lastKnownFileType = text.plist.strings; name = es; path = es.lproj/MainMenu.strings; sourceTree = "<group>"; };
		649AD3121F11B06D00244738 /* es */ = {isa = PBXFileReference; lastKnownFileType = text.plist.strings; name = es; path = es.lproj/MainWindowController.strings; sourceTree = "<group>"; };
		649AD3131F11B06D00244738 /* es */ = {isa = PBXFileReference; lastKnownFileType = text.plist.strings; name = es; path = es.lproj/QuickSettingViewController.strings; sourceTree = "<group>"; };
		649AD3141F11B06D00244738 /* es */ = {isa = PBXFileReference; lastKnownFileType = text.plist.strings; name = es; path = es.lproj/PlaylistViewController.strings; sourceTree = "<group>"; };
		649AD3151F11B06E00244738 /* es */ = {isa = PBXFileReference; lastKnownFileType = text.plist.strings; name = es; path = es.lproj/CropSettingsViewController.strings; sourceTree = "<group>"; };
		649AD3161F11B06E00244738 /* es */ = {isa = PBXFileReference; lastKnownFileType = text.plist.strings; name = es; path = es.lproj/InspectorWindowController.strings; sourceTree = "<group>"; };
		649AD3171F11B06E00244738 /* es */ = {isa = PBXFileReference; lastKnownFileType = text.plist.strings; name = es; path = es.lproj/FilterWindowController.strings; sourceTree = "<group>"; };
		649AD3181F11B06E00244738 /* es */ = {isa = PBXFileReference; lastKnownFileType = text.plist.strings; name = es; path = es.lproj/AboutWindowController.strings; sourceTree = "<group>"; };
		649AD3191F11B06E00244738 /* es */ = {isa = PBXFileReference; lastKnownFileType = text.plist.strings; name = es; path = es.lproj/OpenURLAccessoryViewController.strings; sourceTree = "<group>"; };
		649AD31A1F11B06E00244738 /* es */ = {isa = PBXFileReference; lastKnownFileType = text.plist.strings; name = es; path = es.lproj/HistoryWindowController.strings; sourceTree = "<group>"; };
		649AD31B1F11B06E00244738 /* es */ = {isa = PBXFileReference; lastKnownFileType = text.plist.strings; name = es; path = es.lproj/InitialWindowController.strings; sourceTree = "<group>"; };
		649AD31C1F11B06E00244738 /* es */ = {isa = PBXFileReference; lastKnownFileType = text.plist.strings; name = es; path = es.lproj/FontPickerWindowController.strings; sourceTree = "<group>"; };
		649AD31D1F11B06E00244738 /* es */ = {isa = PBXFileReference; lastKnownFileType = text.plist.strings; name = es; path = es.lproj/PrefGeneralViewController.strings; sourceTree = "<group>"; };
		649AD31E1F11B06E00244738 /* es */ = {isa = PBXFileReference; lastKnownFileType = text.plist.strings; name = es; path = es.lproj/PrefUIViewController.strings; sourceTree = "<group>"; };
		649AD31F1F11B06E00244738 /* es */ = {isa = PBXFileReference; lastKnownFileType = text.plist.strings; name = es; path = es.lproj/PrefControlViewController.strings; sourceTree = "<group>"; };
		649AD3201F11B06E00244738 /* es */ = {isa = PBXFileReference; lastKnownFileType = text.plist.strings; name = es; path = es.lproj/PrefKeyBindingViewController.strings; sourceTree = "<group>"; };
		649AD3211F11B06E00244738 /* es */ = {isa = PBXFileReference; lastKnownFileType = text.plist.strings; name = es; path = es.lproj/KeyRecordViewController.strings; sourceTree = "<group>"; };
		649AD3221F11B06E00244738 /* es */ = {isa = PBXFileReference; lastKnownFileType = text.plist.strings; name = es; path = es.lproj/PrefAdvancedViewController.strings; sourceTree = "<group>"; };
		649AD3231F11B06E00244738 /* es */ = {isa = PBXFileReference; lastKnownFileType = text.plist.strings; name = es; path = es.lproj/PrefCodecViewController.strings; sourceTree = "<group>"; };
		649AD3241F11B06E00244738 /* es */ = {isa = PBXFileReference; lastKnownFileType = text.plist.strings; name = es; path = es.lproj/PrefSubViewController.strings; sourceTree = "<group>"; };
		649AD3251F11B06E00244738 /* es */ = {isa = PBXFileReference; lastKnownFileType = text.plist.strings; name = es; path = es.lproj/PrefNetworkViewController.strings; sourceTree = "<group>"; };
		649AD3271F11B06E00244738 /* es */ = {isa = PBXFileReference; lastKnownFileType = text.plist.strings; name = es; path = es.lproj/InfoPlist.strings; sourceTree = "<group>"; };
		649AD3281F11B06F00244738 /* es */ = {isa = PBXFileReference; lastKnownFileType = text.plist.strings; name = es; path = es.lproj/Localizable.strings; sourceTree = "<group>"; };
		649AD3291F11B06F00244738 /* es */ = {isa = PBXFileReference; lastKnownFileType = text.rtf; name = es; path = es.lproj/Contribution.rtf; sourceTree = "<group>"; };
		649AD32A1F11B06F00244738 /* es */ = {isa = PBXFileReference; lastKnownFileType = text.plist.strings; name = es; path = es.lproj/KeyBinding.strings; sourceTree = "<group>"; };
		64D04D5120083B6F0031EE2F /* es */ = {isa = PBXFileReference; lastKnownFileType = text.plist.strings; name = es; path = es.lproj/FilterPresets.strings; sourceTree = "<group>"; };
		64D04D5320083B840031EE2F /* es */ = {isa = PBXFileReference; lastKnownFileType = text.plist.strings; name = es; path = es.lproj/FreeSelectingViewController.strings; sourceTree = "<group>"; };
		6CA50A931EBBA9DF0060D07A /* de */ = {isa = PBXFileReference; lastKnownFileType = text.plist.strings; name = de; path = de.lproj/Localizable.strings; sourceTree = "<group>"; };
		6CA50A951EBBB6B30060D07A /* de */ = {isa = PBXFileReference; lastKnownFileType = text.plist.strings; name = de; path = de.lproj/AboutWindowController.strings; sourceTree = "<group>"; };
		6CA50A971EBBB7CD0060D07A /* de */ = {isa = PBXFileReference; lastKnownFileType = text.plist.strings; name = de; path = de.lproj/PlaylistViewController.strings; sourceTree = "<group>"; };
		6CA50A991EBBB85A0060D07A /* de */ = {isa = PBXFileReference; lastKnownFileType = text.plist.strings; name = de; path = de.lproj/QuickSettingViewController.strings; sourceTree = "<group>"; };
		6CA50A9B1EBBBA830060D07A /* de */ = {isa = PBXFileReference; lastKnownFileType = text.plist.strings; name = de; path = de.lproj/MainMenu.strings; sourceTree = "<group>"; };
		6CA50A9D1EBBC1300060D07A /* de */ = {isa = PBXFileReference; lastKnownFileType = text.plist.strings; name = de; path = de.lproj/MainWindowController.strings; sourceTree = "<group>"; };
		6CA50A9F1EBBC2910060D07A /* de */ = {isa = PBXFileReference; lastKnownFileType = text.plist.strings; name = de; path = de.lproj/CropSettingsViewController.strings; sourceTree = "<group>"; };
		6CA50AA31EBBC3860060D07A /* de */ = {isa = PBXFileReference; lastKnownFileType = text.plist.strings; name = de; path = de.lproj/InspectorWindowController.strings; sourceTree = "<group>"; };
		6CA50AA51EBBC5E50060D07A /* de */ = {isa = PBXFileReference; lastKnownFileType = text.plist.strings; name = de; path = de.lproj/FilterWindowController.strings; sourceTree = "<group>"; };
		6CA50AA71EBBC64B0060D07A /* de */ = {isa = PBXFileReference; lastKnownFileType = text.plist.strings; name = de; path = de.lproj/OpenURLAccessoryViewController.strings; sourceTree = "<group>"; };
		6CA50AA81EBBC7610060D07A /* de */ = {isa = PBXFileReference; lastKnownFileType = text.plist.strings; name = de; path = de.lproj/InfoPlist.strings; sourceTree = "<group>"; };
		6CA50AA91EBBC7EA0060D07A /* de */ = {isa = PBXFileReference; lastKnownFileType = text.rtf; name = de; path = de.lproj/Contribution.rtf; sourceTree = "<group>"; };
		6CA50AAB1EBBC9FD0060D07A /* de */ = {isa = PBXFileReference; lastKnownFileType = text.plist.strings; name = de; path = de.lproj/FontPickerWindowController.strings; sourceTree = "<group>"; };
		6CA50AAD1EBBCB070060D07A /* de */ = {isa = PBXFileReference; lastKnownFileType = text.plist.strings; name = de; path = de.lproj/PrefGeneralViewController.strings; sourceTree = "<group>"; };
		6CA50AAF1EBD0C100060D07A /* de */ = {isa = PBXFileReference; lastKnownFileType = text.plist.strings; name = de; path = de.lproj/PrefControlViewController.strings; sourceTree = "<group>"; };
		6CA50AB11EBD0F990060D07A /* de */ = {isa = PBXFileReference; lastKnownFileType = text.plist.strings; name = de; path = de.lproj/PrefKeyBindingViewController.strings; sourceTree = "<group>"; };
		6CA50AB51EBD10E90060D07A /* de */ = {isa = PBXFileReference; lastKnownFileType = text.plist.strings; name = de; path = de.lproj/PrefAdvancedViewController.strings; sourceTree = "<group>"; };
		6CA50AB71EBD11610060D07A /* de */ = {isa = PBXFileReference; lastKnownFileType = text.plist.strings; name = de; path = de.lproj/KeyRecordViewController.strings; sourceTree = "<group>"; };
		6CA50AB91EBD11B40060D07A /* de */ = {isa = PBXFileReference; lastKnownFileType = text.plist.strings; name = de; path = de.lproj/PrefCodecViewController.strings; sourceTree = "<group>"; };
		6CA50ABB1EBD126B0060D07A /* de */ = {isa = PBXFileReference; lastKnownFileType = text.plist.strings; name = de; path = de.lproj/PrefSubViewController.strings; sourceTree = "<group>"; };
		6CA50ABD1EBD165C0060D07A /* de */ = {isa = PBXFileReference; lastKnownFileType = text.plist.strings; name = de; path = de.lproj/PrefNetworkViewController.strings; sourceTree = "<group>"; };
		6CA50ABE1EBD18320060D07A /* de */ = {isa = PBXFileReference; lastKnownFileType = text.plist.strings; name = de; path = de.lproj/KeyBinding.strings; sourceTree = "<group>"; };
		6DC77D2D1F1439A600E96176 /* uk */ = {isa = PBXFileReference; lastKnownFileType = text.plist.strings; name = uk; path = uk.lproj/MainMenu.strings; sourceTree = "<group>"; };
		6DC77D2E1F1439A600E96176 /* uk */ = {isa = PBXFileReference; lastKnownFileType = text.plist.strings; name = uk; path = uk.lproj/MainWindowController.strings; sourceTree = "<group>"; };
		6DC77D2F1F1439A600E96176 /* uk */ = {isa = PBXFileReference; lastKnownFileType = text.plist.strings; name = uk; path = uk.lproj/QuickSettingViewController.strings; sourceTree = "<group>"; };
		6DC77D301F1439A600E96176 /* uk */ = {isa = PBXFileReference; lastKnownFileType = text.plist.strings; name = uk; path = uk.lproj/PlaylistViewController.strings; sourceTree = "<group>"; };
		6DC77D311F1439A600E96176 /* uk */ = {isa = PBXFileReference; lastKnownFileType = text.plist.strings; name = uk; path = uk.lproj/CropSettingsViewController.strings; sourceTree = "<group>"; };
		6DC77D321F1439A600E96176 /* uk */ = {isa = PBXFileReference; lastKnownFileType = text.plist.strings; name = uk; path = uk.lproj/InspectorWindowController.strings; sourceTree = "<group>"; };
		6DC77D331F1439A600E96176 /* uk */ = {isa = PBXFileReference; lastKnownFileType = text.plist.strings; name = uk; path = uk.lproj/FilterWindowController.strings; sourceTree = "<group>"; };
		6DC77D341F1439A600E96176 /* uk */ = {isa = PBXFileReference; lastKnownFileType = text.plist.strings; name = uk; path = uk.lproj/AboutWindowController.strings; sourceTree = "<group>"; };
		6DC77D351F1439A600E96176 /* uk */ = {isa = PBXFileReference; lastKnownFileType = text.plist.strings; name = uk; path = uk.lproj/OpenURLAccessoryViewController.strings; sourceTree = "<group>"; };
		6DC77D361F1439A600E96176 /* uk */ = {isa = PBXFileReference; lastKnownFileType = text.plist.strings; name = uk; path = uk.lproj/HistoryWindowController.strings; sourceTree = "<group>"; };
		6DC77D371F1439A700E96176 /* uk */ = {isa = PBXFileReference; lastKnownFileType = text.plist.strings; name = uk; path = uk.lproj/InitialWindowController.strings; sourceTree = "<group>"; };
		6DC77D381F1439A700E96176 /* uk */ = {isa = PBXFileReference; lastKnownFileType = text.plist.strings; name = uk; path = uk.lproj/FontPickerWindowController.strings; sourceTree = "<group>"; };
		6DC77D391F1439A700E96176 /* uk */ = {isa = PBXFileReference; lastKnownFileType = text.plist.strings; name = uk; path = uk.lproj/PrefGeneralViewController.strings; sourceTree = "<group>"; };
		6DC77D3A1F1439A700E96176 /* uk */ = {isa = PBXFileReference; lastKnownFileType = text.plist.strings; name = uk; path = uk.lproj/PrefUIViewController.strings; sourceTree = "<group>"; };
		6DC77D3B1F1439A700E96176 /* uk */ = {isa = PBXFileReference; lastKnownFileType = text.plist.strings; name = uk; path = uk.lproj/PrefControlViewController.strings; sourceTree = "<group>"; };
		6DC77D3C1F1439A700E96176 /* uk */ = {isa = PBXFileReference; lastKnownFileType = text.plist.strings; name = uk; path = uk.lproj/PrefKeyBindingViewController.strings; sourceTree = "<group>"; };
		6DC77D3D1F1439A700E96176 /* uk */ = {isa = PBXFileReference; lastKnownFileType = text.plist.strings; name = uk; path = uk.lproj/KeyRecordViewController.strings; sourceTree = "<group>"; };
		6DC77D3E1F1439A700E96176 /* uk */ = {isa = PBXFileReference; lastKnownFileType = text.plist.strings; name = uk; path = uk.lproj/PrefAdvancedViewController.strings; sourceTree = "<group>"; };
		6DC77D3F1F1439A700E96176 /* uk */ = {isa = PBXFileReference; lastKnownFileType = text.plist.strings; name = uk; path = uk.lproj/PrefCodecViewController.strings; sourceTree = "<group>"; };
		6DC77D401F1439A700E96176 /* uk */ = {isa = PBXFileReference; lastKnownFileType = text.plist.strings; name = uk; path = uk.lproj/PrefSubViewController.strings; sourceTree = "<group>"; };
		6DC77D411F1439A700E96176 /* uk */ = {isa = PBXFileReference; lastKnownFileType = text.plist.strings; name = uk; path = uk.lproj/PrefNetworkViewController.strings; sourceTree = "<group>"; };
		6DC77D431F1439A700E96176 /* uk */ = {isa = PBXFileReference; lastKnownFileType = text.plist.strings; name = uk; path = uk.lproj/InfoPlist.strings; sourceTree = "<group>"; };
		6DC77D441F1439A800E96176 /* uk */ = {isa = PBXFileReference; lastKnownFileType = text.plist.strings; name = uk; path = uk.lproj/Localizable.strings; sourceTree = "<group>"; };
		6DC77D451F1439A800E96176 /* uk */ = {isa = PBXFileReference; lastKnownFileType = text.rtf; name = uk; path = uk.lproj/Contribution.rtf; sourceTree = "<group>"; };
		6DC77D461F1439A800E96176 /* uk */ = {isa = PBXFileReference; lastKnownFileType = text.plist.strings; name = uk; path = uk.lproj/KeyBinding.strings; sourceTree = "<group>"; };
		72CAEE6D1E229EAE00B8C894 /* zh-Hans */ = {isa = PBXFileReference; lastKnownFileType = text.plist.strings; name = "zh-Hans"; path = "zh-Hans.lproj/PrefGeneralViewController.strings"; sourceTree = "<group>"; };
		8400D5C21E17C6D2006785F5 /* AboutWindowController.swift */ = {isa = PBXFileReference; fileEncoding = 4; lastKnownFileType = sourcecode.swift; path = AboutWindowController.swift; sourceTree = "<group>"; };
		8400D5C71E1AB2F1006785F5 /* Base */ = {isa = PBXFileReference; lastKnownFileType = file.xib; name = Base; path = Base.lproj/MainWindowController.xib; sourceTree = "<group>"; };
		8400D5CA1E1AB2F9006785F5 /* Base */ = {isa = PBXFileReference; lastKnownFileType = file.xib; name = Base; path = Base.lproj/QuickSettingViewController.xib; sourceTree = "<group>"; };
		8400D5CD1E1AB2FF006785F5 /* Base */ = {isa = PBXFileReference; lastKnownFileType = file.xib; name = Base; path = Base.lproj/PlaylistViewController.xib; sourceTree = "<group>"; };
		8400D5D01E1AB306006785F5 /* Base */ = {isa = PBXFileReference; lastKnownFileType = file.xib; name = Base; path = Base.lproj/CropSettingsViewController.xib; sourceTree = "<group>"; };
		8400D5D31E1AB312006785F5 /* Base */ = {isa = PBXFileReference; lastKnownFileType = file.xib; name = Base; path = Base.lproj/InspectorWindowController.xib; sourceTree = "<group>"; };
		8400D5D61E1AB317006785F5 /* Base */ = {isa = PBXFileReference; lastKnownFileType = file.xib; name = Base; path = Base.lproj/FilterWindowController.xib; sourceTree = "<group>"; };
		8400D5D91E1AB31B006785F5 /* Base */ = {isa = PBXFileReference; lastKnownFileType = file.xib; name = Base; path = Base.lproj/AboutWindowController.xib; sourceTree = "<group>"; };
		8400D5DC1E1AB326006785F5 /* Base */ = {isa = PBXFileReference; lastKnownFileType = file.xib; name = Base; path = Base.lproj/FontPickerWindowController.xib; sourceTree = "<group>"; };
		8400D5DF1E1AB32A006785F5 /* Base */ = {isa = PBXFileReference; lastKnownFileType = file.xib; name = Base; path = Base.lproj/PrefGeneralViewController.xib; sourceTree = "<group>"; };
		8400D5E21E1AB32F006785F5 /* Base */ = {isa = PBXFileReference; lastKnownFileType = file.xib; name = Base; path = Base.lproj/PrefUIViewController.xib; sourceTree = "<group>"; };
		8400D5E51E1AB333006785F5 /* Base */ = {isa = PBXFileReference; lastKnownFileType = file.xib; name = Base; path = Base.lproj/PrefControlViewController.xib; sourceTree = "<group>"; };
		8400D5E81E1AB337006785F5 /* Base */ = {isa = PBXFileReference; lastKnownFileType = file.xib; name = Base; path = Base.lproj/PrefKeyBindingViewController.xib; sourceTree = "<group>"; };
		8400D5EB1E1AB33B006785F5 /* Base */ = {isa = PBXFileReference; lastKnownFileType = file.xib; name = Base; path = Base.lproj/KeyRecordViewController.xib; sourceTree = "<group>"; };
		8400D5EE1E1AB33F006785F5 /* Base */ = {isa = PBXFileReference; lastKnownFileType = file.xib; name = Base; path = Base.lproj/PrefAdvancedViewController.xib; sourceTree = "<group>"; };
		8400D5F11E1AB344006785F5 /* Base */ = {isa = PBXFileReference; lastKnownFileType = file.xib; name = Base; path = Base.lproj/PrefCodecViewController.xib; sourceTree = "<group>"; };
		8400D5F41E1AB348006785F5 /* Base */ = {isa = PBXFileReference; lastKnownFileType = file.xib; name = Base; path = Base.lproj/PrefSubViewController.xib; sourceTree = "<group>"; };
		8400D5F71E1AB34D006785F5 /* Base */ = {isa = PBXFileReference; lastKnownFileType = file.xib; name = Base; path = Base.lproj/PrefNetworkViewController.xib; sourceTree = "<group>"; };
		8400D5F91E1AB411006785F5 /* zh-Hans */ = {isa = PBXFileReference; lastKnownFileType = text.plist.strings; name = "zh-Hans"; path = "zh-Hans.lproj/MainMenu.strings"; sourceTree = "<group>"; };
		8400D5FA1E1AB411006785F5 /* zh-Hans */ = {isa = PBXFileReference; lastKnownFileType = text.plist.strings; name = "zh-Hans"; path = "zh-Hans.lproj/MainWindowController.strings"; sourceTree = "<group>"; };
		8400D5FB1E1AB411006785F5 /* zh-Hans */ = {isa = PBXFileReference; lastKnownFileType = text.plist.strings; name = "zh-Hans"; path = "zh-Hans.lproj/QuickSettingViewController.strings"; sourceTree = "<group>"; };
		8400D5FC1E1AB411006785F5 /* zh-Hans */ = {isa = PBXFileReference; lastKnownFileType = text.plist.strings; name = "zh-Hans"; path = "zh-Hans.lproj/PlaylistViewController.strings"; sourceTree = "<group>"; };
		8400D5FD1E1AB412006785F5 /* zh-Hans */ = {isa = PBXFileReference; lastKnownFileType = text.plist.strings; name = "zh-Hans"; path = "zh-Hans.lproj/CropSettingsViewController.strings"; sourceTree = "<group>"; };
		8400D5FF1E1AB412006785F5 /* zh-Hans */ = {isa = PBXFileReference; lastKnownFileType = text.plist.strings; name = "zh-Hans"; path = "zh-Hans.lproj/FilterWindowController.strings"; sourceTree = "<group>"; };
		8400D6001E1AB412006785F5 /* zh-Hans */ = {isa = PBXFileReference; lastKnownFileType = text.plist.strings; name = "zh-Hans"; path = "zh-Hans.lproj/AboutWindowController.strings"; sourceTree = "<group>"; };
		8400D6011E1AB412006785F5 /* zh-Hans */ = {isa = PBXFileReference; lastKnownFileType = text.plist.strings; name = "zh-Hans"; path = "zh-Hans.lproj/FontPickerWindowController.strings"; sourceTree = "<group>"; };
		8400D6031E1AB412006785F5 /* zh-Hans */ = {isa = PBXFileReference; lastKnownFileType = text.plist.strings; name = "zh-Hans"; path = "zh-Hans.lproj/PrefUIViewController.strings"; sourceTree = "<group>"; };
		8400D6041E1AB412006785F5 /* zh-Hans */ = {isa = PBXFileReference; lastKnownFileType = text.plist.strings; name = "zh-Hans"; path = "zh-Hans.lproj/PrefControlViewController.strings"; sourceTree = "<group>"; };
		8400D6051E1AB412006785F5 /* zh-Hans */ = {isa = PBXFileReference; lastKnownFileType = text.plist.strings; name = "zh-Hans"; path = "zh-Hans.lproj/PrefKeyBindingViewController.strings"; sourceTree = "<group>"; };
		8400D6061E1AB412006785F5 /* zh-Hans */ = {isa = PBXFileReference; lastKnownFileType = text.plist.strings; name = "zh-Hans"; path = "zh-Hans.lproj/KeyRecordViewController.strings"; sourceTree = "<group>"; };
		8400D6071E1AB412006785F5 /* zh-Hans */ = {isa = PBXFileReference; lastKnownFileType = text.plist.strings; name = "zh-Hans"; path = "zh-Hans.lproj/PrefAdvancedViewController.strings"; sourceTree = "<group>"; };
		8400D6081E1AB412006785F5 /* zh-Hans */ = {isa = PBXFileReference; lastKnownFileType = text.plist.strings; name = "zh-Hans"; path = "zh-Hans.lproj/PrefCodecViewController.strings"; sourceTree = "<group>"; };
		8400D6091E1AB412006785F5 /* zh-Hans */ = {isa = PBXFileReference; lastKnownFileType = text.plist.strings; name = "zh-Hans"; path = "zh-Hans.lproj/PrefSubViewController.strings"; sourceTree = "<group>"; };
		8400D60A1E1AB412006785F5 /* zh-Hans */ = {isa = PBXFileReference; lastKnownFileType = text.plist.strings; name = "zh-Hans"; path = "zh-Hans.lproj/PrefNetworkViewController.strings"; sourceTree = "<group>"; };
		8403CEA62007CBD300645516 /* MediaPlayer.framework */ = {isa = PBXFileReference; lastKnownFileType = wrapper.framework; name = MediaPlayer.framework; path = System/Library/Frameworks/MediaPlayer.framework; sourceTree = SDKROOT; };
		8407D13F1E3A684C0043895D /* ViewLayer.swift */ = {isa = PBXFileReference; fileEncoding = 4; lastKnownFileType = sourcecode.swift; path = ViewLayer.swift; sourceTree = "<group>"; };
		840820101ECF6C1800361416 /* FileGroup.swift */ = {isa = PBXFileReference; fileEncoding = 4; lastKnownFileType = sourcecode.swift; path = FileGroup.swift; sourceTree = "<group>"; };
		840AF5811E732C8F00F4AF92 /* JustXMLRPC.swift */ = {isa = PBXFileReference; fileEncoding = 4; lastKnownFileType = sourcecode.swift; path = JustXMLRPC.swift; sourceTree = "<group>"; };
		840AF5831E73CE3900F4AF92 /* OpenSubSubtitle.swift */ = {isa = PBXFileReference; fileEncoding = 4; lastKnownFileType = sourcecode.swift; path = OpenSubSubtitle.swift; sourceTree = "<group>"; };
		840D47971DFEEE6A000D9A64 /* KeyMapping.swift */ = {isa = PBXFileReference; fileEncoding = 4; lastKnownFileType = sourcecode.swift; path = KeyMapping.swift; sourceTree = "<group>"; };
		840D47991DFEF649000D9A64 /* KeyRecordViewController.swift */ = {isa = PBXFileReference; fileEncoding = 4; lastKnownFileType = sourcecode.swift; path = KeyRecordViewController.swift; sourceTree = "<group>"; };
		840D479F1DFEFC49000D9A64 /* KeyRecordView.swift */ = {isa = PBXFileReference; fileEncoding = 4; lastKnownFileType = sourcecode.swift; path = KeyRecordView.swift; sourceTree = "<group>"; };
		841A599C1E1FF5800079E177 /* SleepPreventer.swift */ = {isa = PBXFileReference; fileEncoding = 4; lastKnownFileType = sourcecode.swift; path = SleepPreventer.swift; sourceTree = "<group>"; };
		841B14271E941DFF00744AB8 /* TimeLabelOverflowedStackView.swift */ = {isa = PBXFileReference; fileEncoding = 4; lastKnownFileType = sourcecode.swift; path = TimeLabelOverflowedStackView.swift; sourceTree = "<group>"; };
		842904E11F0EC01600478376 /* AutoFileMatcher.swift */ = {isa = PBXFileReference; fileEncoding = 4; lastKnownFileType = sourcecode.swift; path = AutoFileMatcher.swift; sourceTree = "<group>"; };
		842F55A41EA17E7E0081D475 /* IINACommand.swift */ = {isa = PBXFileReference; fileEncoding = 4; lastKnownFileType = sourcecode.swift; path = IINACommand.swift; sourceTree = "<group>"; };
		8434BAA61D5DF2DA003BECF2 /* Extensions.swift */ = {isa = PBXFileReference; fileEncoding = 4; lastKnownFileType = sourcecode.swift; path = Extensions.swift; sourceTree = "<group>"; };
		8434BAAC1D5E4546003BECF2 /* SlideUpButton.swift */ = {isa = PBXFileReference; fileEncoding = 4; lastKnownFileType = sourcecode.swift; lineEnding = 0; path = SlideUpButton.swift; sourceTree = "<group>"; xcLanguageSpecificationIdentifier = xcode.lang.swift; };
		843B97921E82D21800D07261 /* pl */ = {isa = PBXFileReference; lastKnownFileType = text.rtf; name = pl; path = pl.lproj/Contribution.rtf; sourceTree = "<group>"; };
		843B97AA1E82D3C100D07261 /* Base */ = {isa = PBXFileReference; lastKnownFileType = text.plist.strings; name = Base; path = Base.lproj/InfoPlist.strings; sourceTree = "<group>"; };
		843FFD4C1D5DAA01001F3A44 /* RoundedTextFieldCell.swift */ = {isa = PBXFileReference; fileEncoding = 4; lastKnownFileType = sourcecode.swift; lineEnding = 0; path = RoundedTextFieldCell.swift; sourceTree = "<group>"; xcLanguageSpecificationIdentifier = xcode.lang.swift; };
		844C59E61F7C143D008D1B00 /* CacheManager.swift */ = {isa = PBXFileReference; lastKnownFileType = sourcecode.swift; path = CacheManager.swift; sourceTree = "<group>"; };
		844DE1BE1D3E2B9900272589 /* MPVEvent.swift */ = {isa = PBXFileReference; fileEncoding = 4; lastKnownFileType = sourcecode.swift; lineEnding = 0; path = MPVEvent.swift; sourceTree = "<group>"; xcLanguageSpecificationIdentifier = xcode.lang.swift; };
		844E2FD21F1C7C6000CB1170 /* ru */ = {isa = PBXFileReference; lastKnownFileType = text.plist.strings; name = ru; path = ru.lproj/HistoryWindowController.strings; sourceTree = "<group>"; };
		8450403B1E0A9EE20079C194 /* InspectorWindowController.swift */ = {isa = PBXFileReference; fileEncoding = 4; lastKnownFileType = sourcecode.swift; path = InspectorWindowController.swift; sourceTree = "<group>"; };
		8450403F1E0ACADD0079C194 /* MPVNode.swift */ = {isa = PBXFileReference; fileEncoding = 4; lastKnownFileType = sourcecode.swift; path = MPVNode.swift; sourceTree = "<group>"; };
		845040451E0B0F500079C194 /* CropSettingsViewController.swift */ = {isa = PBXFileReference; fileEncoding = 4; lastKnownFileType = sourcecode.swift; path = CropSettingsViewController.swift; sourceTree = "<group>"; };
		845040491E0B13230079C194 /* CropBoxView.swift */ = {isa = PBXFileReference; fileEncoding = 4; lastKnownFileType = sourcecode.swift; path = CropBoxView.swift; sourceTree = "<group>"; };
		8452DD841D3B956D008A543A /* Preference.swift */ = {isa = PBXFileReference; fileEncoding = 4; lastKnownFileType = sourcecode.swift; path = Preference.swift; sourceTree = "<group>"; };
		8452DD881D3CB4EF008A543A /* vertexShader.glsl */ = {isa = PBXFileReference; fileEncoding = 4; lastKnownFileType = text; path = vertexShader.glsl; sourceTree = "<group>"; };
		8452DD8A1D3CB519008A543A /* fragmentShader.glsl */ = {isa = PBXFileReference; fileEncoding = 4; lastKnownFileType = text; path = fragmentShader.glsl; sourceTree = "<group>"; };
		845404A91E4396F500B02B12 /* ScriptLoader.swift */ = {isa = PBXFileReference; fileEncoding = 4; lastKnownFileType = sourcecode.swift; path = ScriptLoader.swift; sourceTree = "<group>"; };
		845404AB1E43980900B02B12 /* LuaScript.swift */ = {isa = PBXFileReference; fileEncoding = 4; lastKnownFileType = sourcecode.swift; path = LuaScript.swift; sourceTree = "<group>"; };
		845635401EE1AFA500D36591 /* Base */ = {isa = PBXFileReference; lastKnownFileType = text.rtf; name = Base; path = Base.lproj/Contribution.rtf; sourceTree = "<group>"; };
		845ABEAB1D4D19C000BFB15B /* MPVTrack.swift */ = {isa = PBXFileReference; fileEncoding = 4; lastKnownFileType = sourcecode.swift; path = MPVTrack.swift; sourceTree = "<group>"; };
		845AC09D1E1AE6C10080B614 /* Base */ = {isa = PBXFileReference; lastKnownFileType = text.plist.strings; name = Base; path = Base.lproj/Localizable.strings; sourceTree = "<group>"; };
		845AC09F1E1AE6CB0080B614 /* zh-Hans */ = {isa = PBXFileReference; lastKnownFileType = text.plist.strings; name = "zh-Hans"; path = "zh-Hans.lproj/Localizable.strings"; sourceTree = "<group>"; };
		845E2F491E76CFC2002C6588 /* libz.tbd */ = {isa = PBXFileReference; lastKnownFileType = "sourcecode.text-based-dylib-definition"; name = libz.tbd; path = usr/lib/libz.tbd; sourceTree = SDKROOT; };
		845FB0C61D39462E00C011E0 /* ControlBarView.swift */ = {isa = PBXFileReference; fileEncoding = 4; lastKnownFileType = sourcecode.swift; path = ControlBarView.swift; sourceTree = "<group>"; };
		8460FBA71D6497490081841B /* PlaylistViewController.swift */ = {isa = PBXFileReference; fileEncoding = 4; lastKnownFileType = sourcecode.swift; path = PlaylistViewController.swift; sourceTree = "<group>"; };
		846121BC1F35FCA500ABB39C /* DraggingDetect.swift */ = {isa = PBXFileReference; lastKnownFileType = sourcecode.swift; path = DraggingDetect.swift; sourceTree = "<group>"; };
		8461BA671E4237C2008BB852 /* youtube-dl */ = {isa = PBXFileReference; lastKnownFileType = file; name = "youtube-dl"; path = "deps/executable/youtube-dl"; sourceTree = SOURCE_ROOT; };
		8461C52D1D45FFF6006E91FF /* PlaySliderCell.swift */ = {isa = PBXFileReference; fileEncoding = 4; lastKnownFileType = sourcecode.swift; path = PlaySliderCell.swift; sourceTree = "<group>"; };
		8461C52F1D462488006E91FF /* VideoTime.swift */ = {isa = PBXFileReference; fileEncoding = 4; lastKnownFileType = sourcecode.swift; path = VideoTime.swift; sourceTree = "<group>"; };
		846352571EEEE11A0043F0CC /* ThumbnailPeekView.swift */ = {isa = PBXFileReference; fileEncoding = 4; lastKnownFileType = sourcecode.swift; path = ThumbnailPeekView.swift; sourceTree = "<group>"; };
		846654921F4EEA5500C91B8C /* vlc-default-input.conf */ = {isa = PBXFileReference; fileEncoding = 4; lastKnownFileType = text; path = "vlc-default-input.conf"; sourceTree = "<group>"; };
		8466BE161D5CDD0300039D03 /* QuickSettingViewController.swift */ = {isa = PBXFileReference; fileEncoding = 4; lastKnownFileType = sourcecode.swift; path = QuickSettingViewController.swift; sourceTree = "<group>"; };
		846DD8C81FB39A9800991A81 /* movist-default-input.conf */ = {isa = PBXFileReference; fileEncoding = 4; lastKnownFileType = text; path = "movist-default-input.conf"; sourceTree = "<group>"; };
		847557131F405F8C0006B0FF /* MainWindowMenuActions.swift */ = {isa = PBXFileReference; fileEncoding = 4; lastKnownFileType = sourcecode.swift; path = MainWindowMenuActions.swift; sourceTree = "<group>"; };
		847557151F406D360006B0FF /* MiniPlayerWindowMenuActions.swift */ = {isa = PBXFileReference; fileEncoding = 4; lastKnownFileType = sourcecode.swift; path = MiniPlayerWindowMenuActions.swift; sourceTree = "<group>"; };
		847644071D48B413004F6DF5 /* MPVOption.swift */ = {isa = PBXFileReference; fileEncoding = 4; lastKnownFileType = sourcecode.swift; path = MPVOption.swift; sourceTree = "<group>"; };
		847644091D48CC3D004F6DF5 /* MPVCommand.swift */ = {isa = PBXFileReference; fileEncoding = 4; lastKnownFileType = sourcecode.swift; path = MPVCommand.swift; sourceTree = "<group>"; };
		8476440B1D48F63D004F6DF5 /* OSDMessage.swift */ = {isa = PBXFileReference; fileEncoding = 4; lastKnownFileType = sourcecode.swift; lineEnding = 0; path = OSDMessage.swift; sourceTree = "<group>"; xcLanguageSpecificationIdentifier = xcode.lang.swift; };
		84791C8A1D405E9D0069E28A /* PlaybackInfo.swift */ = {isa = PBXFileReference; fileEncoding = 4; lastKnownFileType = sourcecode.swift; path = PlaybackInfo.swift; sourceTree = "<group>"; };
		84792F541EBB957E002E98F6 /* zh-Hans */ = {isa = PBXFileReference; lastKnownFileType = text.plist.strings; name = "zh-Hans"; path = "zh-Hans.lproj/InfoPlist.strings"; sourceTree = "<group>"; };
		84795C361E0825AD0059A648 /* GifGenerator.swift */ = {isa = PBXFileReference; fileEncoding = 4; lastKnownFileType = sourcecode.swift; path = GifGenerator.swift; sourceTree = "<group>"; };
		84795C381E083EE30059A648 /* PrefControlViewController.swift */ = {isa = PBXFileReference; fileEncoding = 4; lastKnownFileType = sourcecode.swift; path = PrefControlViewController.swift; sourceTree = "<group>"; };
		847C62C81DC13CDA00E1EF16 /* PrefGeneralViewController.swift */ = {isa = PBXFileReference; fileEncoding = 4; lastKnownFileType = sourcecode.swift; path = PrefGeneralViewController.swift; sourceTree = "<group>"; };
		84817C951DBDCA5F00CC2279 /* SettingsListCellView.swift */ = {isa = PBXFileReference; fileEncoding = 4; lastKnownFileType = sourcecode.swift; path = SettingsListCellView.swift; sourceTree = "<group>"; };
		84817C971DBDCE4300CC2279 /* RoundedColorWell.swift */ = {isa = PBXFileReference; fileEncoding = 4; lastKnownFileType = sourcecode.swift; path = RoundedColorWell.swift; sourceTree = "<group>"; };
		8483FAFF1EDFF325000F55D6 /* Credits.rtf */ = {isa = PBXFileReference; fileEncoding = 4; lastKnownFileType = text.rtf; path = Credits.rtf; sourceTree = "<group>"; };
		84879A961E0FFC7E0004F894 /* PrefUIViewController.swift */ = {isa = PBXFileReference; fileEncoding = 4; lastKnownFileType = sourcecode.swift; path = PrefUIViewController.swift; sourceTree = "<group>"; };
		84879A9A1E1032480004F894 /* ShortcutAvailableTextField.swift */ = {isa = PBXFileReference; fileEncoding = 4; lastKnownFileType = sourcecode.swift; path = ShortcutAvailableTextField.swift; sourceTree = "<group>"; };
		8487BEC01D744FA800FD17B0 /* FlippedView.swift */ = {isa = PBXFileReference; fileEncoding = 4; lastKnownFileType = sourcecode.swift; lineEnding = 0; path = FlippedView.swift; sourceTree = "<group>"; xcLanguageSpecificationIdentifier = xcode.lang.swift; };
		8487BEC21D76A1AF00FD17B0 /* MenuController.swift */ = {isa = PBXFileReference; fileEncoding = 4; lastKnownFileType = sourcecode.swift; path = MenuController.swift; sourceTree = "<group>"; };
		8488D6DB1E1167EF00D5B952 /* FileSize.swift */ = {isa = PBXFileReference; fileEncoding = 4; lastKnownFileType = sourcecode.swift; path = FileSize.swift; sourceTree = "<group>"; };
		8488D6DD1E11791300D5B952 /* PrefCodecViewController.swift */ = {isa = PBXFileReference; fileEncoding = 4; lastKnownFileType = sourcecode.swift; path = PrefCodecViewController.swift; sourceTree = "<group>"; };
		8488D6E11E1183D300D5B952 /* PrefSubViewController.swift */ = {isa = PBXFileReference; fileEncoding = 4; lastKnownFileType = sourcecode.swift; path = PrefSubViewController.swift; sourceTree = "<group>"; };
		8488D6E51E11ABE900D5B952 /* PrefNetworkViewController.swift */ = {isa = PBXFileReference; fileEncoding = 4; lastKnownFileType = sourcecode.swift; path = PrefNetworkViewController.swift; sourceTree = "<group>"; };
		8492C2851E771FB200CE5825 /* ISO639.strings */ = {isa = PBXFileReference; fileEncoding = 4; lastKnownFileType = text.plist.strings; path = ISO639.strings; sourceTree = "<group>"; };
		8492C2871E7721A600CE5825 /* ISO639Helper.swift */ = {isa = PBXFileReference; fileEncoding = 4; lastKnownFileType = sourcecode.swift; path = ISO639Helper.swift; sourceTree = "<group>"; };
		849581EF1F02728700D3B359 /* InitialWindowController.swift */ = {isa = PBXFileReference; fileEncoding = 4; lastKnownFileType = sourcecode.swift; path = InitialWindowController.swift; sourceTree = "<group>"; };
		849581F41F03D55A00D3B359 /* Base */ = {isa = PBXFileReference; lastKnownFileType = file.xib; name = Base; path = Base.lproj/InitialWindowController.xib; sourceTree = "<group>"; };
		849581F71F03D55C00D3B359 /* zh-Hans */ = {isa = PBXFileReference; lastKnownFileType = text.plist.strings; name = "zh-Hans"; path = "zh-Hans.lproj/InitialWindowController.strings"; sourceTree = "<group>"; };
		8497A4831D2FF573005F504F /* iina-Bridging-Header.h */ = {isa = PBXFileReference; fileEncoding = 4; lastKnownFileType = sourcecode.c.h; path = "iina-Bridging-Header.h"; sourceTree = "<group>"; };
		84996F911EC11CE6009A8A39 /* Base */ = {isa = PBXFileReference; lastKnownFileType = file.xib; name = Base; path = Base.lproj/HistoryWindowController.xib; sourceTree = "<group>"; };
		84996F941EC11CEC009A8A39 /* zh-Hans */ = {isa = PBXFileReference; lastKnownFileType = text.plist.strings; name = "zh-Hans"; path = "zh-Hans.lproj/HistoryWindowController.strings"; sourceTree = "<group>"; };
		84A09A0C1F2DF596000FF343 /* MiniPlayerWindowController.swift */ = {isa = PBXFileReference; fileEncoding = 4; lastKnownFileType = sourcecode.swift; path = MiniPlayerWindowController.swift; sourceTree = "<group>"; };
		84A09A0D1F2DF596000FF343 /* MiniPlayerWindowController.xib */ = {isa = PBXFileReference; fileEncoding = 4; lastKnownFileType = file.xib; path = MiniPlayerWindowController.xib; sourceTree = "<group>"; };
		84A0BA8F1D2F8D4100BC8DA1 /* IINAError.swift */ = {isa = PBXFileReference; fileEncoding = 4; lastKnownFileType = sourcecode.swift; lineEnding = 0; path = IINAError.swift; sourceTree = "<group>"; xcLanguageSpecificationIdentifier = xcode.lang.swift; };
		84A0BA941D2F9E9600BC8DA1 /* Base */ = {isa = PBXFileReference; lastKnownFileType = file.xib; name = Base; path = Base.lproj/MainMenu.xib; sourceTree = "<group>"; };
		84A0BA961D2FA1CE00BC8DA1 /* PlayerCore.swift */ = {isa = PBXFileReference; fileEncoding = 4; lastKnownFileType = sourcecode.swift; path = PlayerCore.swift; sourceTree = "<group>"; };
		84A0BA981D2FAAA700BC8DA1 /* MPVController.swift */ = {isa = PBXFileReference; fileEncoding = 4; lastKnownFileType = sourcecode.swift; path = MPVController.swift; sourceTree = "<group>"; };
		84A0BA9A1D2FAB4100BC8DA1 /* Parameter.swift */ = {isa = PBXFileReference; fileEncoding = 4; lastKnownFileType = sourcecode.swift; path = Parameter.swift; sourceTree = "<group>"; };
		84A0BA9C1D2FAD4000BC8DA1 /* MainWindowController.swift */ = {isa = PBXFileReference; fileEncoding = 4; lastKnownFileType = sourcecode.swift; path = MainWindowController.swift; sourceTree = "<group>"; };
		84A0BAA01D2FAE7600BC8DA1 /* VideoView.swift */ = {isa = PBXFileReference; fileEncoding = 4; lastKnownFileType = sourcecode.swift; path = VideoView.swift; sourceTree = "<group>"; };
		84A0F6021EBB4A7C001FCF44 /* zh-Hans */ = {isa = PBXFileReference; lastKnownFileType = text.plist.strings; name = "zh-Hans"; path = "zh-Hans.lproj/InspectorWindowController.strings"; sourceTree = "<group>"; };
		84A886E31E24F37D008755BB /* ShooterSubtitle.swift */ = {isa = PBXFileReference; fileEncoding = 4; lastKnownFileType = sourcecode.swift; path = ShooterSubtitle.swift; sourceTree = "<group>"; };
		84A886E51E24F3BD008755BB /* OnlineSubtitle.swift */ = {isa = PBXFileReference; fileEncoding = 4; lastKnownFileType = sourcecode.swift; path = OnlineSubtitle.swift; sourceTree = "<group>"; };
		84A886EB1E2573A5008755BB /* JustExtension.swift */ = {isa = PBXFileReference; fileEncoding = 4; lastKnownFileType = sourcecode.swift; path = JustExtension.swift; sourceTree = "<group>"; };
		84A886ED1E269A2A008755BB /* iina-default-input.conf */ = {isa = PBXFileReference; fileEncoding = 4; lastKnownFileType = text; path = "iina-default-input.conf"; sourceTree = "<group>"; };
		84A886F21E26CA24008755BB /* Regex.swift */ = {isa = PBXFileReference; fileEncoding = 4; lastKnownFileType = sourcecode.swift; path = Regex.swift; sourceTree = "<group>"; };
		84AABE8A1DBF634600D138FD /* CharEncoding.swift */ = {isa = PBXFileReference; fileEncoding = 4; lastKnownFileType = sourcecode.swift; path = CharEncoding.swift; sourceTree = "<group>"; };
		84AABE921DBFAF1A00D138FD /* FontPickerWindowController.swift */ = {isa = PBXFileReference; fileEncoding = 4; lastKnownFileType = sourcecode.swift; path = FontPickerWindowController.swift; sourceTree = "<group>"; };
		84AABE961DBFB62F00D138FD /* FixedFontManager.h */ = {isa = PBXFileReference; fileEncoding = 4; lastKnownFileType = sourcecode.c.h; path = FixedFontManager.h; sourceTree = "<group>"; };
		84AABE971DBFB62F00D138FD /* FixedFontManager.m */ = {isa = PBXFileReference; fileEncoding = 4; lastKnownFileType = sourcecode.c.objc; path = FixedFontManager.m; sourceTree = "<group>"; };
		84AC621D1E87A4F3002D6F92 /* OpenURLAccessoryViewController.swift */ = {isa = PBXFileReference; fileEncoding = 4; lastKnownFileType = sourcecode.swift; path = OpenURLAccessoryViewController.swift; sourceTree = "<group>"; };
		84AC62221E87C6CF002D6F92 /* Base */ = {isa = PBXFileReference; lastKnownFileType = file.xib; name = Base; path = Base.lproj/OpenURLAccessoryViewController.xib; sourceTree = "<group>"; };
		84AC62251E87C6D1002D6F92 /* zh-Hans */ = {isa = PBXFileReference; lastKnownFileType = text.plist.strings; name = "zh-Hans"; path = "zh-Hans.lproj/OpenURLAccessoryViewController.strings"; sourceTree = "<group>"; };
		84AC62291E87DC07002D6F92 /* pl */ = {isa = PBXFileReference; lastKnownFileType = text.plist.strings; name = pl; path = pl.lproj/InfoPlist.strings; sourceTree = "<group>"; };
		84AE59481E0FD65800771B7E /* MainMenuActions.swift */ = {isa = PBXFileReference; fileEncoding = 4; lastKnownFileType = sourcecode.swift; path = MainMenuActions.swift; sourceTree = "<group>"; };
		84AF03BB1E6725A1003E3753 /* pl */ = {isa = PBXFileReference; lastKnownFileType = text.plist.strings; name = pl; path = pl.lproj/PrefGeneralViewController.strings; sourceTree = "<group>"; };
		84AF03BC1E6725A1003E3753 /* pl */ = {isa = PBXFileReference; lastKnownFileType = text.plist.strings; name = pl; path = pl.lproj/PrefUIViewController.strings; sourceTree = "<group>"; };
		84AF03BD1E6725A1003E3753 /* pl */ = {isa = PBXFileReference; lastKnownFileType = text.plist.strings; name = pl; path = pl.lproj/PrefControlViewController.strings; sourceTree = "<group>"; };
		84AF03BE1E6725A1003E3753 /* pl */ = {isa = PBXFileReference; lastKnownFileType = text.plist.strings; name = pl; path = pl.lproj/PrefKeyBindingViewController.strings; sourceTree = "<group>"; };
		84AF03BF1E6725A1003E3753 /* pl */ = {isa = PBXFileReference; lastKnownFileType = text.plist.strings; name = pl; path = pl.lproj/KeyRecordViewController.strings; sourceTree = "<group>"; };
		84AF03C01E6725A1003E3753 /* pl */ = {isa = PBXFileReference; lastKnownFileType = text.plist.strings; name = pl; path = pl.lproj/PrefAdvancedViewController.strings; sourceTree = "<group>"; };
		84AF03C11E6725A1003E3753 /* pl */ = {isa = PBXFileReference; lastKnownFileType = text.plist.strings; name = pl; path = pl.lproj/PrefCodecViewController.strings; sourceTree = "<group>"; };
		84AF03C21E6725A1003E3753 /* pl */ = {isa = PBXFileReference; lastKnownFileType = text.plist.strings; name = pl; path = pl.lproj/PrefSubViewController.strings; sourceTree = "<group>"; };
		84AF03C31E6725A1003E3753 /* pl */ = {isa = PBXFileReference; lastKnownFileType = text.plist.strings; name = pl; path = pl.lproj/PrefNetworkViewController.strings; sourceTree = "<group>"; };
		84AF03C51E6725A2003E3753 /* pl */ = {isa = PBXFileReference; lastKnownFileType = text.plist.strings; name = pl; path = pl.lproj/Localizable.strings; sourceTree = "<group>"; };
		84AF03C61E6725A2003E3753 /* pl */ = {isa = PBXFileReference; lastKnownFileType = text.plist.strings; name = pl; path = pl.lproj/KeyBinding.strings; sourceTree = "<group>"; };
		84AF03C71E6725A2003E3753 /* pl */ = {isa = PBXFileReference; lastKnownFileType = text.plist.strings; name = pl; path = pl.lproj/MainMenu.strings; sourceTree = "<group>"; };
		84AF03C81E6725A2003E3753 /* pl */ = {isa = PBXFileReference; lastKnownFileType = text.plist.strings; name = pl; path = pl.lproj/MainWindowController.strings; sourceTree = "<group>"; };
		84AF03C91E6725A2003E3753 /* pl */ = {isa = PBXFileReference; lastKnownFileType = text.plist.strings; name = pl; path = pl.lproj/QuickSettingViewController.strings; sourceTree = "<group>"; };
		84AF03CA1E6725A2003E3753 /* pl */ = {isa = PBXFileReference; lastKnownFileType = text.plist.strings; name = pl; path = pl.lproj/PlaylistViewController.strings; sourceTree = "<group>"; };
		84AF03CB1E6725A2003E3753 /* pl */ = {isa = PBXFileReference; lastKnownFileType = text.plist.strings; name = pl; path = pl.lproj/CropSettingsViewController.strings; sourceTree = "<group>"; };
		84AF03CC1E6725A2003E3753 /* pl */ = {isa = PBXFileReference; lastKnownFileType = text.plist.strings; name = pl; path = pl.lproj/InspectorWindowController.strings; sourceTree = "<group>"; };
		84AF03CD1E6725A2003E3753 /* pl */ = {isa = PBXFileReference; lastKnownFileType = text.plist.strings; name = pl; path = pl.lproj/FilterWindowController.strings; sourceTree = "<group>"; };
		84AF03CE1E6725A2003E3753 /* pl */ = {isa = PBXFileReference; lastKnownFileType = text.plist.strings; name = pl; path = pl.lproj/AboutWindowController.strings; sourceTree = "<group>"; };
		84AF03CF1E6725A2003E3753 /* pl */ = {isa = PBXFileReference; lastKnownFileType = text.plist.strings; name = pl; path = pl.lproj/FontPickerWindowController.strings; sourceTree = "<group>"; };
		84AF03D51E674930003E3753 /* zh-Hans */ = {isa = PBXFileReference; lastKnownFileType = text.rtf; name = "zh-Hans"; path = "zh-Hans.lproj/Contribution.rtf"; sourceTree = "<group>"; };
		84B1CDF81F98BDED00994D63 /* libdvdread.4.dylib */ = {isa = PBXFileReference; lastKnownFileType = "compiled.mach-o.dylib"; name = libdvdread.4.dylib; path = deps/lib/libdvdread.4.dylib; sourceTree = "<group>"; };
		84B1CDF91F98BDED00994D63 /* libuchardet.0.dylib */ = {isa = PBXFileReference; lastKnownFileType = "compiled.mach-o.dylib"; name = libuchardet.0.dylib; path = deps/lib/libuchardet.0.dylib; sourceTree = "<group>"; };
		84B1CDFA1F98BDEE00994D63 /* libavresample.3.7.0.dylib */ = {isa = PBXFileReference; lastKnownFileType = "compiled.mach-o.dylib"; name = libavresample.3.7.0.dylib; path = deps/lib/libavresample.3.7.0.dylib; sourceTree = "<group>"; };
		84B1CDFB1F98BDEE00994D63 /* libgraphite2.3.dylib */ = {isa = PBXFileReference; lastKnownFileType = "compiled.mach-o.dylib"; name = libgraphite2.3.dylib; path = deps/lib/libgraphite2.3.dylib; sourceTree = "<group>"; };
		84B1CDFC1F98BDEE00994D63 /* liblua.5.2.dylib */ = {isa = PBXFileReference; lastKnownFileType = "compiled.mach-o.dylib"; name = liblua.5.2.dylib; path = deps/lib/liblua.5.2.dylib; sourceTree = "<group>"; };
		84B1CDFD1F98BDEE00994D63 /* libpcre.1.dylib */ = {isa = PBXFileReference; lastKnownFileType = "compiled.mach-o.dylib"; name = libpcre.1.dylib; path = deps/lib/libpcre.1.dylib; sourceTree = "<group>"; };
		84B1CDFE1F98BDEE00994D63 /* libavdevice.57.10.100.dylib */ = {isa = PBXFileReference; lastKnownFileType = "compiled.mach-o.dylib"; name = libavdevice.57.10.100.dylib; path = deps/lib/libavdevice.57.10.100.dylib; sourceTree = "<group>"; };
		84B1CDFF1F98BDEE00994D63 /* libintl.8.dylib */ = {isa = PBXFileReference; lastKnownFileType = "compiled.mach-o.dylib"; name = libintl.8.dylib; path = deps/lib/libintl.8.dylib; sourceTree = "<group>"; };
		84B1CE001F98BDEE00994D63 /* libswscale.4.8.100.dylib */ = {isa = PBXFileReference; lastKnownFileType = "compiled.mach-o.dylib"; name = libswscale.4.8.100.dylib; path = deps/lib/libswscale.4.8.100.dylib; sourceTree = "<group>"; };
		84B1CE011F98BDEE00994D63 /* liblcms2.2.dylib */ = {isa = PBXFileReference; lastKnownFileType = "compiled.mach-o.dylib"; name = liblcms2.2.dylib; path = deps/lib/liblcms2.2.dylib; sourceTree = "<group>"; };
		84B1CE021F98BDEE00994D63 /* libswresample.2.9.100.dylib */ = {isa = PBXFileReference; lastKnownFileType = "compiled.mach-o.dylib"; name = libswresample.2.9.100.dylib; path = deps/lib/libswresample.2.9.100.dylib; sourceTree = "<group>"; };
		84B1CE031F98BDEF00994D63 /* libfontconfig.1.dylib */ = {isa = PBXFileReference; lastKnownFileType = "compiled.mach-o.dylib"; name = libfontconfig.1.dylib; path = deps/lib/libfontconfig.1.dylib; sourceTree = "<group>"; };
		84B1CE041F98BDEF00994D63 /* libmpv.1.25.0.dylib */ = {isa = PBXFileReference; lastKnownFileType = "compiled.mach-o.dylib"; name = libmpv.1.25.0.dylib; path = deps/lib/libmpv.1.25.0.dylib; sourceTree = "<group>"; };
		84B1CE051F98BDEF00994D63 /* libbluray.2.dylib */ = {isa = PBXFileReference; lastKnownFileType = "compiled.mach-o.dylib"; name = libbluray.2.dylib; path = deps/lib/libbluray.2.dylib; sourceTree = "<group>"; };
		84B1CE061F98BDEF00994D63 /* libavutil.55.78.100.dylib */ = {isa = PBXFileReference; lastKnownFileType = "compiled.mach-o.dylib"; name = libavutil.55.78.100.dylib; path = deps/lib/libavutil.55.78.100.dylib; sourceTree = "<group>"; };
		84B1CE071F98BDEF00994D63 /* libfreetype.6.dylib */ = {isa = PBXFileReference; lastKnownFileType = "compiled.mach-o.dylib"; name = libfreetype.6.dylib; path = deps/lib/libfreetype.6.dylib; sourceTree = "<group>"; };
		84B1CE081F98BDEF00994D63 /* libjpeg.9.dylib */ = {isa = PBXFileReference; lastKnownFileType = "compiled.mach-o.dylib"; name = libjpeg.9.dylib; path = deps/lib/libjpeg.9.dylib; sourceTree = "<group>"; };
		84B1CE091F98BDEF00994D63 /* libfribidi.0.dylib */ = {isa = PBXFileReference; lastKnownFileType = "compiled.mach-o.dylib"; name = libfribidi.0.dylib; path = deps/lib/libfribidi.0.dylib; sourceTree = "<group>"; };
		84B1CE0A1F98BDEF00994D63 /* libavcodec.57.107.100.dylib */ = {isa = PBXFileReference; lastKnownFileType = "compiled.mach-o.dylib"; name = libavcodec.57.107.100.dylib; path = deps/lib/libavcodec.57.107.100.dylib; sourceTree = "<group>"; };
		84B1CE0B1F98BDEF00994D63 /* libass.9.dylib */ = {isa = PBXFileReference; lastKnownFileType = "compiled.mach-o.dylib"; name = libass.9.dylib; path = deps/lib/libass.9.dylib; sourceTree = "<group>"; };
		84B1CE0C1F98BDF000994D63 /* libpng16.16.dylib */ = {isa = PBXFileReference; lastKnownFileType = "compiled.mach-o.dylib"; name = libpng16.16.dylib; path = deps/lib/libpng16.16.dylib; sourceTree = "<group>"; };
		84B1CE0D1F98BDF000994D63 /* libavfilter.6.107.100.dylib */ = {isa = PBXFileReference; lastKnownFileType = "compiled.mach-o.dylib"; name = libavfilter.6.107.100.dylib; path = deps/lib/libavfilter.6.107.100.dylib; sourceTree = "<group>"; };
		84B1CE0E1F98BDF000994D63 /* libdvdcss.2.dylib */ = {isa = PBXFileReference; lastKnownFileType = "compiled.mach-o.dylib"; name = libdvdcss.2.dylib; path = deps/lib/libdvdcss.2.dylib; sourceTree = "<group>"; };
		84B1CE0F1F98BDF000994D63 /* libdvdnav.4.dylib */ = {isa = PBXFileReference; lastKnownFileType = "compiled.mach-o.dylib"; name = libdvdnav.4.dylib; path = deps/lib/libdvdnav.4.dylib; sourceTree = "<group>"; };
		84B1CE101F98BDF000994D63 /* libharfbuzz.0.dylib */ = {isa = PBXFileReference; lastKnownFileType = "compiled.mach-o.dylib"; name = libharfbuzz.0.dylib; path = deps/lib/libharfbuzz.0.dylib; sourceTree = "<group>"; };
		84B1CE111F98BDF000994D63 /* libpostproc.54.7.100.dylib */ = {isa = PBXFileReference; lastKnownFileType = "compiled.mach-o.dylib"; name = libpostproc.54.7.100.dylib; path = deps/lib/libpostproc.54.7.100.dylib; sourceTree = "<group>"; };
		84B1CE121F98BDF000994D63 /* libglib-2.0.0.dylib */ = {isa = PBXFileReference; lastKnownFileType = "compiled.mach-o.dylib"; name = "libglib-2.0.0.dylib"; path = "deps/lib/libglib-2.0.0.dylib"; sourceTree = "<group>"; };
		84B1CE131F98BDF000994D63 /* libavformat.57.83.100.dylib */ = {isa = PBXFileReference; lastKnownFileType = "compiled.mach-o.dylib"; name = libavformat.57.83.100.dylib; path = deps/lib/libavformat.57.83.100.dylib; sourceTree = "<group>"; };
		84BC784C1EEECBE30068BF17 /* avcodec.h */ = {isa = PBXFileReference; fileEncoding = 4; lastKnownFileType = sourcecode.c.h; path = avcodec.h; sourceTree = "<group>"; };
		84BC784D1EEECBE30068BF17 /* avdct.h */ = {isa = PBXFileReference; fileEncoding = 4; lastKnownFileType = sourcecode.c.h; path = avdct.h; sourceTree = "<group>"; };
		84BC784E1EEECBE30068BF17 /* avfft.h */ = {isa = PBXFileReference; fileEncoding = 4; lastKnownFileType = sourcecode.c.h; path = avfft.h; sourceTree = "<group>"; };
		84BC784F1EEECBE30068BF17 /* d3d11va.h */ = {isa = PBXFileReference; fileEncoding = 4; lastKnownFileType = sourcecode.c.h; path = d3d11va.h; sourceTree = "<group>"; };
		84BC78501EEECBE30068BF17 /* dirac.h */ = {isa = PBXFileReference; fileEncoding = 4; lastKnownFileType = sourcecode.c.h; path = dirac.h; sourceTree = "<group>"; };
		84BC78511EEECBE30068BF17 /* dv_profile.h */ = {isa = PBXFileReference; fileEncoding = 4; lastKnownFileType = sourcecode.c.h; path = dv_profile.h; sourceTree = "<group>"; };
		84BC78521EEECBE30068BF17 /* dxva2.h */ = {isa = PBXFileReference; fileEncoding = 4; lastKnownFileType = sourcecode.c.h; path = dxva2.h; sourceTree = "<group>"; };
		84BC78531EEECBE30068BF17 /* jni.h */ = {isa = PBXFileReference; fileEncoding = 4; lastKnownFileType = sourcecode.c.h; path = jni.h; sourceTree = "<group>"; };
		84BC78541EEECBE30068BF17 /* mediacodec.h */ = {isa = PBXFileReference; fileEncoding = 4; lastKnownFileType = sourcecode.c.h; path = mediacodec.h; sourceTree = "<group>"; };
		84BC78551EEECBE30068BF17 /* qsv.h */ = {isa = PBXFileReference; fileEncoding = 4; lastKnownFileType = sourcecode.c.h; path = qsv.h; sourceTree = "<group>"; };
		84BC78561EEECBE30068BF17 /* vaapi.h */ = {isa = PBXFileReference; fileEncoding = 4; lastKnownFileType = sourcecode.c.h; path = vaapi.h; sourceTree = "<group>"; };
		84BC78571EEECBE30068BF17 /* vda.h */ = {isa = PBXFileReference; fileEncoding = 4; lastKnownFileType = sourcecode.c.h; path = vda.h; sourceTree = "<group>"; };
		84BC78581EEECBE30068BF17 /* vdpau.h */ = {isa = PBXFileReference; fileEncoding = 4; lastKnownFileType = sourcecode.c.h; path = vdpau.h; sourceTree = "<group>"; };
		84BC78591EEECBE30068BF17 /* version.h */ = {isa = PBXFileReference; fileEncoding = 4; lastKnownFileType = sourcecode.c.h; path = version.h; sourceTree = "<group>"; };
		84BC785A1EEECBE30068BF17 /* videotoolbox.h */ = {isa = PBXFileReference; fileEncoding = 4; lastKnownFileType = sourcecode.c.h; path = videotoolbox.h; sourceTree = "<group>"; };
		84BC785B1EEECBE30068BF17 /* vorbis_parser.h */ = {isa = PBXFileReference; fileEncoding = 4; lastKnownFileType = sourcecode.c.h; path = vorbis_parser.h; sourceTree = "<group>"; };
		84BC785C1EEECBE30068BF17 /* xvmc.h */ = {isa = PBXFileReference; fileEncoding = 4; lastKnownFileType = sourcecode.c.h; path = xvmc.h; sourceTree = "<group>"; };
		84BC785E1EEECBE30068BF17 /* avdevice.h */ = {isa = PBXFileReference; fileEncoding = 4; lastKnownFileType = sourcecode.c.h; path = avdevice.h; sourceTree = "<group>"; };
		84BC785F1EEECBE30068BF17 /* version.h */ = {isa = PBXFileReference; fileEncoding = 4; lastKnownFileType = sourcecode.c.h; path = version.h; sourceTree = "<group>"; };
		84BC78611EEECBE30068BF17 /* avfilter.h */ = {isa = PBXFileReference; fileEncoding = 4; lastKnownFileType = sourcecode.c.h; path = avfilter.h; sourceTree = "<group>"; };
		84BC78621EEECBE30068BF17 /* avfiltergraph.h */ = {isa = PBXFileReference; fileEncoding = 4; lastKnownFileType = sourcecode.c.h; path = avfiltergraph.h; sourceTree = "<group>"; };
		84BC78631EEECBE30068BF17 /* buffersink.h */ = {isa = PBXFileReference; fileEncoding = 4; lastKnownFileType = sourcecode.c.h; path = buffersink.h; sourceTree = "<group>"; };
		84BC78641EEECBE30068BF17 /* buffersrc.h */ = {isa = PBXFileReference; fileEncoding = 4; lastKnownFileType = sourcecode.c.h; path = buffersrc.h; sourceTree = "<group>"; };
		84BC78651EEECBE30068BF17 /* version.h */ = {isa = PBXFileReference; fileEncoding = 4; lastKnownFileType = sourcecode.c.h; path = version.h; sourceTree = "<group>"; };
		84BC78671EEECBE30068BF17 /* avformat.h */ = {isa = PBXFileReference; fileEncoding = 4; lastKnownFileType = sourcecode.c.h; path = avformat.h; sourceTree = "<group>"; };
		84BC78681EEECBE30068BF17 /* avio.h */ = {isa = PBXFileReference; fileEncoding = 4; lastKnownFileType = sourcecode.c.h; path = avio.h; sourceTree = "<group>"; };
		84BC78691EEECBE30068BF17 /* version.h */ = {isa = PBXFileReference; fileEncoding = 4; lastKnownFileType = sourcecode.c.h; path = version.h; sourceTree = "<group>"; };
		84BC786B1EEECBE30068BF17 /* avresample.h */ = {isa = PBXFileReference; fileEncoding = 4; lastKnownFileType = sourcecode.c.h; path = avresample.h; sourceTree = "<group>"; };
		84BC786C1EEECBE30068BF17 /* version.h */ = {isa = PBXFileReference; fileEncoding = 4; lastKnownFileType = sourcecode.c.h; path = version.h; sourceTree = "<group>"; };
		84BC786E1EEECBE30068BF17 /* adler32.h */ = {isa = PBXFileReference; fileEncoding = 4; lastKnownFileType = sourcecode.c.h; path = adler32.h; sourceTree = "<group>"; };
		84BC786F1EEECBE30068BF17 /* aes.h */ = {isa = PBXFileReference; fileEncoding = 4; lastKnownFileType = sourcecode.c.h; path = aes.h; sourceTree = "<group>"; };
		84BC78701EEECBE30068BF17 /* aes_ctr.h */ = {isa = PBXFileReference; fileEncoding = 4; lastKnownFileType = sourcecode.c.h; path = aes_ctr.h; sourceTree = "<group>"; };
		84BC78711EEECBE30068BF17 /* attributes.h */ = {isa = PBXFileReference; fileEncoding = 4; lastKnownFileType = sourcecode.c.h; path = attributes.h; sourceTree = "<group>"; };
		84BC78721EEECBE30068BF17 /* audio_fifo.h */ = {isa = PBXFileReference; fileEncoding = 4; lastKnownFileType = sourcecode.c.h; path = audio_fifo.h; sourceTree = "<group>"; };
		84BC78731EEECBE30068BF17 /* avassert.h */ = {isa = PBXFileReference; fileEncoding = 4; lastKnownFileType = sourcecode.c.h; path = avassert.h; sourceTree = "<group>"; };
		84BC78741EEECBE30068BF17 /* avconfig.h */ = {isa = PBXFileReference; fileEncoding = 4; lastKnownFileType = sourcecode.c.h; path = avconfig.h; sourceTree = "<group>"; };
		84BC78751EEECBE30068BF17 /* avstring.h */ = {isa = PBXFileReference; fileEncoding = 4; lastKnownFileType = sourcecode.c.h; path = avstring.h; sourceTree = "<group>"; };
		84BC78761EEECBE30068BF17 /* avutil.h */ = {isa = PBXFileReference; fileEncoding = 4; lastKnownFileType = sourcecode.c.h; path = avutil.h; sourceTree = "<group>"; };
		84BC78771EEECBE30068BF17 /* base64.h */ = {isa = PBXFileReference; fileEncoding = 4; lastKnownFileType = sourcecode.c.h; path = base64.h; sourceTree = "<group>"; };
		84BC78781EEECBE30068BF17 /* blowfish.h */ = {isa = PBXFileReference; fileEncoding = 4; lastKnownFileType = sourcecode.c.h; path = blowfish.h; sourceTree = "<group>"; };
		84BC78791EEECBE30068BF17 /* bprint.h */ = {isa = PBXFileReference; fileEncoding = 4; lastKnownFileType = sourcecode.c.h; path = bprint.h; sourceTree = "<group>"; };
		84BC787A1EEECBE30068BF17 /* bswap.h */ = {isa = PBXFileReference; fileEncoding = 4; lastKnownFileType = sourcecode.c.h; path = bswap.h; sourceTree = "<group>"; };
		84BC787B1EEECBE30068BF17 /* buffer.h */ = {isa = PBXFileReference; fileEncoding = 4; lastKnownFileType = sourcecode.c.h; path = buffer.h; sourceTree = "<group>"; };
		84BC787C1EEECBE30068BF17 /* camellia.h */ = {isa = PBXFileReference; fileEncoding = 4; lastKnownFileType = sourcecode.c.h; path = camellia.h; sourceTree = "<group>"; };
		84BC787D1EEECBE30068BF17 /* cast5.h */ = {isa = PBXFileReference; fileEncoding = 4; lastKnownFileType = sourcecode.c.h; path = cast5.h; sourceTree = "<group>"; };
		84BC787E1EEECBE30068BF17 /* channel_layout.h */ = {isa = PBXFileReference; fileEncoding = 4; lastKnownFileType = sourcecode.c.h; path = channel_layout.h; sourceTree = "<group>"; };
		84BC787F1EEECBE30068BF17 /* common.h */ = {isa = PBXFileReference; fileEncoding = 4; lastKnownFileType = sourcecode.c.h; path = common.h; sourceTree = "<group>"; };
		84BC78801EEECBE30068BF17 /* cpu.h */ = {isa = PBXFileReference; fileEncoding = 4; lastKnownFileType = sourcecode.c.h; path = cpu.h; sourceTree = "<group>"; };
		84BC78811EEECBE30068BF17 /* crc.h */ = {isa = PBXFileReference; fileEncoding = 4; lastKnownFileType = sourcecode.c.h; path = crc.h; sourceTree = "<group>"; };
		84BC78821EEECBE30068BF17 /* des.h */ = {isa = PBXFileReference; fileEncoding = 4; lastKnownFileType = sourcecode.c.h; path = des.h; sourceTree = "<group>"; };
		84BC78831EEECBE30068BF17 /* dict.h */ = {isa = PBXFileReference; fileEncoding = 4; lastKnownFileType = sourcecode.c.h; path = dict.h; sourceTree = "<group>"; };
		84BC78841EEECBE30068BF17 /* display.h */ = {isa = PBXFileReference; fileEncoding = 4; lastKnownFileType = sourcecode.c.h; path = display.h; sourceTree = "<group>"; };
		84BC78851EEECBE30068BF17 /* downmix_info.h */ = {isa = PBXFileReference; fileEncoding = 4; lastKnownFileType = sourcecode.c.h; path = downmix_info.h; sourceTree = "<group>"; };
		84BC78861EEECBE30068BF17 /* error.h */ = {isa = PBXFileReference; fileEncoding = 4; lastKnownFileType = sourcecode.c.h; path = error.h; sourceTree = "<group>"; };
		84BC78871EEECBE30068BF17 /* eval.h */ = {isa = PBXFileReference; fileEncoding = 4; lastKnownFileType = sourcecode.c.h; path = eval.h; sourceTree = "<group>"; };
		84BC78881EEECBE30068BF17 /* ffversion.h */ = {isa = PBXFileReference; fileEncoding = 4; lastKnownFileType = sourcecode.c.h; path = ffversion.h; sourceTree = "<group>"; };
		84BC78891EEECBE30068BF17 /* fifo.h */ = {isa = PBXFileReference; fileEncoding = 4; lastKnownFileType = sourcecode.c.h; path = fifo.h; sourceTree = "<group>"; };
		84BC788A1EEECBE30068BF17 /* file.h */ = {isa = PBXFileReference; fileEncoding = 4; lastKnownFileType = sourcecode.c.h; path = file.h; sourceTree = "<group>"; };
		84BC788B1EEECBE30068BF17 /* frame.h */ = {isa = PBXFileReference; fileEncoding = 4; lastKnownFileType = sourcecode.c.h; path = frame.h; sourceTree = "<group>"; };
		84BC788C1EEECBE30068BF17 /* hash.h */ = {isa = PBXFileReference; fileEncoding = 4; lastKnownFileType = sourcecode.c.h; path = hash.h; sourceTree = "<group>"; };
		84BC788D1EEECBE30068BF17 /* hmac.h */ = {isa = PBXFileReference; fileEncoding = 4; lastKnownFileType = sourcecode.c.h; path = hmac.h; sourceTree = "<group>"; };
		84BC788E1EEECBE30068BF17 /* hwcontext.h */ = {isa = PBXFileReference; fileEncoding = 4; lastKnownFileType = sourcecode.c.h; path = hwcontext.h; sourceTree = "<group>"; };
		84BC788F1EEECBE30068BF17 /* hwcontext_cuda.h */ = {isa = PBXFileReference; fileEncoding = 4; lastKnownFileType = sourcecode.c.h; path = hwcontext_cuda.h; sourceTree = "<group>"; };
		84BC78901EEECBE30068BF17 /* hwcontext_dxva2.h */ = {isa = PBXFileReference; fileEncoding = 4; lastKnownFileType = sourcecode.c.h; path = hwcontext_dxva2.h; sourceTree = "<group>"; };
		84BC78911EEECBE30068BF17 /* hwcontext_qsv.h */ = {isa = PBXFileReference; fileEncoding = 4; lastKnownFileType = sourcecode.c.h; path = hwcontext_qsv.h; sourceTree = "<group>"; };
		84BC78921EEECBE30068BF17 /* hwcontext_vaapi.h */ = {isa = PBXFileReference; fileEncoding = 4; lastKnownFileType = sourcecode.c.h; path = hwcontext_vaapi.h; sourceTree = "<group>"; };
		84BC78931EEECBE30068BF17 /* hwcontext_vdpau.h */ = {isa = PBXFileReference; fileEncoding = 4; lastKnownFileType = sourcecode.c.h; path = hwcontext_vdpau.h; sourceTree = "<group>"; };
		84BC78941EEECBE30068BF17 /* imgutils.h */ = {isa = PBXFileReference; fileEncoding = 4; lastKnownFileType = sourcecode.c.h; path = imgutils.h; sourceTree = "<group>"; };
		84BC78951EEECBE30068BF17 /* intfloat.h */ = {isa = PBXFileReference; fileEncoding = 4; lastKnownFileType = sourcecode.c.h; path = intfloat.h; sourceTree = "<group>"; };
		84BC78961EEECBE30068BF17 /* intreadwrite.h */ = {isa = PBXFileReference; fileEncoding = 4; lastKnownFileType = sourcecode.c.h; path = intreadwrite.h; sourceTree = "<group>"; };
		84BC78971EEECBE30068BF17 /* lfg.h */ = {isa = PBXFileReference; fileEncoding = 4; lastKnownFileType = sourcecode.c.h; path = lfg.h; sourceTree = "<group>"; };
		84BC78981EEECBE30068BF17 /* log.h */ = {isa = PBXFileReference; fileEncoding = 4; lastKnownFileType = sourcecode.c.h; path = log.h; sourceTree = "<group>"; };
		84BC78991EEECBE30068BF17 /* lzo.h */ = {isa = PBXFileReference; fileEncoding = 4; lastKnownFileType = sourcecode.c.h; path = lzo.h; sourceTree = "<group>"; };
		84BC789A1EEECBE30068BF17 /* macros.h */ = {isa = PBXFileReference; fileEncoding = 4; lastKnownFileType = sourcecode.c.h; path = macros.h; sourceTree = "<group>"; };
		84BC789B1EEECBE30068BF17 /* mastering_display_metadata.h */ = {isa = PBXFileReference; fileEncoding = 4; lastKnownFileType = sourcecode.c.h; path = mastering_display_metadata.h; sourceTree = "<group>"; };
		84BC789C1EEECBE30068BF17 /* mathematics.h */ = {isa = PBXFileReference; fileEncoding = 4; lastKnownFileType = sourcecode.c.h; path = mathematics.h; sourceTree = "<group>"; };
		84BC789D1EEECBE30068BF17 /* md5.h */ = {isa = PBXFileReference; fileEncoding = 4; lastKnownFileType = sourcecode.c.h; path = md5.h; sourceTree = "<group>"; };
		84BC789E1EEECBE30068BF17 /* mem.h */ = {isa = PBXFileReference; fileEncoding = 4; lastKnownFileType = sourcecode.c.h; path = mem.h; sourceTree = "<group>"; };
		84BC789F1EEECBE30068BF17 /* motion_vector.h */ = {isa = PBXFileReference; fileEncoding = 4; lastKnownFileType = sourcecode.c.h; path = motion_vector.h; sourceTree = "<group>"; };
		84BC78A01EEECBE30068BF17 /* murmur3.h */ = {isa = PBXFileReference; fileEncoding = 4; lastKnownFileType = sourcecode.c.h; path = murmur3.h; sourceTree = "<group>"; };
		84BC78A11EEECBE30068BF17 /* opencl.h */ = {isa = PBXFileReference; fileEncoding = 4; lastKnownFileType = sourcecode.c.h; path = opencl.h; sourceTree = "<group>"; };
		84BC78A21EEECBE30068BF17 /* opt.h */ = {isa = PBXFileReference; fileEncoding = 4; lastKnownFileType = sourcecode.c.h; path = opt.h; sourceTree = "<group>"; };
		84BC78A31EEECBE30068BF17 /* parseutils.h */ = {isa = PBXFileReference; fileEncoding = 4; lastKnownFileType = sourcecode.c.h; path = parseutils.h; sourceTree = "<group>"; };
		84BC78A41EEECBE30068BF17 /* pixdesc.h */ = {isa = PBXFileReference; fileEncoding = 4; lastKnownFileType = sourcecode.c.h; path = pixdesc.h; sourceTree = "<group>"; };
		84BC78A51EEECBE30068BF17 /* pixelutils.h */ = {isa = PBXFileReference; fileEncoding = 4; lastKnownFileType = sourcecode.c.h; path = pixelutils.h; sourceTree = "<group>"; };
		84BC78A61EEECBE30068BF17 /* pixfmt.h */ = {isa = PBXFileReference; fileEncoding = 4; lastKnownFileType = sourcecode.c.h; path = pixfmt.h; sourceTree = "<group>"; };
		84BC78A71EEECBE30068BF17 /* random_seed.h */ = {isa = PBXFileReference; fileEncoding = 4; lastKnownFileType = sourcecode.c.h; path = random_seed.h; sourceTree = "<group>"; };
		84BC78A81EEECBE30068BF17 /* rational.h */ = {isa = PBXFileReference; fileEncoding = 4; lastKnownFileType = sourcecode.c.h; path = rational.h; sourceTree = "<group>"; };
		84BC78A91EEECBE30068BF17 /* rc4.h */ = {isa = PBXFileReference; fileEncoding = 4; lastKnownFileType = sourcecode.c.h; path = rc4.h; sourceTree = "<group>"; };
		84BC78AA1EEECBE30068BF17 /* replaygain.h */ = {isa = PBXFileReference; fileEncoding = 4; lastKnownFileType = sourcecode.c.h; path = replaygain.h; sourceTree = "<group>"; };
		84BC78AB1EEECBE30068BF17 /* ripemd.h */ = {isa = PBXFileReference; fileEncoding = 4; lastKnownFileType = sourcecode.c.h; path = ripemd.h; sourceTree = "<group>"; };
		84BC78AC1EEECBE30068BF17 /* samplefmt.h */ = {isa = PBXFileReference; fileEncoding = 4; lastKnownFileType = sourcecode.c.h; path = samplefmt.h; sourceTree = "<group>"; };
		84BC78AD1EEECBE30068BF17 /* sha.h */ = {isa = PBXFileReference; fileEncoding = 4; lastKnownFileType = sourcecode.c.h; path = sha.h; sourceTree = "<group>"; };
		84BC78AE1EEECBE30068BF17 /* sha512.h */ = {isa = PBXFileReference; fileEncoding = 4; lastKnownFileType = sourcecode.c.h; path = sha512.h; sourceTree = "<group>"; };
		84BC78AF1EEECBE30068BF17 /* spherical.h */ = {isa = PBXFileReference; fileEncoding = 4; lastKnownFileType = sourcecode.c.h; path = spherical.h; sourceTree = "<group>"; };
		84BC78B01EEECBE30068BF17 /* stereo3d.h */ = {isa = PBXFileReference; fileEncoding = 4; lastKnownFileType = sourcecode.c.h; path = stereo3d.h; sourceTree = "<group>"; };
		84BC78B11EEECBE30068BF17 /* tea.h */ = {isa = PBXFileReference; fileEncoding = 4; lastKnownFileType = sourcecode.c.h; path = tea.h; sourceTree = "<group>"; };
		84BC78B21EEECBE30068BF17 /* threadmessage.h */ = {isa = PBXFileReference; fileEncoding = 4; lastKnownFileType = sourcecode.c.h; path = threadmessage.h; sourceTree = "<group>"; };
		84BC78B31EEECBE30068BF17 /* time.h */ = {isa = PBXFileReference; fileEncoding = 4; lastKnownFileType = sourcecode.c.h; path = time.h; sourceTree = "<group>"; };
		84BC78B41EEECBE30068BF17 /* timecode.h */ = {isa = PBXFileReference; fileEncoding = 4; lastKnownFileType = sourcecode.c.h; path = timecode.h; sourceTree = "<group>"; };
		84BC78B51EEECBE30068BF17 /* timestamp.h */ = {isa = PBXFileReference; fileEncoding = 4; lastKnownFileType = sourcecode.c.h; path = timestamp.h; sourceTree = "<group>"; };
		84BC78B61EEECBE30068BF17 /* tree.h */ = {isa = PBXFileReference; fileEncoding = 4; lastKnownFileType = sourcecode.c.h; path = tree.h; sourceTree = "<group>"; };
		84BC78B71EEECBE30068BF17 /* twofish.h */ = {isa = PBXFileReference; fileEncoding = 4; lastKnownFileType = sourcecode.c.h; path = twofish.h; sourceTree = "<group>"; };
		84BC78B81EEECBE30068BF17 /* version.h */ = {isa = PBXFileReference; fileEncoding = 4; lastKnownFileType = sourcecode.c.h; path = version.h; sourceTree = "<group>"; };
		84BC78B91EEECBE30068BF17 /* xtea.h */ = {isa = PBXFileReference; fileEncoding = 4; lastKnownFileType = sourcecode.c.h; path = xtea.h; sourceTree = "<group>"; };
		84BC78BB1EEECBE30068BF17 /* postprocess.h */ = {isa = PBXFileReference; fileEncoding = 4; lastKnownFileType = sourcecode.c.h; path = postprocess.h; sourceTree = "<group>"; };
		84BC78BC1EEECBE30068BF17 /* version.h */ = {isa = PBXFileReference; fileEncoding = 4; lastKnownFileType = sourcecode.c.h; path = version.h; sourceTree = "<group>"; };
		84BC78BE1EEECBE30068BF17 /* swresample.h */ = {isa = PBXFileReference; fileEncoding = 4; lastKnownFileType = sourcecode.c.h; path = swresample.h; sourceTree = "<group>"; };
		84BC78BF1EEECBE30068BF17 /* version.h */ = {isa = PBXFileReference; fileEncoding = 4; lastKnownFileType = sourcecode.c.h; path = version.h; sourceTree = "<group>"; };
		84BC78C11EEECBE30068BF17 /* swscale.h */ = {isa = PBXFileReference; fileEncoding = 4; lastKnownFileType = sourcecode.c.h; path = swscale.h; sourceTree = "<group>"; };
		84BC78C21EEECBE30068BF17 /* version.h */ = {isa = PBXFileReference; fileEncoding = 4; lastKnownFileType = sourcecode.c.h; path = version.h; sourceTree = "<group>"; };
		84BEEC3D1DFEDE2F00F945CA /* PrefKeyBindingViewController.swift */ = {isa = PBXFileReference; fileEncoding = 4; lastKnownFileType = sourcecode.swift; path = PrefKeyBindingViewController.swift; sourceTree = "<group>"; };
		84BEEC411DFEE46200F945CA /* StreamReader.swift */ = {isa = PBXFileReference; fileEncoding = 4; lastKnownFileType = sourcecode.swift; path = StreamReader.swift; sourceTree = "<group>"; };
		84BF6F5C1F1B8A9700D45798 /* pl */ = {isa = PBXFileReference; lastKnownFileType = text.plist.strings; name = pl; path = pl.lproj/OpenURLAccessoryViewController.strings; sourceTree = "<group>"; };
		84BF6F5D1F1B8A9700D45798 /* pl */ = {isa = PBXFileReference; lastKnownFileType = text.plist.strings; name = pl; path = pl.lproj/HistoryWindowController.strings; sourceTree = "<group>"; };
		84BF6F5E1F1B8A9800D45798 /* pl */ = {isa = PBXFileReference; lastKnownFileType = text.plist.strings; name = pl; path = pl.lproj/InitialWindowController.strings; sourceTree = "<group>"; };
		84BF6F601F1BB2CD00D45798 /* zh-Hant */ = {isa = PBXFileReference; lastKnownFileType = text.plist.strings; name = "zh-Hant"; path = "zh-Hant.lproj/InitialWindowController.strings"; sourceTree = "<group>"; };
		84BF6F621F1BB3E900D45798 /* ja */ = {isa = PBXFileReference; lastKnownFileType = text.plist.strings; name = ja; path = ja.lproj/InitialWindowController.strings; sourceTree = "<group>"; };
		84BF6F661F1BB3ED00D45798 /* tr */ = {isa = PBXFileReference; lastKnownFileType = text.plist.strings; name = tr; path = tr.lproj/InitialWindowController.strings; sourceTree = "<group>"; };
		84BF6F671F1BB3F300D45798 /* ru */ = {isa = PBXFileReference; lastKnownFileType = text.plist.strings; name = ru; path = ru.lproj/InitialWindowController.strings; sourceTree = "<group>"; };
		84C21A551F8992F600AD5B64 /* it */ = {isa = PBXFileReference; lastKnownFileType = text.plist.strings; name = it; path = it.lproj/FilterPresets.strings; sourceTree = "<group>"; };
		84C21A561F89932500AD5B64 /* ru */ = {isa = PBXFileReference; lastKnownFileType = text.plist.strings; name = ru; path = ru.lproj/FreeSelectingViewController.strings; sourceTree = "<group>"; };
		84C21A571F89932700AD5B64 /* it */ = {isa = PBXFileReference; lastKnownFileType = text.plist.strings; name = it; path = it.lproj/FreeSelectingViewController.strings; sourceTree = "<group>"; };
		84C21A6F1F8996ED00AD5B64 /* nl */ = {isa = PBXFileReference; lastKnownFileType = text.plist.strings; name = nl; path = nl.lproj/MainMenu.strings; sourceTree = "<group>"; };
		84C21A701F8996ED00AD5B64 /* nl */ = {isa = PBXFileReference; lastKnownFileType = text.plist.strings; name = nl; path = nl.lproj/MainWindowController.strings; sourceTree = "<group>"; };
		84C21A711F8996ED00AD5B64 /* nl */ = {isa = PBXFileReference; lastKnownFileType = text.plist.strings; name = nl; path = nl.lproj/QuickSettingViewController.strings; sourceTree = "<group>"; };
		84C21A721F8996ED00AD5B64 /* nl */ = {isa = PBXFileReference; lastKnownFileType = text.plist.strings; name = nl; path = nl.lproj/PlaylistViewController.strings; sourceTree = "<group>"; };
		84C21A731F8996ED00AD5B64 /* nl */ = {isa = PBXFileReference; lastKnownFileType = text.plist.strings; name = nl; path = nl.lproj/InspectorWindowController.strings; sourceTree = "<group>"; };
		84C21A741F8996ED00AD5B64 /* nl */ = {isa = PBXFileReference; lastKnownFileType = text.plist.strings; name = nl; path = nl.lproj/FilterWindowController.strings; sourceTree = "<group>"; };
		84C21A751F8996ED00AD5B64 /* nl */ = {isa = PBXFileReference; lastKnownFileType = text.plist.strings; name = nl; path = nl.lproj/AboutWindowController.strings; sourceTree = "<group>"; };
		84C21A761F8996EE00AD5B64 /* nl */ = {isa = PBXFileReference; lastKnownFileType = text.plist.strings; name = nl; path = nl.lproj/OpenURLAccessoryViewController.strings; sourceTree = "<group>"; };
		84C21A771F8996EE00AD5B64 /* nl */ = {isa = PBXFileReference; lastKnownFileType = text.plist.strings; name = nl; path = nl.lproj/HistoryWindowController.strings; sourceTree = "<group>"; };
		84C21A781F8996EE00AD5B64 /* nl */ = {isa = PBXFileReference; lastKnownFileType = text.plist.strings; name = nl; path = nl.lproj/InitialWindowController.strings; sourceTree = "<group>"; };
		84C21A791F8996EE00AD5B64 /* nl */ = {isa = PBXFileReference; lastKnownFileType = text.plist.strings; name = nl; path = nl.lproj/CropSettingsViewController.strings; sourceTree = "<group>"; };
		84C21A7A1F8996EE00AD5B64 /* nl */ = {isa = PBXFileReference; lastKnownFileType = text.plist.strings; name = nl; path = nl.lproj/FreeSelectingViewController.strings; sourceTree = "<group>"; };
		84C21A7B1F8996EE00AD5B64 /* nl */ = {isa = PBXFileReference; lastKnownFileType = text.plist.strings; name = nl; path = nl.lproj/FontPickerWindowController.strings; sourceTree = "<group>"; };
		84C21A7C1F8996EE00AD5B64 /* nl */ = {isa = PBXFileReference; lastKnownFileType = text.plist.strings; name = nl; path = nl.lproj/PrefGeneralViewController.strings; sourceTree = "<group>"; };
		84C21A7D1F8996EE00AD5B64 /* nl */ = {isa = PBXFileReference; lastKnownFileType = text.plist.strings; name = nl; path = nl.lproj/PrefUIViewController.strings; sourceTree = "<group>"; };
		84C21A7E1F8996EE00AD5B64 /* nl */ = {isa = PBXFileReference; lastKnownFileType = text.plist.strings; name = nl; path = nl.lproj/PrefControlViewController.strings; sourceTree = "<group>"; };
		84C21A7F1F8996EF00AD5B64 /* nl */ = {isa = PBXFileReference; lastKnownFileType = text.plist.strings; name = nl; path = nl.lproj/PrefKeyBindingViewController.strings; sourceTree = "<group>"; };
		84C21A801F8996EF00AD5B64 /* nl */ = {isa = PBXFileReference; lastKnownFileType = text.plist.strings; name = nl; path = nl.lproj/KeyRecordViewController.strings; sourceTree = "<group>"; };
		84C21A811F8996EF00AD5B64 /* nl */ = {isa = PBXFileReference; lastKnownFileType = text.plist.strings; name = nl; path = nl.lproj/PrefAdvancedViewController.strings; sourceTree = "<group>"; };
		84C21A821F8996EF00AD5B64 /* nl */ = {isa = PBXFileReference; lastKnownFileType = text.plist.strings; name = nl; path = nl.lproj/PrefCodecViewController.strings; sourceTree = "<group>"; };
		84C21A831F8996EF00AD5B64 /* nl */ = {isa = PBXFileReference; lastKnownFileType = text.plist.strings; name = nl; path = nl.lproj/PrefSubViewController.strings; sourceTree = "<group>"; };
		84C21A841F8996EF00AD5B64 /* nl */ = {isa = PBXFileReference; lastKnownFileType = text.plist.strings; name = nl; path = nl.lproj/PrefNetworkViewController.strings; sourceTree = "<group>"; };
		84C21A861F8996EF00AD5B64 /* nl */ = {isa = PBXFileReference; lastKnownFileType = text.plist.strings; name = nl; path = nl.lproj/InfoPlist.strings; sourceTree = "<group>"; };
		84C21A871F8996EF00AD5B64 /* nl */ = {isa = PBXFileReference; lastKnownFileType = text.plist.strings; name = nl; path = nl.lproj/Localizable.strings; sourceTree = "<group>"; };
		84C21A881F8996EF00AD5B64 /* nl */ = {isa = PBXFileReference; lastKnownFileType = text.rtf; name = nl; path = nl.lproj/Contribution.rtf; sourceTree = "<group>"; };
		84C21A891F8996F000AD5B64 /* nl */ = {isa = PBXFileReference; lastKnownFileType = text.plist.strings; name = nl; path = nl.lproj/FilterPresets.strings; sourceTree = "<group>"; };
		84C21A8A1F8996F000AD5B64 /* nl */ = {isa = PBXFileReference; lastKnownFileType = text.plist.strings; name = nl; path = nl.lproj/KeyBinding.strings; sourceTree = "<group>"; };
		84C3AB8A1E7BF22300FEFB7A /* MPVCommandFormat.strings */ = {isa = PBXFileReference; fileEncoding = 4; lastKnownFileType = text.plist.strings; path = MPVCommandFormat.strings; sourceTree = "<group>"; };
		84C6445F1E92BA2700B1410B /* TimeLabelOverflowedView.swift */ = {isa = PBXFileReference; fileEncoding = 4; lastKnownFileType = sourcecode.swift; path = TimeLabelOverflowedView.swift; sourceTree = "<group>"; };
		84C6D3611EAF8D63009BF721 /* HistoryController.swift */ = {isa = PBXFileReference; fileEncoding = 4; lastKnownFileType = sourcecode.swift; path = HistoryController.swift; sourceTree = "<group>"; };
		84C6D3631EB276E9009BF721 /* PlaybackHistory.swift */ = {isa = PBXFileReference; fileEncoding = 4; lastKnownFileType = sourcecode.swift; path = PlaybackHistory.swift; sourceTree = "<group>"; };
		84C6D3651EB2A427009BF721 /* HistoryWindowController.swift */ = {isa = PBXFileReference; fileEncoding = 4; lastKnownFileType = sourcecode.swift; path = HistoryWindowController.swift; sourceTree = "<group>"; };
		84C8D58E1D794CE600D98A0E /* MPVFilter.swift */ = {isa = PBXFileReference; fileEncoding = 4; lastKnownFileType = sourcecode.swift; path = MPVFilter.swift; sourceTree = "<group>"; };
		84C8D5901D796F9700D98A0E /* Aspect.swift */ = {isa = PBXFileReference; fileEncoding = 4; lastKnownFileType = sourcecode.swift; path = Aspect.swift; sourceTree = "<group>"; };
		84D0FB7C1F5E519300C6A6A7 /* FreeSelectingViewController.swift */ = {isa = PBXFileReference; fileEncoding = 4; lastKnownFileType = sourcecode.swift; path = FreeSelectingViewController.swift; sourceTree = "<group>"; };
		84D0FB801F5E5A4000C6A6A7 /* CropBoxViewController.swift */ = {isa = PBXFileReference; fileEncoding = 4; lastKnownFileType = sourcecode.swift; path = CropBoxViewController.swift; sourceTree = "<group>"; };
		84D0FB831F5E6A3800C6A6A7 /* Base */ = {isa = PBXFileReference; lastKnownFileType = file.xib; name = Base; path = Base.lproj/FreeSelectingViewController.xib; sourceTree = "<group>"; };
		84D0FB861F5E6A3A00C6A6A7 /* zh-Hans */ = {isa = PBXFileReference; lastKnownFileType = text.plist.strings; name = "zh-Hans"; path = "zh-Hans.lproj/FreeSelectingViewController.strings"; sourceTree = "<group>"; };
		84D123B31ECAA405004E0D53 /* TouchBarSupport.swift */ = {isa = PBXFileReference; fileEncoding = 4; lastKnownFileType = sourcecode.swift; path = TouchBarSupport.swift; sourceTree = "<group>"; };
		84D377621D6B66DE007F7396 /* MPVPlaylistItem.swift */ = {isa = PBXFileReference; fileEncoding = 4; lastKnownFileType = sourcecode.swift; lineEnding = 0; path = MPVPlaylistItem.swift; sourceTree = "<group>"; xcLanguageSpecificationIdentifier = xcode.lang.swift; };
		84D377641D7370EE007F7396 /* ChapterTableCellView.swift */ = {isa = PBXFileReference; fileEncoding = 4; lastKnownFileType = sourcecode.swift; lineEnding = 0; path = ChapterTableCellView.swift; sourceTree = "<group>"; xcLanguageSpecificationIdentifier = xcode.lang.swift; };
		84D377661D737F58007F7396 /* MPVChapter.swift */ = {isa = PBXFileReference; fileEncoding = 4; lastKnownFileType = sourcecode.swift; path = MPVChapter.swift; sourceTree = "<group>"; };
		84E295BF1E2CF9F4006388F7 /* ObjcUtils.m */ = {isa = PBXFileReference; fileEncoding = 4; lastKnownFileType = sourcecode.c.objc; path = ObjcUtils.m; sourceTree = "<group>"; };
		84E295C11E2CFA18006388F7 /* ObjcUtils.h */ = {isa = PBXFileReference; lastKnownFileType = sourcecode.c.h; path = ObjcUtils.h; sourceTree = "<group>"; };
		84E48D4C1E0F1090002C7A3F /* FilterWindowController.swift */ = {isa = PBXFileReference; fileEncoding = 4; lastKnownFileType = sourcecode.swift; path = FilterWindowController.swift; sourceTree = "<group>"; };
		84E745D51DFDD4FD00588DED /* KeyCodeHelper.swift */ = {isa = PBXFileReference; fileEncoding = 4; lastKnownFileType = sourcecode.swift; path = KeyCodeHelper.swift; sourceTree = "<group>"; };
		84E745D81DFDE8C100588DED /* input.conf */ = {isa = PBXFileReference; fileEncoding = 4; lastKnownFileType = text; path = input.conf; sourceTree = "<group>"; };
		84EB1ED61D2F51D3004FA5A1 /* IINA.app */ = {isa = PBXFileReference; explicitFileType = wrapper.application; includeInIndex = 0; path = IINA.app; sourceTree = BUILT_PRODUCTS_DIR; };
		84EB1ED91D2F51D3004FA5A1 /* AppDelegate.swift */ = {isa = PBXFileReference; lastKnownFileType = sourcecode.swift; path = AppDelegate.swift; sourceTree = "<group>"; };
		84EB1EDB1D2F51D3004FA5A1 /* Assets.xcassets */ = {isa = PBXFileReference; lastKnownFileType = folder.assetcatalog; path = Assets.xcassets; sourceTree = "<group>"; };
		84EB1EE01D2F51D3004FA5A1 /* Info.plist */ = {isa = PBXFileReference; lastKnownFileType = text.plist.xml; path = Info.plist; sourceTree = "<group>"; };
		84EB1F041D2F5C5B004FA5A1 /* AppData.swift */ = {isa = PBXFileReference; fileEncoding = 4; lastKnownFileType = sourcecode.swift; path = AppData.swift; sourceTree = "<group>"; };
		84EB1F061D2F5E76004FA5A1 /* Utility.swift */ = {isa = PBXFileReference; fileEncoding = 4; lastKnownFileType = sourcecode.swift; path = Utility.swift; sourceTree = "<group>"; };
		84EC12821F4F939000137C1E /* FilterPresets.swift */ = {isa = PBXFileReference; fileEncoding = 4; lastKnownFileType = sourcecode.swift; path = FilterPresets.swift; sourceTree = "<group>"; };
		84EC12871F504D2500137C1E /* Base */ = {isa = PBXFileReference; lastKnownFileType = text.plist.strings; name = Base; path = Base.lproj/FilterPresets.strings; sourceTree = "<group>"; };
		84EC12891F504D3B00137C1E /* zh-Hans */ = {isa = PBXFileReference; lastKnownFileType = text.plist.strings; name = "zh-Hans"; path = "zh-Hans.lproj/FilterPresets.strings"; sourceTree = "<group>"; };
		84ED99FD1E009C8100A5159B /* PrefAdvancedViewController.swift */ = {isa = PBXFileReference; fileEncoding = 4; lastKnownFileType = sourcecode.swift; path = PrefAdvancedViewController.swift; sourceTree = "<group>"; };
		84F5D4941E44D5230060A838 /* KeyBindingCriterion.swift */ = {isa = PBXFileReference; fileEncoding = 4; lastKnownFileType = sourcecode.swift; path = KeyBindingCriterion.swift; sourceTree = "<group>"; };
		84F5D4981E44E8AC0060A838 /* KeyBindingDataLoader.swift */ = {isa = PBXFileReference; fileEncoding = 4; lastKnownFileType = sourcecode.swift; path = KeyBindingDataLoader.swift; sourceTree = "<group>"; };
		84F5D49B1E44E9A50060A838 /* Base */ = {isa = PBXFileReference; lastKnownFileType = text.plist.strings; name = Base; path = Base.lproj/KeyBinding.strings; sourceTree = "<group>"; };
		84F5D49D1E44E9A90060A838 /* zh-Hans */ = {isa = PBXFileReference; lastKnownFileType = text.plist.strings; name = "zh-Hans"; path = "zh-Hans.lproj/KeyBinding.strings"; sourceTree = "<group>"; };
		84F5D49F1E44F9DB0060A838 /* KeyBindingItem.swift */ = {isa = PBXFileReference; fileEncoding = 4; lastKnownFileType = sourcecode.swift; path = KeyBindingItem.swift; sourceTree = "<group>"; };
		84F5D4A11E4796F50060A838 /* KeyBindingTranslator.swift */ = {isa = PBXFileReference; fileEncoding = 4; lastKnownFileType = sourcecode.swift; path = KeyBindingTranslator.swift; sourceTree = "<group>"; };
		84F725551D4783EE000DEF1B /* VolumeSliderCell.swift */ = {isa = PBXFileReference; fileEncoding = 4; lastKnownFileType = sourcecode.swift; lineEnding = 0; path = VolumeSliderCell.swift; sourceTree = "<group>"; xcLanguageSpecificationIdentifier = xcode.lang.swift; };
		84F7258E1D486185000DEF1B /* MPVProperty.swift */ = {isa = PBXFileReference; fileEncoding = 4; lastKnownFileType = sourcecode.swift; path = MPVProperty.swift; sourceTree = "<group>"; };
		84FBCB361EEACDDD0076C77C /* FFmpegController.h */ = {isa = PBXFileReference; fileEncoding = 4; lastKnownFileType = sourcecode.c.h; path = FFmpegController.h; sourceTree = "<group>"; };
		84FBCB371EEACDDD0076C77C /* FFmpegController.m */ = {isa = PBXFileReference; fileEncoding = 4; lastKnownFileType = sourcecode.c.objc; path = FFmpegController.m; sourceTree = "<group>"; };
		84FBF23D1EF06A90003EA491 /* ThumbnailCache.swift */ = {isa = PBXFileReference; fileEncoding = 4; lastKnownFileType = sourcecode.swift; path = ThumbnailCache.swift; sourceTree = "<group>"; };
		84FF84701D2FF698001B318A /* client.h */ = {isa = PBXFileReference; fileEncoding = 4; lastKnownFileType = sourcecode.c.h; path = client.h; sourceTree = "<group>"; };
		84FF84711D2FF698001B318A /* opengl_cb.h */ = {isa = PBXFileReference; fileEncoding = 4; lastKnownFileType = sourcecode.c.h; path = opengl_cb.h; sourceTree = "<group>"; };
		867483705008F086E07B0A6B /* Pods_iina.framework */ = {isa = PBXFileReference; explicitFileType = wrapper.framework; includeInIndex = 0; path = Pods_iina.framework; sourceTree = BUILT_PRODUCTS_DIR; };
		87E813251F83C05E00AA8D0C /* ru */ = {isa = PBXFileReference; lastKnownFileType = text.plist.strings; name = ru; path = ru.lproj/FilterPresets.strings; sourceTree = "<group>"; };
		8F17B8FA2013956E0048FB5D /* de */ = {isa = PBXFileReference; lastKnownFileType = text.plist.strings; name = de; path = de.lproj/FreeSelectingViewController.strings; sourceTree = "<group>"; };
		8F6F50541EC5E053002B47B4 /* de */ = {isa = PBXFileReference; lastKnownFileType = text.plist.strings; name = de; path = de.lproj/HistoryWindowController.strings; sourceTree = "<group>"; };
		8F825CBD1F16280A0094B529 /* de */ = {isa = PBXFileReference; lastKnownFileType = text.plist.strings; name = de; path = de.lproj/InitialWindowController.strings; sourceTree = "<group>"; };
		9E47DABF1E3CFA6D00457420 /* DurationDisplayTextField.swift */ = {isa = PBXFileReference; fileEncoding = 4; lastKnownFileType = sourcecode.swift; path = DurationDisplayTextField.swift; sourceTree = "<group>"; };
		9E63CAB61E3F7D0E00EA66C9 /* fr */ = {isa = PBXFileReference; lastKnownFileType = text.plist.strings; name = fr; path = fr.lproj/MainMenu.strings; sourceTree = "<group>"; };
		A1F8439D2926257DC5434942 /* Pods-iina.debug.xcconfig */ = {isa = PBXFileReference; includeInIndex = 1; lastKnownFileType = text.xcconfig; name = "Pods-iina.debug.xcconfig"; path = "Pods/Target Support Files/Pods-iina/Pods-iina.debug.xcconfig"; sourceTree = "<group>"; };
		B3066F5F1F161538004D7559 /* it */ = {isa = PBXFileReference; lastKnownFileType = text.plist.strings; name = it; path = it.lproj/InitialWindowController.strings; sourceTree = "<group>"; };
		B3860ED81E50F73A00FF012B /* it */ = {isa = PBXFileReference; lastKnownFileType = text.plist.strings; name = it; path = it.lproj/KeyBinding.strings; sourceTree = "<group>"; };
		B38F24181E44D09F00FFE600 /* it */ = {isa = PBXFileReference; lastKnownFileType = text.plist.strings; name = it; path = it.lproj/MainMenu.strings; sourceTree = "<group>"; };
		B38F24191E44D09F00FFE600 /* it */ = {isa = PBXFileReference; lastKnownFileType = text.plist.strings; name = it; path = it.lproj/MainWindowController.strings; sourceTree = "<group>"; };
		B38F241A1E44D09F00FFE600 /* it */ = {isa = PBXFileReference; lastKnownFileType = text.plist.strings; name = it; path = it.lproj/QuickSettingViewController.strings; sourceTree = "<group>"; };
		B38F241B1E44D09F00FFE600 /* it */ = {isa = PBXFileReference; lastKnownFileType = text.plist.strings; name = it; path = it.lproj/PlaylistViewController.strings; sourceTree = "<group>"; };
		B38F241C1E44D09F00FFE600 /* it */ = {isa = PBXFileReference; lastKnownFileType = text.plist.strings; name = it; path = it.lproj/CropSettingsViewController.strings; sourceTree = "<group>"; };
		B38F241E1E44D09F00FFE600 /* it */ = {isa = PBXFileReference; lastKnownFileType = text.plist.strings; name = it; path = it.lproj/FilterWindowController.strings; sourceTree = "<group>"; };
		B38F241F1E44D09F00FFE600 /* it */ = {isa = PBXFileReference; lastKnownFileType = text.plist.strings; name = it; path = it.lproj/AboutWindowController.strings; sourceTree = "<group>"; };
		B38F24201E44D09F00FFE600 /* it */ = {isa = PBXFileReference; lastKnownFileType = text.plist.strings; name = it; path = it.lproj/FontPickerWindowController.strings; sourceTree = "<group>"; };
		B38F24211E44D09F00FFE600 /* it */ = {isa = PBXFileReference; lastKnownFileType = text.plist.strings; name = it; path = it.lproj/PrefGeneralViewController.strings; sourceTree = "<group>"; };
		B38F24221E44D0A000FFE600 /* it */ = {isa = PBXFileReference; lastKnownFileType = text.plist.strings; name = it; path = it.lproj/PrefUIViewController.strings; sourceTree = "<group>"; };
		B38F24241E44D0A000FFE600 /* it */ = {isa = PBXFileReference; lastKnownFileType = text.plist.strings; name = it; path = it.lproj/PrefKeyBindingViewController.strings; sourceTree = "<group>"; };
		B38F24251E44D0A000FFE600 /* it */ = {isa = PBXFileReference; lastKnownFileType = text.plist.strings; name = it; path = it.lproj/KeyRecordViewController.strings; sourceTree = "<group>"; };
		B38F24261E44D0A000FFE600 /* it */ = {isa = PBXFileReference; lastKnownFileType = text.plist.strings; name = it; path = it.lproj/PrefAdvancedViewController.strings; sourceTree = "<group>"; };
		B38F24271E44D0A000FFE600 /* it */ = {isa = PBXFileReference; lastKnownFileType = text.plist.strings; name = it; path = it.lproj/PrefCodecViewController.strings; sourceTree = "<group>"; };
		B38F24281E44D0A000FFE600 /* it */ = {isa = PBXFileReference; lastKnownFileType = text.plist.strings; name = it; path = it.lproj/PrefSubViewController.strings; sourceTree = "<group>"; };
		B38F24291E44D0A000FFE600 /* it */ = {isa = PBXFileReference; lastKnownFileType = text.plist.strings; name = it; path = it.lproj/PrefNetworkViewController.strings; sourceTree = "<group>"; };
		B38F242A1E44D0A000FFE600 /* it */ = {isa = PBXFileReference; lastKnownFileType = text.plist.strings; name = it; path = it.lproj/Localizable.strings; sourceTree = "<group>"; };
		B3A6ED0B1EBBC9ED00BE4956 /* it */ = {isa = PBXFileReference; lastKnownFileType = text.plist.strings; name = it; path = it.lproj/InspectorWindowController.strings; sourceTree = "<group>"; };
		B3A6ED0D1EBBCE0700BE4956 /* it */ = {isa = PBXFileReference; lastKnownFileType = text.plist.strings; name = it; path = it.lproj/OpenURLAccessoryViewController.strings; sourceTree = "<group>"; };
		B3A6ED0F1EBBD51F00BE4956 /* it */ = {isa = PBXFileReference; lastKnownFileType = text.plist.strings; name = it; path = it.lproj/PrefControlViewController.strings; sourceTree = "<group>"; };
		B3B163411EC9A1AC000ED121 /* it */ = {isa = PBXFileReference; lastKnownFileType = text.plist.strings; name = it; path = it.lproj/HistoryWindowController.strings; sourceTree = "<group>"; };
		B3D578841EBCE6B200757AAA /* it */ = {isa = PBXFileReference; lastKnownFileType = text.plist.strings; name = it; path = it.lproj/InfoPlist.strings; sourceTree = "<group>"; };
		B3DB9C081E82CE2B00CFB888 /* it */ = {isa = PBXFileReference; lastKnownFileType = text.rtf; name = it; path = it.lproj/Contribution.rtf; sourceTree = "<group>"; };
		C70BC05C1E511D1000D8CB79 /* ko */ = {isa = PBXFileReference; lastKnownFileType = text.plist.strings; name = ko; path = ko.lproj/KeyBinding.strings; sourceTree = "<group>"; };
		C7513B4A1F61C05D00C14561 /* ko */ = {isa = PBXFileReference; lastKnownFileType = text.plist.strings; name = ko; path = ko.lproj/FilterPresets.strings; sourceTree = "<group>"; };
		C7513B4C1F61C5A300C14561 /* ko */ = {isa = PBXFileReference; lastKnownFileType = text.plist.strings; name = ko; path = ko.lproj/FreeSelectingViewController.strings; sourceTree = "<group>"; };
		C7583B471E67802200BEF9B7 /* ko */ = {isa = PBXFileReference; lastKnownFileType = text.rtf; name = ko; path = ko.lproj/Contribution.rtf; sourceTree = "<group>"; };
		C77164E12058D45C009E41DA /* ko */ = {isa = PBXFileReference; lastKnownFileType = text.plist.strings; name = ko; path = ko.lproj/PrefOSCToolbarSettingsSheetController.strings; sourceTree = "<group>"; };
		C789871A1E34EBDE0005769F /* ko */ = {isa = PBXFileReference; lastKnownFileType = text.plist.strings; name = ko; path = ko.lproj/MainMenu.strings; sourceTree = "<group>"; };
		C789871B1E34EBDE0005769F /* ko */ = {isa = PBXFileReference; lastKnownFileType = text.plist.strings; name = ko; path = ko.lproj/MainWindowController.strings; sourceTree = "<group>"; };
		C789871C1E34EBDE0005769F /* ko */ = {isa = PBXFileReference; lastKnownFileType = text.plist.strings; name = ko; path = ko.lproj/QuickSettingViewController.strings; sourceTree = "<group>"; };
		C789871D1E34EBDE0005769F /* ko */ = {isa = PBXFileReference; lastKnownFileType = text.plist.strings; name = ko; path = ko.lproj/PlaylistViewController.strings; sourceTree = "<group>"; };
		C789871E1E34EBDE0005769F /* ko */ = {isa = PBXFileReference; lastKnownFileType = text.plist.strings; name = ko; path = ko.lproj/CropSettingsViewController.strings; sourceTree = "<group>"; };
		C789871F1E34EBDE0005769F /* ko */ = {isa = PBXFileReference; lastKnownFileType = text.plist.strings; name = ko; path = ko.lproj/InspectorWindowController.strings; sourceTree = "<group>"; };
		C78987201E34EBDE0005769F /* ko */ = {isa = PBXFileReference; lastKnownFileType = text.plist.strings; name = ko; path = ko.lproj/FilterWindowController.strings; sourceTree = "<group>"; };
		C78987211E34EBDE0005769F /* ko */ = {isa = PBXFileReference; lastKnownFileType = text.plist.strings; name = ko; path = ko.lproj/AboutWindowController.strings; sourceTree = "<group>"; };
		C78987221E34EBDE0005769F /* ko */ = {isa = PBXFileReference; lastKnownFileType = text.plist.strings; name = ko; path = ko.lproj/FontPickerWindowController.strings; sourceTree = "<group>"; };
		C78987231E34EBDF0005769F /* ko */ = {isa = PBXFileReference; lastKnownFileType = text.plist.strings; name = ko; path = ko.lproj/PrefGeneralViewController.strings; sourceTree = "<group>"; };
		C78987241E34EBDF0005769F /* ko */ = {isa = PBXFileReference; lastKnownFileType = text.plist.strings; name = ko; path = ko.lproj/PrefUIViewController.strings; sourceTree = "<group>"; };
		C78987251E34EBDF0005769F /* ko */ = {isa = PBXFileReference; lastKnownFileType = text.plist.strings; name = ko; path = ko.lproj/PrefControlViewController.strings; sourceTree = "<group>"; };
		C78987261E34EBDF0005769F /* ko */ = {isa = PBXFileReference; lastKnownFileType = text.plist.strings; name = ko; path = ko.lproj/PrefKeyBindingViewController.strings; sourceTree = "<group>"; };
		C78987271E34EBDF0005769F /* ko */ = {isa = PBXFileReference; lastKnownFileType = text.plist.strings; name = ko; path = ko.lproj/KeyRecordViewController.strings; sourceTree = "<group>"; };
		C78987281E34EBDF0005769F /* ko */ = {isa = PBXFileReference; lastKnownFileType = text.plist.strings; name = ko; path = ko.lproj/PrefAdvancedViewController.strings; sourceTree = "<group>"; };
		C78987291E34EBDF0005769F /* ko */ = {isa = PBXFileReference; lastKnownFileType = text.plist.strings; name = ko; path = ko.lproj/PrefCodecViewController.strings; sourceTree = "<group>"; };
		C789872A1E34EBDF0005769F /* ko */ = {isa = PBXFileReference; lastKnownFileType = text.plist.strings; name = ko; path = ko.lproj/PrefSubViewController.strings; sourceTree = "<group>"; };
		C789872B1E34EBDF0005769F /* ko */ = {isa = PBXFileReference; lastKnownFileType = text.plist.strings; name = ko; path = ko.lproj/PrefNetworkViewController.strings; sourceTree = "<group>"; };
		C789872C1E34EBDF0005769F /* ko */ = {isa = PBXFileReference; lastKnownFileType = text.plist.strings; name = ko; path = ko.lproj/Localizable.strings; sourceTree = "<group>"; };
		C78987301E34EF170005769F /* ko */ = {isa = PBXFileReference; lastKnownFileType = text.plist.strings; name = ko; path = ko.lproj/InfoPlist.strings; sourceTree = "<group>"; };
		C7D162511E89FD6100674AC3 /* ko */ = {isa = PBXFileReference; lastKnownFileType = text.plist.strings; name = ko; path = ko.lproj/OpenURLAccessoryViewController.strings; sourceTree = "<group>"; };
		C7DBA5EB1F07C5FD00C2B416 /* ko */ = {isa = PBXFileReference; lastKnownFileType = text.plist.strings; name = ko; path = ko.lproj/InitialWindowController.strings; sourceTree = "<group>"; };
		C7DC79CE1EC63821002DE23B /* ko */ = {isa = PBXFileReference; lastKnownFileType = text.plist.strings; name = ko; path = ko.lproj/HistoryWindowController.strings; sourceTree = "<group>"; };
		D26C04BB1E8D31DD00F709E4 /* zh-Hant */ = {isa = PBXFileReference; lastKnownFileType = text.plist.strings; name = "zh-Hant"; path = "zh-Hant.lproj/OpenURLAccessoryViewController.strings"; sourceTree = "<group>"; };
		D27556FC1EC6E1C300CAB2A4 /* zh-Hant */ = {isa = PBXFileReference; lastKnownFileType = text.plist.strings; name = "zh-Hant"; path = "zh-Hant.lproj/HistoryWindowController.strings"; sourceTree = "<group>"; };
		D27E35CE1E379B6D0064BE57 /* zh-Hant */ = {isa = PBXFileReference; lastKnownFileType = text.plist.strings; name = "zh-Hant"; path = "zh-Hant.lproj/MainMenu.strings"; sourceTree = "<group>"; };
		D27E35CF1E379B6D0064BE57 /* zh-Hant */ = {isa = PBXFileReference; lastKnownFileType = text.plist.strings; name = "zh-Hant"; path = "zh-Hant.lproj/MainWindowController.strings"; sourceTree = "<group>"; };
		D27E35D01E379B6D0064BE57 /* zh-Hant */ = {isa = PBXFileReference; lastKnownFileType = text.plist.strings; name = "zh-Hant"; path = "zh-Hant.lproj/QuickSettingViewController.strings"; sourceTree = "<group>"; };
		D27E35D11E379B6E0064BE57 /* zh-Hant */ = {isa = PBXFileReference; lastKnownFileType = text.plist.strings; name = "zh-Hant"; path = "zh-Hant.lproj/PlaylistViewController.strings"; sourceTree = "<group>"; };
		D27E35D21E379B6E0064BE57 /* zh-Hant */ = {isa = PBXFileReference; lastKnownFileType = text.plist.strings; name = "zh-Hant"; path = "zh-Hant.lproj/CropSettingsViewController.strings"; sourceTree = "<group>"; };
		D27E35D31E379B6E0064BE57 /* zh-Hant */ = {isa = PBXFileReference; lastKnownFileType = text.plist.strings; name = "zh-Hant"; path = "zh-Hant.lproj/InspectorWindowController.strings"; sourceTree = "<group>"; };
		D27E35D41E379B6E0064BE57 /* zh-Hant */ = {isa = PBXFileReference; lastKnownFileType = text.plist.strings; name = "zh-Hant"; path = "zh-Hant.lproj/FilterWindowController.strings"; sourceTree = "<group>"; };
		D27E35D51E379B6E0064BE57 /* zh-Hant */ = {isa = PBXFileReference; lastKnownFileType = text.plist.strings; name = "zh-Hant"; path = "zh-Hant.lproj/AboutWindowController.strings"; sourceTree = "<group>"; };
		D27E35D61E379B6E0064BE57 /* zh-Hant */ = {isa = PBXFileReference; lastKnownFileType = text.plist.strings; name = "zh-Hant"; path = "zh-Hant.lproj/FontPickerWindowController.strings"; sourceTree = "<group>"; };
		D27E35D71E379B6F0064BE57 /* zh-Hant */ = {isa = PBXFileReference; lastKnownFileType = text.plist.strings; name = "zh-Hant"; path = "zh-Hant.lproj/PrefGeneralViewController.strings"; sourceTree = "<group>"; };
		D27E35D81E379B6F0064BE57 /* zh-Hant */ = {isa = PBXFileReference; lastKnownFileType = text.plist.strings; name = "zh-Hant"; path = "zh-Hant.lproj/PrefUIViewController.strings"; sourceTree = "<group>"; };
		D27E35D91E379B6F0064BE57 /* zh-Hant */ = {isa = PBXFileReference; lastKnownFileType = text.plist.strings; name = "zh-Hant"; path = "zh-Hant.lproj/PrefControlViewController.strings"; sourceTree = "<group>"; };
		D27E35DA1E379B6F0064BE57 /* zh-Hant */ = {isa = PBXFileReference; lastKnownFileType = text.plist.strings; name = "zh-Hant"; path = "zh-Hant.lproj/PrefKeyBindingViewController.strings"; sourceTree = "<group>"; };
		D27E35DB1E379B6F0064BE57 /* zh-Hant */ = {isa = PBXFileReference; lastKnownFileType = text.plist.strings; name = "zh-Hant"; path = "zh-Hant.lproj/KeyRecordViewController.strings"; sourceTree = "<group>"; };
		D27E35DC1E379B6F0064BE57 /* zh-Hant */ = {isa = PBXFileReference; lastKnownFileType = text.plist.strings; name = "zh-Hant"; path = "zh-Hant.lproj/PrefAdvancedViewController.strings"; sourceTree = "<group>"; };
		D27E35DD1E379B6F0064BE57 /* zh-Hant */ = {isa = PBXFileReference; lastKnownFileType = text.plist.strings; name = "zh-Hant"; path = "zh-Hant.lproj/PrefCodecViewController.strings"; sourceTree = "<group>"; };
		D27E35DE1E379B700064BE57 /* zh-Hant */ = {isa = PBXFileReference; lastKnownFileType = text.plist.strings; name = "zh-Hant"; path = "zh-Hant.lproj/PrefSubViewController.strings"; sourceTree = "<group>"; };
		D27E35DF1E379B700064BE57 /* zh-Hant */ = {isa = PBXFileReference; lastKnownFileType = text.plist.strings; name = "zh-Hant"; path = "zh-Hant.lproj/PrefNetworkViewController.strings"; sourceTree = "<group>"; };
		D27E35E01E379B700064BE57 /* zh-Hant */ = {isa = PBXFileReference; lastKnownFileType = text.plist.strings; name = "zh-Hant"; path = "zh-Hant.lproj/Localizable.strings"; sourceTree = "<group>"; };
		D2B411421E5336AD002819E1 /* zh-Hant */ = {isa = PBXFileReference; lastKnownFileType = text.plist.strings; name = "zh-Hant"; path = "zh-Hant.lproj/KeyBinding.strings"; sourceTree = "<group>"; };
		D2B411431E5336AE002819E1 /* zh-Hant */ = {isa = PBXFileReference; lastKnownFileType = text.plist.strings; name = "zh-Hant"; path = "zh-Hant.lproj/InfoPlist.strings"; sourceTree = "<group>"; };
		E33836832026223800ABC812 /* PrefOSCToolbarSettingsSheetController.swift */ = {isa = PBXFileReference; lastKnownFileType = sourcecode.swift; path = PrefOSCToolbarSettingsSheetController.swift; sourceTree = "<group>"; };
		E3383687202651CF00ABC812 /* PrefOSCToolbarDraggingItemViewController.swift */ = {isa = PBXFileReference; lastKnownFileType = sourcecode.swift; path = PrefOSCToolbarDraggingItemViewController.swift; sourceTree = "<group>"; };
		E3383688202651CF00ABC812 /* PrefOSCToolbarDraggingItemViewController.xib */ = {isa = PBXFileReference; lastKnownFileType = file.xib; path = PrefOSCToolbarDraggingItemViewController.xib; sourceTree = "<group>"; };
		E33BA5C3204315740069A0F6 /* AssrtSubtitle.swift */ = {isa = PBXFileReference; lastKnownFileType = sourcecode.swift; path = AssrtSubtitle.swift; sourceTree = "<group>"; };
		E33BA5C5204BD9FE0069A0F6 /* SubChooseViewController.swift */ = {isa = PBXFileReference; lastKnownFileType = sourcecode.swift; path = SubChooseViewController.swift; sourceTree = "<group>"; };
		E33BA5C6204BD9FE0069A0F6 /* SubChooseViewController.xib */ = {isa = PBXFileReference; lastKnownFileType = file.xib; path = SubChooseViewController.xib; sourceTree = "<group>"; };
		E34A0E022053F93A00B50097 /* Base */ = {isa = PBXFileReference; lastKnownFileType = file.xib; name = Base; path = Base.lproj/PrefOSCToolbarSettingsSheetController.xib; sourceTree = "<group>"; };
		E34A0E052053F93E00B50097 /* zh-Hans */ = {isa = PBXFileReference; lastKnownFileType = text.plist.strings; name = "zh-Hans"; path = "zh-Hans.lproj/PrefOSCToolbarSettingsSheetController.strings"; sourceTree = "<group>"; };
		E34E0ADF2007E23600BDC8BA /* zh-Hant */ = {isa = PBXFileReference; lastKnownFileType = text.plist.strings; name = "zh-Hant"; path = "zh-Hant.lproj/FreeSelectingViewController.strings"; sourceTree = "<group>"; };
		E38BD4AE20054BD9007635FC /* MainWindow.swift */ = {isa = PBXFileReference; lastKnownFileType = sourcecode.swift; path = MainWindow.swift; sourceTree = "<group>"; };
		E3C12F6A201F281F00297964 /* FirstRunManager.swift */ = {isa = PBXFileReference; lastKnownFileType = sourcecode.swift; path = FirstRunManager.swift; sourceTree = "<group>"; };
		E3CB75BC1FDACB82004DB10A /* SavedFilter.swift */ = {isa = PBXFileReference; lastKnownFileType = sourcecode.swift; path = SavedFilter.swift; sourceTree = "<group>"; };
		E3DE8DCA1FD8166A0021921C /* iina-cli */ = {isa = PBXFileReference; explicitFileType = "compiled.mach-o.executable"; includeInIndex = 0; path = "iina-cli"; sourceTree = BUILT_PRODUCTS_DIR; };
		E3DE8DCC1FD8166A0021921C /* main.swift */ = {isa = PBXFileReference; lastKnownFileType = sourcecode.swift; path = main.swift; sourceTree = "<group>"; };
		E3ECC89D1FE9A6D900BED8C7 /* GeometryDef.swift */ = {isa = PBXFileReference; lastKnownFileType = sourcecode.swift; path = GeometryDef.swift; sourceTree = "<group>"; };
		E3FC31451FE1501E00B9B86F /* PowerSource.swift */ = {isa = PBXFileReference; lastKnownFileType = sourcecode.swift; path = PowerSource.swift; sourceTree = "<group>"; };
		E53BAB3F1F1692B700D2609F /* fr */ = {isa = PBXFileReference; lastKnownFileType = text.plist.strings; name = fr; path = fr.lproj/InitialWindowController.strings; sourceTree = "<group>"; };
		E53CCBA31EB7711200DFF4E1 /* fr */ = {isa = PBXFileReference; lastKnownFileType = text.plist.strings; name = fr; path = fr.lproj/OpenURLAccessoryViewController.strings; sourceTree = "<group>"; };
		E53EB2A7205A865D003F34A0 /* fr */ = {isa = PBXFileReference; lastKnownFileType = text.plist.strings; name = fr; path = fr.lproj/PrefOSCToolbarSettingsSheetController.strings; sourceTree = "<group>"; };
		E5436AA61E844761005BEB5C /* fr */ = {isa = PBXFileReference; lastKnownFileType = text.rtf; name = fr; path = fr.lproj/Contribution.rtf; sourceTree = "<group>"; };
		E568075F1EF975C0005A3ADD /* fr */ = {isa = PBXFileReference; lastKnownFileType = text.plist.strings; name = fr; path = fr.lproj/HistoryWindowController.strings; sourceTree = "<group>"; };
		E56807601EF97766005A3ADD /* fr */ = {isa = PBXFileReference; lastKnownFileType = text.plist.strings; name = fr; path = fr.lproj/InfoPlist.strings; sourceTree = "<group>"; };
		E5A935561E34B38700ABD3F5 /* fr */ = {isa = PBXFileReference; lastKnownFileType = text.plist.strings; name = fr; path = fr.lproj/MainWindowController.strings; sourceTree = "<group>"; };
		E5A935571E34B38700ABD3F5 /* fr */ = {isa = PBXFileReference; lastKnownFileType = text.plist.strings; name = fr; path = fr.lproj/QuickSettingViewController.strings; sourceTree = "<group>"; };
		E5A935581E34B38700ABD3F5 /* fr */ = {isa = PBXFileReference; lastKnownFileType = text.plist.strings; name = fr; path = fr.lproj/PlaylistViewController.strings; sourceTree = "<group>"; };
		E5A935591E34B38700ABD3F5 /* fr */ = {isa = PBXFileReference; lastKnownFileType = text.plist.strings; name = fr; path = fr.lproj/CropSettingsViewController.strings; sourceTree = "<group>"; };
		E5A9355A1E34B38800ABD3F5 /* fr */ = {isa = PBXFileReference; lastKnownFileType = text.plist.strings; name = fr; path = fr.lproj/InspectorWindowController.strings; sourceTree = "<group>"; };
		E5A9355B1E34B38800ABD3F5 /* fr */ = {isa = PBXFileReference; lastKnownFileType = text.plist.strings; name = fr; path = fr.lproj/FilterWindowController.strings; sourceTree = "<group>"; };
		E5A9355C1E34B38800ABD3F5 /* fr */ = {isa = PBXFileReference; lastKnownFileType = text.plist.strings; name = fr; path = fr.lproj/AboutWindowController.strings; sourceTree = "<group>"; };
		E5A9355D1E34B38800ABD3F5 /* fr */ = {isa = PBXFileReference; lastKnownFileType = text.plist.strings; name = fr; path = fr.lproj/FontPickerWindowController.strings; sourceTree = "<group>"; };
		E5A9355E1E34B38800ABD3F5 /* fr */ = {isa = PBXFileReference; lastKnownFileType = text.plist.strings; name = fr; path = fr.lproj/PrefGeneralViewController.strings; sourceTree = "<group>"; };
		E5A9355F1E34B38900ABD3F5 /* fr */ = {isa = PBXFileReference; lastKnownFileType = text.plist.strings; name = fr; path = fr.lproj/PrefUIViewController.strings; sourceTree = "<group>"; };
		E5A935601E34B38900ABD3F5 /* fr */ = {isa = PBXFileReference; lastKnownFileType = text.plist.strings; name = fr; path = fr.lproj/PrefControlViewController.strings; sourceTree = "<group>"; };
		E5A935611E34B38900ABD3F5 /* fr */ = {isa = PBXFileReference; lastKnownFileType = text.plist.strings; name = fr; path = fr.lproj/PrefKeyBindingViewController.strings; sourceTree = "<group>"; };
		E5A935621E34B38A00ABD3F5 /* fr */ = {isa = PBXFileReference; lastKnownFileType = text.plist.strings; name = fr; path = fr.lproj/KeyRecordViewController.strings; sourceTree = "<group>"; };
		E5A935631E34B38A00ABD3F5 /* fr */ = {isa = PBXFileReference; lastKnownFileType = text.plist.strings; name = fr; path = fr.lproj/PrefAdvancedViewController.strings; sourceTree = "<group>"; };
		E5A935641E34B38A00ABD3F5 /* fr */ = {isa = PBXFileReference; lastKnownFileType = text.plist.strings; name = fr; path = fr.lproj/PrefCodecViewController.strings; sourceTree = "<group>"; };
		E5A935651E34B38A00ABD3F5 /* fr */ = {isa = PBXFileReference; lastKnownFileType = text.plist.strings; name = fr; path = fr.lproj/PrefSubViewController.strings; sourceTree = "<group>"; };
		E5A935661E34B38A00ABD3F5 /* fr */ = {isa = PBXFileReference; lastKnownFileType = text.plist.strings; name = fr; path = fr.lproj/PrefNetworkViewController.strings; sourceTree = "<group>"; };
		E5A935671E34B38B00ABD3F5 /* fr */ = {isa = PBXFileReference; lastKnownFileType = text.plist.strings; name = fr; path = fr.lproj/Localizable.strings; sourceTree = "<group>"; };
		E5A9E1841E50F1E200950BD5 /* fr */ = {isa = PBXFileReference; lastKnownFileType = text.plist.strings; name = fr; path = fr.lproj/KeyBinding.strings; sourceTree = "<group>"; };
		E5C57C1E1F82A1ED00488ABA /* fr */ = {isa = PBXFileReference; lastKnownFileType = text.plist.strings; name = fr; path = fr.lproj/FreeSelectingViewController.strings; sourceTree = "<group>"; };
		E5C57C1F1F82A20600488ABA /* fr */ = {isa = PBXFileReference; lastKnownFileType = text.plist.strings; name = fr; path = fr.lproj/FilterPresets.strings; sourceTree = "<group>"; };
		E92D617F1FE93B9B00ACC463 /* da */ = {isa = PBXFileReference; lastKnownFileType = text.plist.strings; name = da; path = da.lproj/MainMenu.strings; sourceTree = "<group>"; };
		E92D61801FE93B9C00ACC463 /* da */ = {isa = PBXFileReference; lastKnownFileType = text.plist.strings; name = da; path = da.lproj/MainWindowController.strings; sourceTree = "<group>"; };
		E92D61811FE93B9C00ACC463 /* da */ = {isa = PBXFileReference; lastKnownFileType = text.plist.strings; name = da; path = da.lproj/QuickSettingViewController.strings; sourceTree = "<group>"; };
		E92D61821FE93B9C00ACC463 /* da */ = {isa = PBXFileReference; lastKnownFileType = text.plist.strings; name = da; path = da.lproj/PlaylistViewController.strings; sourceTree = "<group>"; };
		E92D61831FE93B9C00ACC463 /* da */ = {isa = PBXFileReference; lastKnownFileType = text.plist.strings; name = da; path = da.lproj/InspectorWindowController.strings; sourceTree = "<group>"; };
		E92D61841FE93B9C00ACC463 /* da */ = {isa = PBXFileReference; lastKnownFileType = text.plist.strings; name = da; path = da.lproj/FilterWindowController.strings; sourceTree = "<group>"; };
		E92D61851FE93B9C00ACC463 /* da */ = {isa = PBXFileReference; lastKnownFileType = text.plist.strings; name = da; path = da.lproj/AboutWindowController.strings; sourceTree = "<group>"; };
		E92D61861FE93B9C00ACC463 /* da */ = {isa = PBXFileReference; lastKnownFileType = text.plist.strings; name = da; path = da.lproj/OpenURLAccessoryViewController.strings; sourceTree = "<group>"; };
		E92D61871FE93B9C00ACC463 /* da */ = {isa = PBXFileReference; lastKnownFileType = text.plist.strings; name = da; path = da.lproj/HistoryWindowController.strings; sourceTree = "<group>"; };
		E92D61881FE93B9C00ACC463 /* da */ = {isa = PBXFileReference; lastKnownFileType = text.plist.strings; name = da; path = da.lproj/InitialWindowController.strings; sourceTree = "<group>"; };
		E92D61891FE93B9C00ACC463 /* da */ = {isa = PBXFileReference; lastKnownFileType = text.plist.strings; name = da; path = da.lproj/CropSettingsViewController.strings; sourceTree = "<group>"; };
		E92D618A1FE93B9C00ACC463 /* da */ = {isa = PBXFileReference; lastKnownFileType = text.plist.strings; name = da; path = da.lproj/FreeSelectingViewController.strings; sourceTree = "<group>"; };
		E92D618B1FE93B9C00ACC463 /* da */ = {isa = PBXFileReference; lastKnownFileType = text.plist.strings; name = da; path = da.lproj/FontPickerWindowController.strings; sourceTree = "<group>"; };
		E92D618C1FE93B9D00ACC463 /* da */ = {isa = PBXFileReference; lastKnownFileType = text.plist.strings; name = da; path = da.lproj/PrefGeneralViewController.strings; sourceTree = "<group>"; };
		E92D618D1FE93B9D00ACC463 /* da */ = {isa = PBXFileReference; lastKnownFileType = text.plist.strings; name = da; path = da.lproj/PrefUIViewController.strings; sourceTree = "<group>"; };
		E92D618E1FE93B9D00ACC463 /* da */ = {isa = PBXFileReference; lastKnownFileType = text.plist.strings; name = da; path = da.lproj/PrefControlViewController.strings; sourceTree = "<group>"; };
		E92D618F1FE93B9D00ACC463 /* da */ = {isa = PBXFileReference; lastKnownFileType = text.plist.strings; name = da; path = da.lproj/PrefKeyBindingViewController.strings; sourceTree = "<group>"; };
		E92D61901FE93B9D00ACC463 /* da */ = {isa = PBXFileReference; lastKnownFileType = text.plist.strings; name = da; path = da.lproj/KeyRecordViewController.strings; sourceTree = "<group>"; };
		E92D61911FE93B9D00ACC463 /* da */ = {isa = PBXFileReference; lastKnownFileType = text.plist.strings; name = da; path = da.lproj/PrefAdvancedViewController.strings; sourceTree = "<group>"; };
		E92D61921FE93B9D00ACC463 /* da */ = {isa = PBXFileReference; lastKnownFileType = text.plist.strings; name = da; path = da.lproj/PrefCodecViewController.strings; sourceTree = "<group>"; };
		E92D61931FE93B9D00ACC463 /* da */ = {isa = PBXFileReference; lastKnownFileType = text.plist.strings; name = da; path = da.lproj/PrefSubViewController.strings; sourceTree = "<group>"; };
		E92D61941FE93B9D00ACC463 /* da */ = {isa = PBXFileReference; lastKnownFileType = text.plist.strings; name = da; path = da.lproj/PrefNetworkViewController.strings; sourceTree = "<group>"; };
		E92D61961FE93B9D00ACC463 /* da */ = {isa = PBXFileReference; lastKnownFileType = text.plist.strings; name = da; path = da.lproj/InfoPlist.strings; sourceTree = "<group>"; };
		E92D61971FE93B9E00ACC463 /* da */ = {isa = PBXFileReference; lastKnownFileType = text.plist.strings; name = da; path = da.lproj/Localizable.strings; sourceTree = "<group>"; };
		E92D61981FE93B9E00ACC463 /* da */ = {isa = PBXFileReference; lastKnownFileType = text.rtf; name = da; path = da.lproj/Contribution.rtf; sourceTree = "<group>"; };
		E92D61991FE93B9E00ACC463 /* da */ = {isa = PBXFileReference; lastKnownFileType = text.plist.strings; name = da; path = da.lproj/FilterPresets.strings; sourceTree = "<group>"; };
		E92D619A1FE93B9E00ACC463 /* da */ = {isa = PBXFileReference; lastKnownFileType = text.plist.strings; name = da; path = da.lproj/KeyBinding.strings; sourceTree = "<group>"; };
		F4C61DFA1E20423A00A43BCC /* de */ = {isa = PBXFileReference; lastKnownFileType = text.plist.strings; name = de; path = de.lproj/PrefUIViewController.strings; sourceTree = "<group>"; };
/* End PBXFileReference section */

/* Begin PBXFrameworksBuildPhase section */
		84EB1ED31D2F51D3004FA5A1 /* Frameworks */ = {
			isa = PBXFrameworksBuildPhase;
			buildActionMask = 2147483647;
			files = (
				84B1CE301F98BE2A00994D63 /* libavcodec.57.107.100.dylib in Frameworks */,
				84B1CE311F98BE2A00994D63 /* libavdevice.57.10.100.dylib in Frameworks */,
				84B1CE321F98BE2A00994D63 /* libavfilter.6.107.100.dylib in Frameworks */,
				84B1CE331F98BE2A00994D63 /* libavformat.57.83.100.dylib in Frameworks */,
				84B1CE341F98BE2A00994D63 /* libavresample.3.7.0.dylib in Frameworks */,
				84B1CE351F98BE2A00994D63 /* libavutil.55.78.100.dylib in Frameworks */,
				84B1CE361F98BE2A00994D63 /* libmpv.1.25.0.dylib in Frameworks */,
				84B1CE371F98BE2A00994D63 /* libswresample.2.9.100.dylib in Frameworks */,
				84B1CE381F98BE2A00994D63 /* libswscale.4.8.100.dylib in Frameworks */,
				496B19921E2968530035AF10 /* PIP.framework in Frameworks */,
				8403CEA72007CBD400645516 /* MediaPlayer.framework in Frameworks */,
				5FE59D56E0B71860AC1EDCA8 /* Pods_iina.framework in Frameworks */,
			);
			runOnlyForDeploymentPostprocessing = 0;
		};
		E3DE8DC71FD8166A0021921C /* Frameworks */ = {
			isa = PBXFrameworksBuildPhase;
			buildActionMask = 2147483647;
			files = (
			);
			runOnlyForDeploymentPostprocessing = 0;
		};
/* End PBXFrameworksBuildPhase section */

/* Begin PBXGroup section */
		8452DD7F1D3A1F2A008A543A /* Preference */ = {
			isa = PBXGroup;
			children = (
				8452DD841D3B956D008A543A /* Preference.swift */,
				847C62C81DC13CDA00E1EF16 /* PrefGeneralViewController.swift */,
				8400D5E01E1AB32A006785F5 /* PrefGeneralViewController.xib */,
				84879A961E0FFC7E0004F894 /* PrefUIViewController.swift */,
				8400D5E31E1AB32F006785F5 /* PrefUIViewController.xib */,
				E33836832026223800ABC812 /* PrefOSCToolbarSettingsSheetController.swift */,
				E34A0E032053F93A00B50097 /* PrefOSCToolbarSettingsSheetController.xib */,
				E3383687202651CF00ABC812 /* PrefOSCToolbarDraggingItemViewController.swift */,
				E3383688202651CF00ABC812 /* PrefOSCToolbarDraggingItemViewController.xib */,
				84795C381E083EE30059A648 /* PrefControlViewController.swift */,
				8400D5E61E1AB333006785F5 /* PrefControlViewController.xib */,
				84BEEC3D1DFEDE2F00F945CA /* PrefKeyBindingViewController.swift */,
				8400D5E91E1AB337006785F5 /* PrefKeyBindingViewController.xib */,
				840D47991DFEF649000D9A64 /* KeyRecordViewController.swift */,
				8400D5EC1E1AB33B006785F5 /* KeyRecordViewController.xib */,
				84F5D4941E44D5230060A838 /* KeyBindingCriterion.swift */,
				84F5D4981E44E8AC0060A838 /* KeyBindingDataLoader.swift */,
				84F5D49F1E44F9DB0060A838 /* KeyBindingItem.swift */,
				84F5D4A11E4796F50060A838 /* KeyBindingTranslator.swift */,
				84C3AB8A1E7BF22300FEFB7A /* MPVCommandFormat.strings */,
				84ED99FD1E009C8100A5159B /* PrefAdvancedViewController.swift */,
				8400D5EF1E1AB33F006785F5 /* PrefAdvancedViewController.xib */,
				8488D6DD1E11791300D5B952 /* PrefCodecViewController.swift */,
				8400D5F21E1AB344006785F5 /* PrefCodecViewController.xib */,
				8488D6E11E1183D300D5B952 /* PrefSubViewController.swift */,
				8400D5F51E1AB348006785F5 /* PrefSubViewController.xib */,
				8488D6E51E11ABE900D5B952 /* PrefNetworkViewController.swift */,
				8400D5F81E1AB34D006785F5 /* PrefNetworkViewController.xib */,
				84F5D49C1E44E9A50060A838 /* KeyBinding.strings */,
			);
			name = Preference;
			sourceTree = "<group>";
		};
		845ABEAD1D4D19CF00BFB15B /* Models */ = {
			isa = PBXGroup;
			children = (
				84791C8A1D405E9D0069E28A /* PlaybackInfo.swift */,
				8476440B1D48F63D004F6DF5 /* OSDMessage.swift */,
				845ABEAB1D4D19C000BFB15B /* MPVTrack.swift */,
				84D377621D6B66DE007F7396 /* MPVPlaylistItem.swift */,
				84D377661D737F58007F7396 /* MPVChapter.swift */,
				84C8D58E1D794CE600D98A0E /* MPVFilter.swift */,
				84EC12821F4F939000137C1E /* FilterPresets.swift */,
				84EC12881F504D2500137C1E /* FilterPresets.strings */,
				E3CB75BC1FDACB82004DB10A /* SavedFilter.swift */,
				845404AB1E43980900B02B12 /* LuaScript.swift */,
				84C6D3631EB276E9009BF721 /* PlaybackHistory.swift */,
			);
			name = Models;
			sourceTree = "<group>";
		};
		8461BA641E42344D008BB852 /* Executables */ = {
			isa = PBXGroup;
			children = (
				8461BA671E4237C2008BB852 /* youtube-dl */,
			);
			name = Executables;
			path = iina;
			sourceTree = "<group>";
		};
		847557121F405F2B0006B0FF /* Menu */ = {
			isa = PBXGroup;
			children = (
				8487BEC21D76A1AF00FD17B0 /* MenuController.swift */,
				84AE59481E0FD65800771B7E /* MainMenuActions.swift */,
				847557131F405F8C0006B0FF /* MainWindowMenuActions.swift */,
				847557151F406D360006B0FF /* MiniPlayerWindowMenuActions.swift */,
			);
			name = Menu;
			sourceTree = "<group>";
		};
		848290731D95978100C3C76C /* Frameworks */ = {
			isa = PBXGroup;
			children = (
				8403CEA62007CBD300645516 /* MediaPlayer.framework */,
				84B1CE0B1F98BDEF00994D63 /* libass.9.dylib */,
				84B1CE0A1F98BDEF00994D63 /* libavcodec.57.107.100.dylib */,
				84B1CDFE1F98BDEE00994D63 /* libavdevice.57.10.100.dylib */,
				84B1CE0D1F98BDF000994D63 /* libavfilter.6.107.100.dylib */,
				84B1CE131F98BDF000994D63 /* libavformat.57.83.100.dylib */,
				84B1CDFA1F98BDEE00994D63 /* libavresample.3.7.0.dylib */,
				84B1CE061F98BDEF00994D63 /* libavutil.55.78.100.dylib */,
				84B1CE051F98BDEF00994D63 /* libbluray.2.dylib */,
				84B1CE0E1F98BDF000994D63 /* libdvdcss.2.dylib */,
				84B1CE0F1F98BDF000994D63 /* libdvdnav.4.dylib */,
				84B1CDF81F98BDED00994D63 /* libdvdread.4.dylib */,
				84B1CE031F98BDEF00994D63 /* libfontconfig.1.dylib */,
				84B1CE071F98BDEF00994D63 /* libfreetype.6.dylib */,
				84B1CE091F98BDEF00994D63 /* libfribidi.0.dylib */,
				84B1CE121F98BDF000994D63 /* libglib-2.0.0.dylib */,
				84B1CDFB1F98BDEE00994D63 /* libgraphite2.3.dylib */,
				84B1CE101F98BDF000994D63 /* libharfbuzz.0.dylib */,
				84B1CDFF1F98BDEE00994D63 /* libintl.8.dylib */,
				84B1CE081F98BDEF00994D63 /* libjpeg.9.dylib */,
				84B1CE011F98BDEE00994D63 /* liblcms2.2.dylib */,
				84B1CDFC1F98BDEE00994D63 /* liblua.5.2.dylib */,
				84B1CE041F98BDEF00994D63 /* libmpv.1.25.0.dylib */,
				84B1CDFD1F98BDEE00994D63 /* libpcre.1.dylib */,
				84B1CE0C1F98BDF000994D63 /* libpng16.16.dylib */,
				84B1CE111F98BDF000994D63 /* libpostproc.54.7.100.dylib */,
				84B1CE021F98BDEE00994D63 /* libswresample.2.9.100.dylib */,
				84B1CE001F98BDEE00994D63 /* libswscale.4.8.100.dylib */,
				84B1CDF91F98BDED00994D63 /* libuchardet.0.dylib */,
				845E2F491E76CFC2002C6588 /* libz.tbd */,
				496B19911E2968530035AF10 /* PIP.framework */,
				867483705008F086E07B0A6B /* Pods_iina.framework */,
			);
			name = Frameworks;
			sourceTree = "<group>";
		};
		84A0BAA21D2FAE8200BC8DA1 /* Assets */ = {
			isa = PBXGroup;
			children = (
				6100FF2A1EDF9806002CF0FB /* dsa_pub.pem */,
				C78987311E34EF170005769F /* InfoPlist.strings */,
				84E745D71DFDE8C100588DED /* config */,
				84EB1EDB1D2F51D3004FA5A1 /* Assets.xcassets */,
				84EB1EE01D2F51D3004FA5A1 /* Info.plist */,
				845AC09E1E1AE6C10080B614 /* Localizable.strings */,
				84AF03D41E67492C003E3753 /* Contribution.rtf */,
				8483FAFF1EDFF325000F55D6 /* Credits.rtf */,
			);
			name = Assets;
			sourceTree = "<group>";
		};
		84A0BAA31D2FAEA000BC8DA1 /* Views */ = {
			isa = PBXGroup;
			children = (
				84A0BA931D2F9E9600BC8DA1 /* MainMenu.xib */,
				E38BD4AE20054BD9007635FC /* MainWindow.swift */,
				84A0BA9C1D2FAD4000BC8DA1 /* MainWindowController.swift */,
				84D123B31ECAA405004E0D53 /* TouchBarSupport.swift */,
				8400D5C81E1AB2F1006785F5 /* MainWindowController.xib */,
				8466BE161D5CDD0300039D03 /* QuickSettingViewController.swift */,
				8400D5CB1E1AB2F9006785F5 /* QuickSettingViewController.xib */,
				8460FBA71D6497490081841B /* PlaylistViewController.swift */,
				8400D5CE1E1AB2FF006785F5 /* PlaylistViewController.xib */,
				84D377641D7370EE007F7396 /* ChapterTableCellView.swift */,
				845FB0C61D39462E00C011E0 /* ControlBarView.swift */,
				8450403B1E0A9EE20079C194 /* InspectorWindowController.swift */,
				8400D5D41E1AB312006785F5 /* InspectorWindowController.xib */,
				84E48D4C1E0F1090002C7A3F /* FilterWindowController.swift */,
				8400D5D71E1AB317006785F5 /* FilterWindowController.xib */,
				8400D5C21E17C6D2006785F5 /* AboutWindowController.swift */,
				8400D5DA1E1AB31B006785F5 /* AboutWindowController.xib */,
				84AC621D1E87A4F3002D6F92 /* OpenURLAccessoryViewController.swift */,
				84AC62231E87C6CF002D6F92 /* OpenURLAccessoryViewController.xib */,
				84C6D3651EB2A427009BF721 /* HistoryWindowController.swift */,
				84996F921EC11CE6009A8A39 /* HistoryWindowController.xib */,
				846352571EEEE11A0043F0CC /* ThumbnailPeekView.swift */,
				849581EF1F02728700D3B359 /* InitialWindowController.swift */,
				849581F51F03D55A00D3B359 /* InitialWindowController.xib */,
				84A09A0C1F2DF596000FF343 /* MiniPlayerWindowController.swift */,
				84A09A0D1F2DF596000FF343 /* MiniPlayerWindowController.xib */,
				84D0FB7B1F5E510C00C6A6A7 /* Interactive Mode */,
				84D377691D74163B007F7396 /* Video */,
				84D377681D7413D8007F7396 /* Accessories */,
			);
			name = Views;
			sourceTree = "<group>";
		};
		84A0BAA61D2FAF8400BC8DA1 /* Utils */ = {
			isa = PBXGroup;
			children = (
				84A886E21E24F2D3008755BB /* Sub */,
				8497A4831D2FF573005F504F /* iina-Bridging-Header.h */,
				84A0BA9A1D2FAB4100BC8DA1 /* Parameter.swift */,
				84EB1F061D2F5E76004FA5A1 /* Utility.swift */,
				8461C52F1D462488006E91FF /* VideoTime.swift */,
				8434BAA61D5DF2DA003BECF2 /* Extensions.swift */,
				84C8D5901D796F9700D98A0E /* Aspect.swift */,
				84AABE961DBFB62F00D138FD /* FixedFontManager.h */,
				84AABE971DBFB62F00D138FD /* FixedFontManager.m */,
				84E745D51DFDD4FD00588DED /* KeyCodeHelper.swift */,
				840D47971DFEEE6A000D9A64 /* KeyMapping.swift */,
				84BEEC411DFEE46200F945CA /* StreamReader.swift */,
				84795C361E0825AD0059A648 /* GifGenerator.swift */,
				8488D6DB1E1167EF00D5B952 /* FileSize.swift */,
				841A599C1E1FF5800079E177 /* SleepPreventer.swift */,
				84A886F21E26CA24008755BB /* Regex.swift */,
				84E295BF1E2CF9F4006388F7 /* ObjcUtils.m */,
				84E295C11E2CFA18006388F7 /* ObjcUtils.h */,
				8492C2851E771FB200CE5825 /* ISO639.strings */,
				8492C2871E7721A600CE5825 /* ISO639Helper.swift */,
				840820101ECF6C1800361416 /* FileGroup.swift */,
				84FBF23D1EF06A90003EA491 /* ThumbnailCache.swift */,
				844C59E61F7C143D008D1B00 /* CacheManager.swift */,
				E3FC31451FE1501E00B9B86F /* PowerSource.swift */,
				E3ECC89D1FE9A6D900BED8C7 /* GeometryDef.swift */,
				E3C12F6A201F281F00297964 /* FirstRunManager.swift */,
			);
			name = Utils;
			sourceTree = "<group>";
		};
		84A0BAA71D2FAF9700BC8DA1 /* Controllers */ = {
			isa = PBXGroup;
			children = (
				84EB1ED91D2F51D3004FA5A1 /* AppDelegate.swift */,
				84A0BA961D2FA1CE00BC8DA1 /* PlayerCore.swift */,
				84A0BA981D2FAAA700BC8DA1 /* MPVController.swift */,
				845404A91E4396F500B02B12 /* ScriptLoader.swift */,
				84C6D3611EAF8D63009BF721 /* HistoryController.swift */,
				84FBCB361EEACDDD0076C77C /* FFmpegController.h */,
				84FBCB371EEACDDD0076C77C /* FFmpegController.m */,
				842904E11F0EC01600478376 /* AutoFileMatcher.swift */,
				846121BC1F35FCA500ABB39C /* DraggingDetect.swift */,
			);
			name = Controllers;
			sourceTree = "<group>";
		};
		84A0BAA81D2FAFCD00BC8DA1 /* Data */ = {
			isa = PBXGroup;
			children = (
				847644091D48CC3D004F6DF5 /* MPVCommand.swift */,
				847644071D48B413004F6DF5 /* MPVOption.swift */,
				844DE1BE1D3E2B9900272589 /* MPVEvent.swift */,
				84F7258E1D486185000DEF1B /* MPVProperty.swift */,
				84EB1F041D2F5C5B004FA5A1 /* AppData.swift */,
				84A0BA8F1D2F8D4100BC8DA1 /* IINAError.swift */,
				84AABE8A1DBF634600D138FD /* CharEncoding.swift */,
				8450403F1E0ACADD0079C194 /* MPVNode.swift */,
				842F55A41EA17E7E0081D475 /* IINACommand.swift */,
			);
			name = Data;
			sourceTree = "<group>";
		};
		84A886E21E24F2D3008755BB /* Sub */ = {
			isa = PBXGroup;
			children = (
				84A886E31E24F37D008755BB /* ShooterSubtitle.swift */,
				840AF5831E73CE3900F4AF92 /* OpenSubSubtitle.swift */,
				E33BA5C3204315740069A0F6 /* AssrtSubtitle.swift */,
				84A886E51E24F3BD008755BB /* OnlineSubtitle.swift */,
				84A886EB1E2573A5008755BB /* JustExtension.swift */,
				840AF5811E732C8F00F4AF92 /* JustXMLRPC.swift */,
				E33BA5C5204BD9FE0069A0F6 /* SubChooseViewController.swift */,
				E33BA5C6204BD9FE0069A0F6 /* SubChooseViewController.xib */,
			);
			name = Sub;
			sourceTree = "<group>";
		};
		84BC784B1EEECBE30068BF17 /* libavcodec */ = {
			isa = PBXGroup;
			children = (
				84BC784C1EEECBE30068BF17 /* avcodec.h */,
				84BC784D1EEECBE30068BF17 /* avdct.h */,
				84BC784E1EEECBE30068BF17 /* avfft.h */,
				84BC784F1EEECBE30068BF17 /* d3d11va.h */,
				84BC78501EEECBE30068BF17 /* dirac.h */,
				84BC78511EEECBE30068BF17 /* dv_profile.h */,
				84BC78521EEECBE30068BF17 /* dxva2.h */,
				84BC78531EEECBE30068BF17 /* jni.h */,
				84BC78541EEECBE30068BF17 /* mediacodec.h */,
				84BC78551EEECBE30068BF17 /* qsv.h */,
				84BC78561EEECBE30068BF17 /* vaapi.h */,
				84BC78571EEECBE30068BF17 /* vda.h */,
				84BC78581EEECBE30068BF17 /* vdpau.h */,
				84BC78591EEECBE30068BF17 /* version.h */,
				84BC785A1EEECBE30068BF17 /* videotoolbox.h */,
				84BC785B1EEECBE30068BF17 /* vorbis_parser.h */,
				84BC785C1EEECBE30068BF17 /* xvmc.h */,
			);
			path = libavcodec;
			sourceTree = "<group>";
		};
		84BC785D1EEECBE30068BF17 /* libavdevice */ = {
			isa = PBXGroup;
			children = (
				84BC785E1EEECBE30068BF17 /* avdevice.h */,
				84BC785F1EEECBE30068BF17 /* version.h */,
			);
			path = libavdevice;
			sourceTree = "<group>";
		};
		84BC78601EEECBE30068BF17 /* libavfilter */ = {
			isa = PBXGroup;
			children = (
				84BC78611EEECBE30068BF17 /* avfilter.h */,
				84BC78621EEECBE30068BF17 /* avfiltergraph.h */,
				84BC78631EEECBE30068BF17 /* buffersink.h */,
				84BC78641EEECBE30068BF17 /* buffersrc.h */,
				84BC78651EEECBE30068BF17 /* version.h */,
			);
			path = libavfilter;
			sourceTree = "<group>";
		};
		84BC78661EEECBE30068BF17 /* libavformat */ = {
			isa = PBXGroup;
			children = (
				84BC78671EEECBE30068BF17 /* avformat.h */,
				84BC78681EEECBE30068BF17 /* avio.h */,
				84BC78691EEECBE30068BF17 /* version.h */,
			);
			path = libavformat;
			sourceTree = "<group>";
		};
		84BC786A1EEECBE30068BF17 /* libavresample */ = {
			isa = PBXGroup;
			children = (
				84BC786B1EEECBE30068BF17 /* avresample.h */,
				84BC786C1EEECBE30068BF17 /* version.h */,
			);
			path = libavresample;
			sourceTree = "<group>";
		};
		84BC786D1EEECBE30068BF17 /* libavutil */ = {
			isa = PBXGroup;
			children = (
				84BC786E1EEECBE30068BF17 /* adler32.h */,
				84BC786F1EEECBE30068BF17 /* aes.h */,
				84BC78701EEECBE30068BF17 /* aes_ctr.h */,
				84BC78711EEECBE30068BF17 /* attributes.h */,
				84BC78721EEECBE30068BF17 /* audio_fifo.h */,
				84BC78731EEECBE30068BF17 /* avassert.h */,
				84BC78741EEECBE30068BF17 /* avconfig.h */,
				84BC78751EEECBE30068BF17 /* avstring.h */,
				84BC78761EEECBE30068BF17 /* avutil.h */,
				84BC78771EEECBE30068BF17 /* base64.h */,
				84BC78781EEECBE30068BF17 /* blowfish.h */,
				84BC78791EEECBE30068BF17 /* bprint.h */,
				84BC787A1EEECBE30068BF17 /* bswap.h */,
				84BC787B1EEECBE30068BF17 /* buffer.h */,
				84BC787C1EEECBE30068BF17 /* camellia.h */,
				84BC787D1EEECBE30068BF17 /* cast5.h */,
				84BC787E1EEECBE30068BF17 /* channel_layout.h */,
				84BC787F1EEECBE30068BF17 /* common.h */,
				84BC78801EEECBE30068BF17 /* cpu.h */,
				84BC78811EEECBE30068BF17 /* crc.h */,
				84BC78821EEECBE30068BF17 /* des.h */,
				84BC78831EEECBE30068BF17 /* dict.h */,
				84BC78841EEECBE30068BF17 /* display.h */,
				84BC78851EEECBE30068BF17 /* downmix_info.h */,
				84BC78861EEECBE30068BF17 /* error.h */,
				84BC78871EEECBE30068BF17 /* eval.h */,
				84BC78881EEECBE30068BF17 /* ffversion.h */,
				84BC78891EEECBE30068BF17 /* fifo.h */,
				84BC788A1EEECBE30068BF17 /* file.h */,
				84BC788B1EEECBE30068BF17 /* frame.h */,
				84BC788C1EEECBE30068BF17 /* hash.h */,
				84BC788D1EEECBE30068BF17 /* hmac.h */,
				84BC788E1EEECBE30068BF17 /* hwcontext.h */,
				84BC788F1EEECBE30068BF17 /* hwcontext_cuda.h */,
				84BC78901EEECBE30068BF17 /* hwcontext_dxva2.h */,
				84BC78911EEECBE30068BF17 /* hwcontext_qsv.h */,
				84BC78921EEECBE30068BF17 /* hwcontext_vaapi.h */,
				84BC78931EEECBE30068BF17 /* hwcontext_vdpau.h */,
				84BC78941EEECBE30068BF17 /* imgutils.h */,
				84BC78951EEECBE30068BF17 /* intfloat.h */,
				84BC78961EEECBE30068BF17 /* intreadwrite.h */,
				84BC78971EEECBE30068BF17 /* lfg.h */,
				84BC78981EEECBE30068BF17 /* log.h */,
				84BC78991EEECBE30068BF17 /* lzo.h */,
				84BC789A1EEECBE30068BF17 /* macros.h */,
				84BC789B1EEECBE30068BF17 /* mastering_display_metadata.h */,
				84BC789C1EEECBE30068BF17 /* mathematics.h */,
				84BC789D1EEECBE30068BF17 /* md5.h */,
				84BC789E1EEECBE30068BF17 /* mem.h */,
				84BC789F1EEECBE30068BF17 /* motion_vector.h */,
				84BC78A01EEECBE30068BF17 /* murmur3.h */,
				84BC78A11EEECBE30068BF17 /* opencl.h */,
				84BC78A21EEECBE30068BF17 /* opt.h */,
				84BC78A31EEECBE30068BF17 /* parseutils.h */,
				84BC78A41EEECBE30068BF17 /* pixdesc.h */,
				84BC78A51EEECBE30068BF17 /* pixelutils.h */,
				84BC78A61EEECBE30068BF17 /* pixfmt.h */,
				84BC78A71EEECBE30068BF17 /* random_seed.h */,
				84BC78A81EEECBE30068BF17 /* rational.h */,
				84BC78A91EEECBE30068BF17 /* rc4.h */,
				84BC78AA1EEECBE30068BF17 /* replaygain.h */,
				84BC78AB1EEECBE30068BF17 /* ripemd.h */,
				84BC78AC1EEECBE30068BF17 /* samplefmt.h */,
				84BC78AD1EEECBE30068BF17 /* sha.h */,
				84BC78AE1EEECBE30068BF17 /* sha512.h */,
				84BC78AF1EEECBE30068BF17 /* spherical.h */,
				84BC78B01EEECBE30068BF17 /* stereo3d.h */,
				84BC78B11EEECBE30068BF17 /* tea.h */,
				84BC78B21EEECBE30068BF17 /* threadmessage.h */,
				84BC78B31EEECBE30068BF17 /* time.h */,
				84BC78B41EEECBE30068BF17 /* timecode.h */,
				84BC78B51EEECBE30068BF17 /* timestamp.h */,
				84BC78B61EEECBE30068BF17 /* tree.h */,
				84BC78B71EEECBE30068BF17 /* twofish.h */,
				84BC78B81EEECBE30068BF17 /* version.h */,
				84BC78B91EEECBE30068BF17 /* xtea.h */,
			);
			path = libavutil;
			sourceTree = "<group>";
		};
		84BC78BA1EEECBE30068BF17 /* libpostproc */ = {
			isa = PBXGroup;
			children = (
				84BC78BB1EEECBE30068BF17 /* postprocess.h */,
				84BC78BC1EEECBE30068BF17 /* version.h */,
			);
			path = libpostproc;
			sourceTree = "<group>";
		};
		84BC78BD1EEECBE30068BF17 /* libswresample */ = {
			isa = PBXGroup;
			children = (
				84BC78BE1EEECBE30068BF17 /* swresample.h */,
				84BC78BF1EEECBE30068BF17 /* version.h */,
			);
			path = libswresample;
			sourceTree = "<group>";
		};
		84BC78C01EEECBE30068BF17 /* libswscale */ = {
			isa = PBXGroup;
			children = (
				84BC78C11EEECBE30068BF17 /* swscale.h */,
				84BC78C21EEECBE30068BF17 /* version.h */,
			);
			path = libswscale;
			sourceTree = "<group>";
		};
		84D0FB7B1F5E510C00C6A6A7 /* Interactive Mode */ = {
			isa = PBXGroup;
			children = (
				84D0FB801F5E5A4000C6A6A7 /* CropBoxViewController.swift */,
				845040451E0B0F500079C194 /* CropSettingsViewController.swift */,
				8400D5D11E1AB306006785F5 /* CropSettingsViewController.xib */,
				845040491E0B13230079C194 /* CropBoxView.swift */,
				84D0FB7C1F5E519300C6A6A7 /* FreeSelectingViewController.swift */,
				84D0FB841F5E6A3800C6A6A7 /* FreeSelectingViewController.xib */,
			);
			name = "Interactive Mode";
			sourceTree = "<group>";
		};
		84D377681D7413D8007F7396 /* Accessories */ = {
			isa = PBXGroup;
			children = (
				9E47DABF1E3CFA6D00457420 /* DurationDisplayTextField.swift */,
				843FFD4C1D5DAA01001F3A44 /* RoundedTextFieldCell.swift */,
				8461C52D1D45FFF6006E91FF /* PlaySliderCell.swift */,
				84F725551D4783EE000DEF1B /* VolumeSliderCell.swift */,
				8434BAAC1D5E4546003BECF2 /* SlideUpButton.swift */,
				8487BEC01D744FA800FD17B0 /* FlippedView.swift */,
				84817C951DBDCA5F00CC2279 /* SettingsListCellView.swift */,
				84817C971DBDCE4300CC2279 /* RoundedColorWell.swift */,
				84AABE921DBFAF1A00D138FD /* FontPickerWindowController.swift */,
				8400D5DD1E1AB326006785F5 /* FontPickerWindowController.xib */,
				84879A9A1E1032480004F894 /* ShortcutAvailableTextField.swift */,
				84C6445F1E92BA2700B1410B /* TimeLabelOverflowedView.swift */,
				841B14271E941DFF00744AB8 /* TimeLabelOverflowedStackView.swift */,
				840D479F1DFEFC49000D9A64 /* KeyRecordView.swift */,
			);
			name = Accessories;
			sourceTree = "<group>";
		};
		84D377691D74163B007F7396 /* Video */ = {
			isa = PBXGroup;
			children = (
				84A0BAA01D2FAE7600BC8DA1 /* VideoView.swift */,
				8452DD881D3CB4EF008A543A /* vertexShader.glsl */,
				8452DD8A1D3CB519008A543A /* fragmentShader.glsl */,
				8407D13F1E3A684C0043895D /* ViewLayer.swift */,
			);
			name = Video;
			sourceTree = "<group>";
		};
		84E745D71DFDE8C100588DED /* config */ = {
			isa = PBXGroup;
			children = (
				84A886ED1E269A2A008755BB /* iina-default-input.conf */,
				84E745D81DFDE8C100588DED /* input.conf */,
				846654921F4EEA5500C91B8C /* vlc-default-input.conf */,
				846DD8C81FB39A9800991A81 /* movist-default-input.conf */,
			);
			name = config;
			path = iina/config;
			sourceTree = SOURCE_ROOT;
		};
		84EB1ECD1D2F51D3004FA5A1 = {
			isa = PBXGroup;
			children = (
				84EB1ED81D2F51D3004FA5A1 /* iina */,
				E3DE8DCB1FD8166A0021921C /* iina-cli */,
				84EB1ED71D2F51D3004FA5A1 /* Products */,
				8461BA641E42344D008BB852 /* Executables */,
				848290731D95978100C3C76C /* Frameworks */,
				AF119E67C2E61E10DC27039C /* Pods */,
			);
			sourceTree = "<group>";
		};
		84EB1ED71D2F51D3004FA5A1 /* Products */ = {
			isa = PBXGroup;
			children = (
				84EB1ED61D2F51D3004FA5A1 /* IINA.app */,
				E3DE8DCA1FD8166A0021921C /* iina-cli */,
			);
			name = Products;
			sourceTree = "<group>";
		};
		84EB1ED81D2F51D3004FA5A1 /* iina */ = {
			isa = PBXGroup;
			children = (
				84FF846D1D2FF698001B318A /* deps */,
				84A0BAA21D2FAE8200BC8DA1 /* Assets */,
				84A0BAA71D2FAF9700BC8DA1 /* Controllers */,
				84A0BAA81D2FAFCD00BC8DA1 /* Data */,
				845ABEAD1D4D19CF00BFB15B /* Models */,
				847557121F405F2B0006B0FF /* Menu */,
				84A0BAA31D2FAEA000BC8DA1 /* Views */,
				8452DD7F1D3A1F2A008A543A /* Preference */,
				84A0BAA61D2FAF8400BC8DA1 /* Utils */,
			);
			indentWidth = 2;
			path = iina;
			sourceTree = "<group>";
			tabWidth = 2;
			usesTabs = 0;
		};
		84FF846D1D2FF698001B318A /* deps */ = {
			isa = PBXGroup;
			children = (
				84FF846E1D2FF698001B318A /* include */,
			);
			path = deps;
			sourceTree = SOURCE_ROOT;
		};
		84FF846E1D2FF698001B318A /* include */ = {
			isa = PBXGroup;
			children = (
				84BC784B1EEECBE30068BF17 /* libavcodec */,
				84BC785D1EEECBE30068BF17 /* libavdevice */,
				84BC78601EEECBE30068BF17 /* libavfilter */,
				84BC78661EEECBE30068BF17 /* libavformat */,
				84BC786A1EEECBE30068BF17 /* libavresample */,
				84BC786D1EEECBE30068BF17 /* libavutil */,
				84BC78BA1EEECBE30068BF17 /* libpostproc */,
				84BC78BD1EEECBE30068BF17 /* libswresample */,
				84BC78C01EEECBE30068BF17 /* libswscale */,
				84FF846F1D2FF698001B318A /* mpv */,
			);
			path = include;
			sourceTree = "<group>";
		};
		84FF846F1D2FF698001B318A /* mpv */ = {
			isa = PBXGroup;
			children = (
				84FF84701D2FF698001B318A /* client.h */,
				84FF84711D2FF698001B318A /* opengl_cb.h */,
			);
			path = mpv;
			sourceTree = "<group>";
		};
		AF119E67C2E61E10DC27039C /* Pods */ = {
			isa = PBXGroup;
			children = (
				A1F8439D2926257DC5434942 /* Pods-iina.debug.xcconfig */,
				61C6D8870FEB96F250D1448D /* Pods-iina.release.xcconfig */,
			);
			name = Pods;
			sourceTree = "<group>";
		};
		E3DE8DCB1FD8166A0021921C /* iina-cli */ = {
			isa = PBXGroup;
			children = (
				E3DE8DCC1FD8166A0021921C /* main.swift */,
			);
			path = "iina-cli";
			sourceTree = "<group>";
		};
/* End PBXGroup section */

/* Begin PBXNativeTarget section */
		84EB1ED51D2F51D3004FA5A1 /* iina */ = {
			isa = PBXNativeTarget;
			buildConfigurationList = 84EB1EF91D2F51D3004FA5A1 /* Build configuration list for PBXNativeTarget "iina" */;
			buildPhases = (
				36C8205F8EFBC756D3D0BD69 /* [CP] Check Pods Manifest.lock */,
				E364D521203F339A0066215D /* Check Localizable.strings */,
				84EB1ED21D2F51D3004FA5A1 /* Sources */,
				84EB1ED31D2F51D3004FA5A1 /* Frameworks */,
				84EB1ED41D2F51D3004FA5A1 /* Resources */,
				84817C991DBDF57C00CC2279 /* Copy Dylibs */,
				84B1CE561F98CAE300994D63 /* Copy Dylib Symlinks */,
				84817CE81DBE2E3200CC2279 /* Copy Lua Scripts */,
				84E745DA1DFDE9C600588DED /* Copy Configs */,
				8461BA631E423423008BB852 /* Copy Executables */,
				DFB4E0114268BBFB043A6097 /* [CP] Embed Pods Frameworks */,
				A0E37C793B5311ABDB5D863A /* [CP] Copy Pods Resources */,
			);
			buildRules = (
			);
			dependencies = (
			);
			name = iina;
			productName = mpvx;
			productReference = 84EB1ED61D2F51D3004FA5A1 /* IINA.app */;
			productType = "com.apple.product-type.application";
		};
		E3DE8DC91FD8166A0021921C /* iina-cli */ = {
			isa = PBXNativeTarget;
			buildConfigurationList = E3DE8DD01FD8166A0021921C /* Build configuration list for PBXNativeTarget "iina-cli" */;
			buildPhases = (
				E3DE8DC61FD8166A0021921C /* Sources */,
				E3DE8DC71FD8166A0021921C /* Frameworks */,
				E3DE8DC81FD8166A0021921C /* CopyFiles */,
			);
			buildRules = (
			);
			dependencies = (
			);
			name = "iina-cli";
			productName = "iina-cli";
			productReference = E3DE8DCA1FD8166A0021921C /* iina-cli */;
			productType = "com.apple.product-type.tool";
		};
/* End PBXNativeTarget section */

/* Begin PBXProject section */
		84EB1ECE1D2F51D3004FA5A1 /* Project object */ = {
			isa = PBXProject;
			attributes = {
				LastSwiftUpdateCheck = 0910;
				LastUpgradeCheck = 0900;
				ORGANIZATIONNAME = lhc;
				TargetAttributes = {
					84EB1ED51D2F51D3004FA5A1 = {
						CreatedOnToolsVersion = 7.3.1;
						DevelopmentTeam = 67CQ77V27R;
						LastSwiftMigration = 0900;
					};
					E3DE8DC91FD8166A0021921C = {
						CreatedOnToolsVersion = 9.1;
						DevelopmentTeam = 67CQ77V27R;
						ProvisioningStyle = Manual;
					};
				};
			};
			buildConfigurationList = 84EB1ED11D2F51D3004FA5A1 /* Build configuration list for PBXProject "iina" */;
			compatibilityVersion = "Xcode 3.2";
			developmentRegion = English;
			hasScannedForEncodings = 0;
			knownRegions = (
				Base,
				en,
				"zh-Hans",
				"zh-Hant",
				ko,
				de,
				it,
				fr,
				pl,
				ja,
				ru,
				tr,
				uk,
				es,
				nl,
				sk,
				da,
				"pt-BR",
			);
			mainGroup = 84EB1ECD1D2F51D3004FA5A1;
			productRefGroup = 84EB1ED71D2F51D3004FA5A1 /* Products */;
			projectDirPath = "";
			projectRoot = "";
			targets = (
				84EB1ED51D2F51D3004FA5A1 /* iina */,
				E3DE8DC91FD8166A0021921C /* iina-cli */,
			);
		};
/* End PBXProject section */

/* Begin PBXResourcesBuildPhase section */
		84EB1ED41D2F51D3004FA5A1 /* Resources */ = {
			isa = PBXResourcesBuildPhase;
			buildActionMask = 2147483647;
			files = (
				8400D5E71E1AB337006785F5 /* PrefKeyBindingViewController.xib in Resources */,
				C789872F1E34EF170005769F /* InfoPlist.strings in Resources */,
				8400D5DB1E1AB326006785F5 /* FontPickerWindowController.xib in Resources */,
				8452DD891D3CB4EF008A543A /* vertexShader.glsl in Resources */,
				8400D5EA1E1AB33B006785F5 /* KeyRecordViewController.xib in Resources */,
				84EC12861F504D2500137C1E /* FilterPresets.strings in Resources */,
				8400D5F01E1AB344006785F5 /* PrefCodecViewController.xib in Resources */,
				E33BA5C8204BD9FE0069A0F6 /* SubChooseViewController.xib in Resources */,
				84C3AB8B1E7BF22300FEFB7A /* MPVCommandFormat.strings in Resources */,
				8400D5C91E1AB2F9006785F5 /* QuickSettingViewController.xib in Resources */,
				84EB1EDC1D2F51D3004FA5A1 /* Assets.xcassets in Resources */,
				8400D5E41E1AB333006785F5 /* PrefControlViewController.xib in Resources */,
				84AC62211E87C6CF002D6F92 /* OpenURLAccessoryViewController.xib in Resources */,
				8492C2861E771FB200CE5825 /* ISO639.strings in Resources */,
				84A09A0F1F2DF596000FF343 /* MiniPlayerWindowController.xib in Resources */,
				84A0BA951D2F9E9600BC8DA1 /* MainMenu.xib in Resources */,
				8400D5D81E1AB31B006785F5 /* AboutWindowController.xib in Resources */,
				8452DD8B1D3CB519008A543A /* fragmentShader.glsl in Resources */,
				8400D5F31E1AB348006785F5 /* PrefSubViewController.xib in Resources */,
				84D0FB821F5E6A3800C6A6A7 /* FreeSelectingViewController.xib in Resources */,
				8400D5E11E1AB32F006785F5 /* PrefUIViewController.xib in Resources */,
				E338368A202651CF00ABC812 /* PrefOSCToolbarDraggingItemViewController.xib in Resources */,
				8483FB001EDFF325000F55D6 /* Credits.rtf in Resources */,
				84F5D49A1E44E9A50060A838 /* KeyBinding.strings in Resources */,
				E34A0E012053F93A00B50097 /* PrefOSCToolbarSettingsSheetController.xib in Resources */,
				84AF03D21E67492C003E3753 /* Contribution.rtf in Resources */,
				8400D5D21E1AB312006785F5 /* InspectorWindowController.xib in Resources */,
				8400D5CC1E1AB2FF006785F5 /* PlaylistViewController.xib in Resources */,
				8400D5ED1E1AB33F006785F5 /* PrefAdvancedViewController.xib in Resources */,
				8400D5CF1E1AB306006785F5 /* CropSettingsViewController.xib in Resources */,
				6100FF2B1EDF9806002CF0FB /* dsa_pub.pem in Resources */,
				849581F31F03D55A00D3B359 /* InitialWindowController.xib in Resources */,
				845AC09C1E1AE6C10080B614 /* Localizable.strings in Resources */,
				8400D5F61E1AB34D006785F5 /* PrefNetworkViewController.xib in Resources */,
				8400D5D51E1AB317006785F5 /* FilterWindowController.xib in Resources */,
				84996F901EC11CE6009A8A39 /* HistoryWindowController.xib in Resources */,
				8400D5DE1E1AB32A006785F5 /* PrefGeneralViewController.xib in Resources */,
				8400D5C61E1AB2F1006785F5 /* MainWindowController.xib in Resources */,
			);
			runOnlyForDeploymentPostprocessing = 0;
		};
/* End PBXResourcesBuildPhase section */

/* Begin PBXShellScriptBuildPhase section */
		36C8205F8EFBC756D3D0BD69 /* [CP] Check Pods Manifest.lock */ = {
			isa = PBXShellScriptBuildPhase;
			buildActionMask = 2147483647;
			files = (
			);
			inputPaths = (
				"${PODS_PODFILE_DIR_PATH}/Podfile.lock",
				"${PODS_ROOT}/Manifest.lock",
			);
			name = "[CP] Check Pods Manifest.lock";
			outputPaths = (
				"$(DERIVED_FILE_DIR)/Pods-iina-checkManifestLockResult.txt",
			);
			runOnlyForDeploymentPostprocessing = 0;
			shellPath = /bin/sh;
			shellScript = "diff \"${PODS_PODFILE_DIR_PATH}/Podfile.lock\" \"${PODS_ROOT}/Manifest.lock\" > /dev/null\nif [ $? != 0 ] ; then\n    # print error to STDERR\n    echo \"error: The sandbox is not in sync with the Podfile.lock. Run 'pod install' or update your CocoaPods installation.\" >&2\n    exit 1\nfi\n# This output is used by Xcode 'outputs' to avoid re-running this script phase.\necho \"SUCCESS\" > \"${SCRIPT_OUTPUT_FILE_0}\"\n";
			showEnvVarsInLog = 0;
		};
		84B1CE561F98CAE300994D63 /* Copy Dylib Symlinks */ = {
			isa = PBXShellScriptBuildPhase;
			buildActionMask = 2147483647;
			files = (
			);
			inputPaths = (
			);
			name = "Copy Dylib Symlinks";
			outputPaths = (
			);
			runOnlyForDeploymentPostprocessing = 0;
			shellPath = /bin/bash;
			shellScript = "echo \"Copy symlinks:\"\n\nfor file in \"${SRCROOT}/deps/lib/\"*.dylib; do\n    if [[ -h \"$file\" ]]; then\n        cp -R $file \"${TARGET_BUILD_DIR}/${FRAMEWORKS_FOLDER_PATH}/$(basename $file)\"\n    fi\ndone";
		};
		A0E37C793B5311ABDB5D863A /* [CP] Copy Pods Resources */ = {
			isa = PBXShellScriptBuildPhase;
			buildActionMask = 2147483647;
			files = (
			);
			inputPaths = (
			);
			name = "[CP] Copy Pods Resources";
			outputPaths = (
			);
			runOnlyForDeploymentPostprocessing = 0;
			shellPath = /bin/sh;
			shellScript = "\"${SRCROOT}/Pods/Target Support Files/Pods-iina/Pods-iina-resources.sh\"\n";
			showEnvVarsInLog = 0;
		};
		DFB4E0114268BBFB043A6097 /* [CP] Embed Pods Frameworks */ = {
			isa = PBXShellScriptBuildPhase;
			buildActionMask = 2147483647;
			files = (
			);
			inputPaths = (
				"${SRCROOT}/Pods/Target Support Files/Pods-iina/Pods-iina-frameworks.sh",
				"${BUILT_PRODUCTS_DIR}/AEXML/AEXML.framework",
				"${BUILT_PRODUCTS_DIR}/GRMustache.swift/Mustache.framework",
				"${BUILT_PRODUCTS_DIR}/GzipSwift/Gzip.framework",
				"${BUILT_PRODUCTS_DIR}/Just/Just.framework",
				"${BUILT_PRODUCTS_DIR}/MASPreferences/MASPreferences.framework",
				"${BUILT_PRODUCTS_DIR}/PromiseKit/PromiseKit.framework",
				"${PODS_ROOT}/Sparkle/Sparkle.framework",
				"${PODS_ROOT}/Sparkle/Sparkle.framework.dSYM",
			);
			name = "[CP] Embed Pods Frameworks";
			outputPaths = (
				"${TARGET_BUILD_DIR}/${FRAMEWORKS_FOLDER_PATH}/AEXML.framework",
				"${TARGET_BUILD_DIR}/${FRAMEWORKS_FOLDER_PATH}/Mustache.framework",
				"${TARGET_BUILD_DIR}/${FRAMEWORKS_FOLDER_PATH}/Gzip.framework",
				"${TARGET_BUILD_DIR}/${FRAMEWORKS_FOLDER_PATH}/Just.framework",
				"${TARGET_BUILD_DIR}/${FRAMEWORKS_FOLDER_PATH}/MASPreferences.framework",
				"${TARGET_BUILD_DIR}/${FRAMEWORKS_FOLDER_PATH}/PromiseKit.framework",
				"${TARGET_BUILD_DIR}/${FRAMEWORKS_FOLDER_PATH}/Sparkle.framework",
				"${DWARF_DSYM_FOLDER_PATH}/Sparkle.framework.dSYM",
			);
			runOnlyForDeploymentPostprocessing = 0;
			shellPath = /bin/sh;
			shellScript = "\"${SRCROOT}/Pods/Target Support Files/Pods-iina/Pods-iina-frameworks.sh\"\n";
			showEnvVarsInLog = 0;
		};
		E364D521203F339A0066215D /* Check Localizable.strings */ = {
			isa = PBXShellScriptBuildPhase;
			buildActionMask = 2147483647;
			files = (
			);
			inputPaths = (
			);
			name = "Check Localizable.strings";
			outputPaths = (
			);
			runOnlyForDeploymentPostprocessing = 0;
			shellPath = /bin/sh;
			shellScript = $PROJECT_DIR/other/check_localizable.swift;
			showEnvVarsInLog = 0;
		};
/* End PBXShellScriptBuildPhase section */

/* Begin PBXSourcesBuildPhase section */
		84EB1ED21D2F51D3004FA5A1 /* Sources */ = {
			isa = PBXSourcesBuildPhase;
			buildActionMask = 2147483647;
			files = (
				849581F11F02728700D3B359 /* InitialWindowController.swift in Sources */,
				8461C52E1D45FFF6006E91FF /* PlaySliderCell.swift in Sources */,
				84F5D4A21E4796F50060A838 /* KeyBindingTranslator.swift in Sources */,
				8452DD851D3B956D008A543A /* Preference.swift in Sources */,
				8488D6E31E1183D300D5B952 /* PrefSubViewController.swift in Sources */,
				846352581EEEE11A0043F0CC /* ThumbnailPeekView.swift in Sources */,
				84E745D61DFDD4FD00588DED /* KeyCodeHelper.swift in Sources */,
				840D479B1DFEF649000D9A64 /* KeyRecordViewController.swift in Sources */,
				84F5D4951E44D5230060A838 /* KeyBindingCriterion.swift in Sources */,
				846121BD1F35FCA500ABB39C /* DraggingDetect.swift in Sources */,
				84A886EC1E2573A5008755BB /* JustExtension.swift in Sources */,
				84D0FB811F5E5A4000C6A6A7 /* CropBoxViewController.swift in Sources */,
				84D377631D6B66DE007F7396 /* MPVPlaylistItem.swift in Sources */,
				E3ECC89E1FE9A6D900BED8C7 /* GeometryDef.swift in Sources */,
				84E295C01E2CF9F5006388F7 /* ObjcUtils.m in Sources */,
				8400D5C41E17C6D2006785F5 /* AboutWindowController.swift in Sources */,
				84A886E41E24F37D008755BB /* ShooterSubtitle.swift in Sources */,
				84A09A0E1F2DF596000FF343 /* MiniPlayerWindowController.swift in Sources */,
				84BEEC421DFEE46200F945CA /* StreamReader.swift in Sources */,
				84C644601E92BA2700B1410B /* TimeLabelOverflowedView.swift in Sources */,
				E3C12F6B201F281F00297964 /* FirstRunManager.swift in Sources */,
				84879A9B1E1032480004F894 /* ShortcutAvailableTextField.swift in Sources */,
				84EB1F071D2F5E76004FA5A1 /* Utility.swift in Sources */,
				84D0FB7E1F5E519300C6A6A7 /* FreeSelectingViewController.swift in Sources */,
				840D47A01DFEFC49000D9A64 /* KeyRecordView.swift in Sources */,
				84791C8B1D405E9D0069E28A /* PlaybackInfo.swift in Sources */,
				84D123B41ECAA405004E0D53 /* TouchBarSupport.swift in Sources */,
				84817C981DBDCE4300CC2279 /* RoundedColorWell.swift in Sources */,
				8461C5301D462488006E91FF /* VideoTime.swift in Sources */,
				8492C2881E7721A600CE5825 /* ISO639Helper.swift in Sources */,
				84F5D4991E44E8AC0060A838 /* KeyBindingDataLoader.swift in Sources */,
				84EC12831F4F939000137C1E /* FilterPresets.swift in Sources */,
				E3FC31461FE1501E00B9B86F /* PowerSource.swift in Sources */,
				8476440A1D48CC3D004F6DF5 /* MPVCommand.swift in Sources */,
				84C8D5911D796F9700D98A0E /* Aspect.swift in Sources */,
				E3383689202651CF00ABC812 /* PrefOSCToolbarDraggingItemViewController.swift in Sources */,
				84AC621F1E87A4F3002D6F92 /* OpenURLAccessoryViewController.swift in Sources */,
				842904E21F0EC01600478376 /* AutoFileMatcher.swift in Sources */,
				8466BE181D5CDD0300039D03 /* QuickSettingViewController.swift in Sources */,
				84A0BA9E1D2FAD4000BC8DA1 /* MainWindowController.swift in Sources */,
				84E48D4E1E0F1090002C7A3F /* FilterWindowController.swift in Sources */,
				8476440C1D48F63D004F6DF5 /* OSDMessage.swift in Sources */,
				84AE59491E0FD65800771B7E /* MainMenuActions.swift in Sources */,
				E3CB75BD1FDACB82004DB10A /* SavedFilter.swift in Sources */,
				84F725561D4783EE000DEF1B /* VolumeSliderCell.swift in Sources */,
				845040401E0ACADD0079C194 /* MPVNode.swift in Sources */,
				84795C3A1E083EE30059A648 /* PrefControlViewController.swift in Sources */,
				8488D6DF1E11791300D5B952 /* PrefCodecViewController.swift in Sources */,
				8487BEC11D744FA800FD17B0 /* FlippedView.swift in Sources */,
				84795C371E0825AD0059A648 /* GifGenerator.swift in Sources */,
				845ABEAC1D4D19C000BFB15B /* MPVTrack.swift in Sources */,
				84AABE981DBFB62F00D138FD /* FixedFontManager.m in Sources */,
				84EB1EDA1D2F51D3004FA5A1 /* AppDelegate.swift in Sources */,
				840820111ECF6C1800361416 /* FileGroup.swift in Sources */,
				84A0BA901D2F8D4100BC8DA1 /* IINAError.swift in Sources */,
				84C6D3621EAF8D63009BF721 /* HistoryController.swift in Sources */,
				847644081D48B413004F6DF5 /* MPVOption.swift in Sources */,
				84817C961DBDCA5F00CC2279 /* SettingsListCellView.swift in Sources */,
				84A886F31E26CA24008755BB /* Regex.swift in Sources */,
				8487BEC31D76A1AF00FD17B0 /* MenuController.swift in Sources */,
				8450403D1E0A9EE20079C194 /* InspectorWindowController.swift in Sources */,
				84C6D3671EB2A427009BF721 /* HistoryWindowController.swift in Sources */,
				9E47DAC01E3CFA6D00457420 /* DurationDisplayTextField.swift in Sources */,
				840AF5821E732C8F00F4AF92 /* JustXMLRPC.swift in Sources */,
				841A599D1E1FF5800079E177 /* SleepPreventer.swift in Sources */,
				84ED99FF1E009C8100A5159B /* PrefAdvancedViewController.swift in Sources */,
				840AF5841E73CE3900F4AF92 /* OpenSubSubtitle.swift in Sources */,
				84AABE8B1DBF634600D138FD /* CharEncoding.swift in Sources */,
				8488D6DC1E1167EF00D5B952 /* FileSize.swift in Sources */,
				8488D6E71E11ABE900D5B952 /* PrefNetworkViewController.swift in Sources */,
				84AABE941DBFAF1A00D138FD /* FontPickerWindowController.swift in Sources */,
				844C59E71F7C143D008D1B00 /* CacheManager.swift in Sources */,
				84FBCB381EEACDDD0076C77C /* FFmpegController.m in Sources */,
				84879A981E0FFC7E0004F894 /* PrefUIViewController.swift in Sources */,
				84D377651D7370EE007F7396 /* ChapterTableCellView.swift in Sources */,
				84C6D3641EB276E9009BF721 /* PlaybackHistory.swift in Sources */,
				843FFD4D1D5DAA01001F3A44 /* RoundedTextFieldCell.swift in Sources */,
				8407D1401E3A684C0043895D /* ViewLayer.swift in Sources */,
				84A0BA9B1D2FAB4100BC8DA1 /* Parameter.swift in Sources */,
				84EB1F051D2F5C5B004FA5A1 /* AppData.swift in Sources */,
				84C8D58F1D794CE600D98A0E /* MPVFilter.swift in Sources */,
				845404AA1E4396F500B02B12 /* ScriptLoader.swift in Sources */,
				84A0BAA11D2FAE7600BC8DA1 /* VideoView.swift in Sources */,
				E33BA5C4204315740069A0F6 /* AssrtSubtitle.swift in Sources */,
				844DE1BF1D3E2B9900272589 /* MPVEvent.swift in Sources */,
				845040471E0B0F500079C194 /* CropSettingsViewController.swift in Sources */,
				E33836852026223800ABC812 /* PrefOSCToolbarSettingsSheetController.swift in Sources */,
				8434BAA71D5DF2DA003BECF2 /* Extensions.swift in Sources */,
				845404AC1E43980900B02B12 /* LuaScript.swift in Sources */,
				847557141F405F8C0006B0FF /* MainWindowMenuActions.swift in Sources */,
				841B14281E941DFF00744AB8 /* TimeLabelOverflowedStackView.swift in Sources */,
				E33BA5C7204BD9FE0069A0F6 /* SubChooseViewController.swift in Sources */,
				8460FBA91D6497490081841B /* PlaylistViewController.swift in Sources */,
				8450404A1E0B13230079C194 /* CropBoxView.swift in Sources */,
				84F7258F1D486185000DEF1B /* MPVProperty.swift in Sources */,
				84A0BA971D2FA1CE00BC8DA1 /* PlayerCore.swift in Sources */,
				84D377671D737F58007F7396 /* MPVChapter.swift in Sources */,
				84A886E61E24F3BD008755BB /* OnlineSubtitle.swift in Sources */,
				847C62CA1DC13CDA00E1EF16 /* PrefGeneralViewController.swift in Sources */,
				84FBF23E1EF06A90003EA491 /* ThumbnailCache.swift in Sources */,
				845FB0C71D39462E00C011E0 /* ControlBarView.swift in Sources */,
				E38BD4AF20054BD9007635FC /* MainWindow.swift in Sources */,
				84F5D4A01E44F9DB0060A838 /* KeyBindingItem.swift in Sources */,
				84A0BA991D2FAAA700BC8DA1 /* MPVController.swift in Sources */,
				847557161F406D360006B0FF /* MiniPlayerWindowMenuActions.swift in Sources */,
				842F55A51EA17E7E0081D475 /* IINACommand.swift in Sources */,
				8434BAAD1D5E4546003BECF2 /* SlideUpButton.swift in Sources */,
				840D47981DFEEE6A000D9A64 /* KeyMapping.swift in Sources */,
				84BEEC3F1DFEDE2F00F945CA /* PrefKeyBindingViewController.swift in Sources */,
			);
			runOnlyForDeploymentPostprocessing = 0;
		};
		E3DE8DC61FD8166A0021921C /* Sources */ = {
			isa = PBXSourcesBuildPhase;
			buildActionMask = 2147483647;
			files = (
				E3DE8DCD1FD8166A0021921C /* main.swift in Sources */,
				E3CB75BB1FD998F5004DB10A /* Regex.swift in Sources */,
			);
			runOnlyForDeploymentPostprocessing = 0;
		};
/* End PBXSourcesBuildPhase section */

/* Begin PBXVariantGroup section */
		8400D5C81E1AB2F1006785F5 /* MainWindowController.xib */ = {
			isa = PBXVariantGroup;
			children = (
				8400D5C71E1AB2F1006785F5 /* Base */,
				8400D5FA1E1AB411006785F5 /* zh-Hans */,
				D27E35CF1E379B6D0064BE57 /* zh-Hant */,
				C789871B1E34EBDE0005769F /* ko */,
				B38F24191E44D09F00FFE600 /* it */,
				E5A935561E34B38700ABD3F5 /* fr */,
				84AF03C81E6725A2003E3753 /* pl */,
				133400121EB3831D007FE17E /* ja */,
				440DDE361E9010420063E211 /* ru */,
				23C277B91EC33E8900227C3A /* tr */,
				6CA50A9D1EBBC1300060D07A /* de */,
				6DC77D2E1F1439A600E96176 /* uk */,
				649AD3121F11B06D00244738 /* es */,
				84C21A701F8996ED00AD5B64 /* nl */,
				2FE1FC971F98D3D8004C4D6B /* sk */,
				E92D61801FE93B9C00ACC463 /* da */,
				4CA6B417201E85B7008F3FBA /* pt-BR */,
			);
			name = MainWindowController.xib;
			sourceTree = "<group>";
		};
		8400D5CB1E1AB2F9006785F5 /* QuickSettingViewController.xib */ = {
			isa = PBXVariantGroup;
			children = (
				8400D5CA1E1AB2F9006785F5 /* Base */,
				8400D5FB1E1AB411006785F5 /* zh-Hans */,
				D27E35D01E379B6D0064BE57 /* zh-Hant */,
				C789871C1E34EBDE0005769F /* ko */,
				B38F241A1E44D09F00FFE600 /* it */,
				E5A935571E34B38700ABD3F5 /* fr */,
				84AF03C91E6725A2003E3753 /* pl */,
				133400131EB3831D007FE17E /* ja */,
				440DDE371E9010420063E211 /* ru */,
				23C277BA1EC33E8900227C3A /* tr */,
				6CA50A991EBBB85A0060D07A /* de */,
				6DC77D2F1F1439A600E96176 /* uk */,
				649AD3131F11B06D00244738 /* es */,
				84C21A711F8996ED00AD5B64 /* nl */,
				2FE1FC981F98D3D8004C4D6B /* sk */,
				E92D61811FE93B9C00ACC463 /* da */,
				4CA6B418201E85B7008F3FBA /* pt-BR */,
			);
			name = QuickSettingViewController.xib;
			sourceTree = "<group>";
		};
		8400D5CE1E1AB2FF006785F5 /* PlaylistViewController.xib */ = {
			isa = PBXVariantGroup;
			children = (
				8400D5CD1E1AB2FF006785F5 /* Base */,
				8400D5FC1E1AB411006785F5 /* zh-Hans */,
				D27E35D11E379B6E0064BE57 /* zh-Hant */,
				C789871D1E34EBDE0005769F /* ko */,
				B38F241B1E44D09F00FFE600 /* it */,
				E5A935581E34B38700ABD3F5 /* fr */,
				84AF03CA1E6725A2003E3753 /* pl */,
				133400141EB3831D007FE17E /* ja */,
				440DDE381E9010420063E211 /* ru */,
				23C277BB1EC33E8900227C3A /* tr */,
				6CA50A971EBBB7CD0060D07A /* de */,
				6DC77D301F1439A600E96176 /* uk */,
				649AD3141F11B06D00244738 /* es */,
				84C21A721F8996ED00AD5B64 /* nl */,
				2FE1FC991F98D3D8004C4D6B /* sk */,
				E92D61821FE93B9C00ACC463 /* da */,
				4CA6B419201E85B7008F3FBA /* pt-BR */,
			);
			name = PlaylistViewController.xib;
			sourceTree = "<group>";
		};
		8400D5D11E1AB306006785F5 /* CropSettingsViewController.xib */ = {
			isa = PBXVariantGroup;
			children = (
				8400D5D01E1AB306006785F5 /* Base */,
				8400D5FD1E1AB412006785F5 /* zh-Hans */,
				D27E35D21E379B6E0064BE57 /* zh-Hant */,
				C789871E1E34EBDE0005769F /* ko */,
				B38F241C1E44D09F00FFE600 /* it */,
				E5A935591E34B38700ABD3F5 /* fr */,
				84AF03CB1E6725A2003E3753 /* pl */,
				133400151EB3831D007FE17E /* ja */,
				440DDE391E9010420063E211 /* ru */,
				23C277BC1EC33E8900227C3A /* tr */,
				6CA50A9F1EBBC2910060D07A /* de */,
				6DC77D311F1439A600E96176 /* uk */,
				649AD3151F11B06E00244738 /* es */,
				84C21A791F8996EE00AD5B64 /* nl */,
				2FE1FCA01F98D3D9004C4D6B /* sk */,
				E92D61891FE93B9C00ACC463 /* da */,
				4CA6B420201E85B8008F3FBA /* pt-BR */,
			);
			name = CropSettingsViewController.xib;
			sourceTree = "<group>";
		};
		8400D5D41E1AB312006785F5 /* InspectorWindowController.xib */ = {
			isa = PBXVariantGroup;
			children = (
				8400D5D31E1AB312006785F5 /* Base */,
				D27E35D31E379B6E0064BE57 /* zh-Hant */,
				C789871F1E34EBDE0005769F /* ko */,
				E5A9355A1E34B38800ABD3F5 /* fr */,
				84AF03CC1E6725A2003E3753 /* pl */,
				133400161EB3831D007FE17E /* ja */,
				84A0F6021EBB4A7C001FCF44 /* zh-Hans */,
				440DDE3A1E9010420063E211 /* ru */,
				B3A6ED0B1EBBC9ED00BE4956 /* it */,
				23C277BD1EC33E8900227C3A /* tr */,
				6CA50AA31EBBC3860060D07A /* de */,
				6DC77D321F1439A600E96176 /* uk */,
				649AD3161F11B06E00244738 /* es */,
				84C21A731F8996ED00AD5B64 /* nl */,
				2FE1FC9A1F98D3D8004C4D6B /* sk */,
				E92D61831FE93B9C00ACC463 /* da */,
				4CA6B41A201E85B7008F3FBA /* pt-BR */,
			);
			name = InspectorWindowController.xib;
			sourceTree = "<group>";
		};
		8400D5D71E1AB317006785F5 /* FilterWindowController.xib */ = {
			isa = PBXVariantGroup;
			children = (
				8400D5D61E1AB317006785F5 /* Base */,
				8400D5FF1E1AB412006785F5 /* zh-Hans */,
				D27E35D41E379B6E0064BE57 /* zh-Hant */,
				C78987201E34EBDE0005769F /* ko */,
				B38F241E1E44D09F00FFE600 /* it */,
				E5A9355B1E34B38800ABD3F5 /* fr */,
				84AF03CD1E6725A2003E3753 /* pl */,
				133400171EB3831D007FE17E /* ja */,
				440DDE3B1E9010420063E211 /* ru */,
				23C277BE1EC33E8900227C3A /* tr */,
				6CA50AA51EBBC5E50060D07A /* de */,
				6DC77D331F1439A600E96176 /* uk */,
				649AD3171F11B06E00244738 /* es */,
				84C21A741F8996ED00AD5B64 /* nl */,
				2FE1FC9B1F98D3D9004C4D6B /* sk */,
				E92D61841FE93B9C00ACC463 /* da */,
				4CA6B41B201E85B7008F3FBA /* pt-BR */,
			);
			name = FilterWindowController.xib;
			sourceTree = "<group>";
		};
		8400D5DA1E1AB31B006785F5 /* AboutWindowController.xib */ = {
			isa = PBXVariantGroup;
			children = (
				8400D5D91E1AB31B006785F5 /* Base */,
				8400D6001E1AB412006785F5 /* zh-Hans */,
				D27E35D51E379B6E0064BE57 /* zh-Hant */,
				C78987211E34EBDE0005769F /* ko */,
				B38F241F1E44D09F00FFE600 /* it */,
				E5A9355C1E34B38800ABD3F5 /* fr */,
				84AF03CE1E6725A2003E3753 /* pl */,
				133400181EB3831D007FE17E /* ja */,
				440DDE3C1E9010420063E211 /* ru */,
				23C277BF1EC33E8900227C3A /* tr */,
				6CA50A951EBBB6B30060D07A /* de */,
				6DC77D341F1439A600E96176 /* uk */,
				649AD3181F11B06E00244738 /* es */,
				84C21A751F8996ED00AD5B64 /* nl */,
				2FE1FC9C1F98D3D9004C4D6B /* sk */,
				E92D61851FE93B9C00ACC463 /* da */,
				4CA6B41C201E85B8008F3FBA /* pt-BR */,
			);
			name = AboutWindowController.xib;
			sourceTree = "<group>";
		};
		8400D5DD1E1AB326006785F5 /* FontPickerWindowController.xib */ = {
			isa = PBXVariantGroup;
			children = (
				8400D5DC1E1AB326006785F5 /* Base */,
				8400D6011E1AB412006785F5 /* zh-Hans */,
				D27E35D61E379B6E0064BE57 /* zh-Hant */,
				C78987221E34EBDE0005769F /* ko */,
				B38F24201E44D09F00FFE600 /* it */,
				E5A9355D1E34B38800ABD3F5 /* fr */,
				84AF03CF1E6725A2003E3753 /* pl */,
				1334001A1EB3831D007FE17E /* ja */,
				440DDE3E1E9010430063E211 /* ru */,
				23C277C11EC33E8900227C3A /* tr */,
				6CA50AAB1EBBC9FD0060D07A /* de */,
				6DC77D381F1439A700E96176 /* uk */,
				649AD31C1F11B06E00244738 /* es */,
				84C21A7B1F8996EE00AD5B64 /* nl */,
				2FE1FCA21F98D3D9004C4D6B /* sk */,
				E92D618B1FE93B9C00ACC463 /* da */,
				4CA6B422201E85B9008F3FBA /* pt-BR */,
			);
			name = FontPickerWindowController.xib;
			sourceTree = "<group>";
		};
		8400D5E01E1AB32A006785F5 /* PrefGeneralViewController.xib */ = {
			isa = PBXVariantGroup;
			children = (
				8400D5DF1E1AB32A006785F5 /* Base */,
				72CAEE6D1E229EAE00B8C894 /* zh-Hans */,
				D27E35D71E379B6F0064BE57 /* zh-Hant */,
				C78987231E34EBDF0005769F /* ko */,
				B38F24211E44D09F00FFE600 /* it */,
				E5A9355E1E34B38800ABD3F5 /* fr */,
				84AF03BB1E6725A1003E3753 /* pl */,
				1334001B1EB3831D007FE17E /* ja */,
				440DDE3F1E9010430063E211 /* ru */,
				23C277C21EC33E8900227C3A /* tr */,
				6CA50AAD1EBBCB070060D07A /* de */,
				6DC77D391F1439A700E96176 /* uk */,
				649AD31D1F11B06E00244738 /* es */,
				84C21A7C1F8996EE00AD5B64 /* nl */,
				2FE1FCA31F98D3D9004C4D6B /* sk */,
				E92D618C1FE93B9D00ACC463 /* da */,
				4CA6B423201E85B9008F3FBA /* pt-BR */,
			);
			name = PrefGeneralViewController.xib;
			sourceTree = "<group>";
		};
		8400D5E31E1AB32F006785F5 /* PrefUIViewController.xib */ = {
			isa = PBXVariantGroup;
			children = (
				8400D5E21E1AB32F006785F5 /* Base */,
				8400D6031E1AB412006785F5 /* zh-Hans */,
				D27E35D81E379B6F0064BE57 /* zh-Hant */,
				C78987241E34EBDF0005769F /* ko */,
				F4C61DFA1E20423A00A43BCC /* de */,
				B38F24221E44D0A000FFE600 /* it */,
				E5A9355F1E34B38900ABD3F5 /* fr */,
				84AF03BC1E6725A1003E3753 /* pl */,
				1334001C1EB3831E007FE17E /* ja */,
				440DDE401E9010430063E211 /* ru */,
				23C277C31EC33E8900227C3A /* tr */,
				6DC77D3A1F1439A700E96176 /* uk */,
				649AD31E1F11B06E00244738 /* es */,
				84C21A7D1F8996EE00AD5B64 /* nl */,
				2FE1FCA41F98D3D9004C4D6B /* sk */,
				E92D618D1FE93B9D00ACC463 /* da */,
				4CA6B424201E85B9008F3FBA /* pt-BR */,
			);
			name = PrefUIViewController.xib;
			sourceTree = "<group>";
		};
		8400D5E61E1AB333006785F5 /* PrefControlViewController.xib */ = {
			isa = PBXVariantGroup;
			children = (
				8400D5E51E1AB333006785F5 /* Base */,
				8400D6041E1AB412006785F5 /* zh-Hans */,
				D27E35D91E379B6F0064BE57 /* zh-Hant */,
				C78987251E34EBDF0005769F /* ko */,
				E5A935601E34B38900ABD3F5 /* fr */,
				84AF03BD1E6725A1003E3753 /* pl */,
				1334001D1EB3831E007FE17E /* ja */,
				440DDE411E9010430063E211 /* ru */,
				B3A6ED0F1EBBD51F00BE4956 /* it */,
				23C277C41EC33E8A00227C3A /* tr */,
				6CA50AAF1EBD0C100060D07A /* de */,
				6DC77D3B1F1439A700E96176 /* uk */,
				649AD31F1F11B06E00244738 /* es */,
				84C21A7E1F8996EE00AD5B64 /* nl */,
				2FE1FCA51F98D3DA004C4D6B /* sk */,
				E92D618E1FE93B9D00ACC463 /* da */,
				4CA6B425201E85B9008F3FBA /* pt-BR */,
			);
			name = PrefControlViewController.xib;
			sourceTree = "<group>";
		};
		8400D5E91E1AB337006785F5 /* PrefKeyBindingViewController.xib */ = {
			isa = PBXVariantGroup;
			children = (
				8400D5E81E1AB337006785F5 /* Base */,
				8400D6051E1AB412006785F5 /* zh-Hans */,
				D27E35DA1E379B6F0064BE57 /* zh-Hant */,
				C78987261E34EBDF0005769F /* ko */,
				B38F24241E44D0A000FFE600 /* it */,
				E5A935611E34B38900ABD3F5 /* fr */,
				84AF03BE1E6725A1003E3753 /* pl */,
				1334001E1EB3831E007FE17E /* ja */,
				440DDE421E9010430063E211 /* ru */,
				23C277C51EC33E8A00227C3A /* tr */,
				6CA50AB11EBD0F990060D07A /* de */,
				6DC77D3C1F1439A700E96176 /* uk */,
				649AD3201F11B06E00244738 /* es */,
				84C21A7F1F8996EF00AD5B64 /* nl */,
				2FE1FCA61F98D3DA004C4D6B /* sk */,
				E92D618F1FE93B9D00ACC463 /* da */,
				4CA6B426201E85B9008F3FBA /* pt-BR */,
			);
			name = PrefKeyBindingViewController.xib;
			sourceTree = "<group>";
		};
		8400D5EC1E1AB33B006785F5 /* KeyRecordViewController.xib */ = {
			isa = PBXVariantGroup;
			children = (
				8400D5EB1E1AB33B006785F5 /* Base */,
				8400D6061E1AB412006785F5 /* zh-Hans */,
				D27E35DB1E379B6F0064BE57 /* zh-Hant */,
				C78987271E34EBDF0005769F /* ko */,
				B38F24251E44D0A000FFE600 /* it */,
				E5A935621E34B38A00ABD3F5 /* fr */,
				84AF03BF1E6725A1003E3753 /* pl */,
				1334001F1EB3831E007FE17E /* ja */,
				440DDE431E9010430063E211 /* ru */,
				23C277C61EC33E8A00227C3A /* tr */,
				6CA50AB71EBD11610060D07A /* de */,
				6DC77D3D1F1439A700E96176 /* uk */,
				649AD3211F11B06E00244738 /* es */,
				84C21A801F8996EF00AD5B64 /* nl */,
				2FE1FCA71F98D3DA004C4D6B /* sk */,
				E92D61901FE93B9D00ACC463 /* da */,
				4CA6B427201E85BA008F3FBA /* pt-BR */,
			);
			name = KeyRecordViewController.xib;
			sourceTree = "<group>";
		};
		8400D5EF1E1AB33F006785F5 /* PrefAdvancedViewController.xib */ = {
			isa = PBXVariantGroup;
			children = (
				8400D5EE1E1AB33F006785F5 /* Base */,
				8400D6071E1AB412006785F5 /* zh-Hans */,
				D27E35DC1E379B6F0064BE57 /* zh-Hant */,
				C78987281E34EBDF0005769F /* ko */,
				B38F24261E44D0A000FFE600 /* it */,
				E5A935631E34B38A00ABD3F5 /* fr */,
				84AF03C01E6725A1003E3753 /* pl */,
				133400201EB3831E007FE17E /* ja */,
				440DDE441E9010430063E211 /* ru */,
				23C277C71EC33E8A00227C3A /* tr */,
				6CA50AB51EBD10E90060D07A /* de */,
				6DC77D3E1F1439A700E96176 /* uk */,
				649AD3221F11B06E00244738 /* es */,
				84C21A811F8996EF00AD5B64 /* nl */,
				2FE1FCA81F98D3DA004C4D6B /* sk */,
				E92D61911FE93B9D00ACC463 /* da */,
				4CA6B428201E85BA008F3FBA /* pt-BR */,
			);
			name = PrefAdvancedViewController.xib;
			sourceTree = "<group>";
		};
		8400D5F21E1AB344006785F5 /* PrefCodecViewController.xib */ = {
			isa = PBXVariantGroup;
			children = (
				8400D5F11E1AB344006785F5 /* Base */,
				8400D6081E1AB412006785F5 /* zh-Hans */,
				D27E35DD1E379B6F0064BE57 /* zh-Hant */,
				C78987291E34EBDF0005769F /* ko */,
				B38F24271E44D0A000FFE600 /* it */,
				E5A935641E34B38A00ABD3F5 /* fr */,
				84AF03C11E6725A1003E3753 /* pl */,
				133400211EB3831E007FE17E /* ja */,
				440DDE451E9010430063E211 /* ru */,
				23C277C81EC33E8A00227C3A /* tr */,
				6CA50AB91EBD11B40060D07A /* de */,
				6DC77D3F1F1439A700E96176 /* uk */,
				649AD3231F11B06E00244738 /* es */,
				84C21A821F8996EF00AD5B64 /* nl */,
				2FE1FCA91F98D3DA004C4D6B /* sk */,
				E92D61921FE93B9D00ACC463 /* da */,
				4CA6B429201E85BA008F3FBA /* pt-BR */,
			);
			name = PrefCodecViewController.xib;
			sourceTree = "<group>";
		};
		8400D5F51E1AB348006785F5 /* PrefSubViewController.xib */ = {
			isa = PBXVariantGroup;
			children = (
				8400D5F41E1AB348006785F5 /* Base */,
				8400D6091E1AB412006785F5 /* zh-Hans */,
				D27E35DE1E379B700064BE57 /* zh-Hant */,
				C789872A1E34EBDF0005769F /* ko */,
				B38F24281E44D0A000FFE600 /* it */,
				E5A935651E34B38A00ABD3F5 /* fr */,
				84AF03C21E6725A1003E3753 /* pl */,
				133400221EB3831E007FE17E /* ja */,
				440DDE461E9010430063E211 /* ru */,
				23C277C91EC33E8A00227C3A /* tr */,
				6CA50ABB1EBD126B0060D07A /* de */,
				6DC77D401F1439A700E96176 /* uk */,
				649AD3241F11B06E00244738 /* es */,
				84C21A831F8996EF00AD5B64 /* nl */,
				2FE1FCAA1F98D3DA004C4D6B /* sk */,
				E92D61931FE93B9D00ACC463 /* da */,
				4CA6B42A201E85BA008F3FBA /* pt-BR */,
			);
			name = PrefSubViewController.xib;
			sourceTree = "<group>";
		};
		8400D5F81E1AB34D006785F5 /* PrefNetworkViewController.xib */ = {
			isa = PBXVariantGroup;
			children = (
				8400D5F71E1AB34D006785F5 /* Base */,
				8400D60A1E1AB412006785F5 /* zh-Hans */,
				D27E35DF1E379B700064BE57 /* zh-Hant */,
				C789872B1E34EBDF0005769F /* ko */,
				B38F24291E44D0A000FFE600 /* it */,
				E5A935661E34B38A00ABD3F5 /* fr */,
				84AF03C31E6725A1003E3753 /* pl */,
				133400231EB3831E007FE17E /* ja */,
				440DDE471E9010430063E211 /* ru */,
				23C277CA1EC33E8A00227C3A /* tr */,
				6CA50ABD1EBD165C0060D07A /* de */,
				6DC77D411F1439A700E96176 /* uk */,
				649AD3251F11B06E00244738 /* es */,
				84C21A841F8996EF00AD5B64 /* nl */,
				2FE1FCAB1F98D3DA004C4D6B /* sk */,
				E92D61941FE93B9D00ACC463 /* da */,
				4CA6B42B201E85BA008F3FBA /* pt-BR */,
			);
			name = PrefNetworkViewController.xib;
			sourceTree = "<group>";
		};
		845AC09E1E1AE6C10080B614 /* Localizable.strings */ = {
			isa = PBXVariantGroup;
			children = (
				845AC09D1E1AE6C10080B614 /* Base */,
				845AC09F1E1AE6CB0080B614 /* zh-Hans */,
				D27E35E01E379B700064BE57 /* zh-Hant */,
				C789872C1E34EBDF0005769F /* ko */,
				B38F242A1E44D0A000FFE600 /* it */,
				E5A935671E34B38B00ABD3F5 /* fr */,
				84AF03C51E6725A2003E3753 /* pl */,
				133400261EB3831F007FE17E /* ja */,
				440DDE4A1E9010430063E211 /* ru */,
				23C277CD1EC33E8A00227C3A /* tr */,
				6CA50A931EBBA9DF0060D07A /* de */,
				6DC77D441F1439A800E96176 /* uk */,
				649AD3281F11B06F00244738 /* es */,
				84C21A871F8996EF00AD5B64 /* nl */,
				2FE1FCAE1F98D3DA004C4D6B /* sk */,
				E92D61971FE93B9E00ACC463 /* da */,
				4CA6B42E201E85BB008F3FBA /* pt-BR */,
			);
			name = Localizable.strings;
			sourceTree = "<group>";
		};
		849581F51F03D55A00D3B359 /* InitialWindowController.xib */ = {
			isa = PBXVariantGroup;
			children = (
				849581F41F03D55A00D3B359 /* Base */,
				849581F71F03D55C00D3B359 /* zh-Hans */,
				6DC77D371F1439A700E96176 /* uk */,
				C7DBA5EB1F07C5FD00C2B416 /* ko */,
				649AD31B1F11B06E00244738 /* es */,
				8F825CBD1F16280A0094B529 /* de */,
				B3066F5F1F161538004D7559 /* it */,
				E53BAB3F1F1692B700D2609F /* fr */,
				84BF6F601F1BB2CD00D45798 /* zh-Hant */,
				84BF6F621F1BB3E900D45798 /* ja */,
				84BF6F661F1BB3ED00D45798 /* tr */,
				84BF6F671F1BB3F300D45798 /* ru */,
				84BF6F5E1F1B8A9800D45798 /* pl */,
				84C21A781F8996EE00AD5B64 /* nl */,
				2FE1FC9F1F98D3D9004C4D6B /* sk */,
				E92D61881FE93B9C00ACC463 /* da */,
				4CA6B41F201E85B8008F3FBA /* pt-BR */,
			);
			name = InitialWindowController.xib;
			sourceTree = "<group>";
		};
		84996F921EC11CE6009A8A39 /* HistoryWindowController.xib */ = {
			isa = PBXVariantGroup;
			children = (
				84996F911EC11CE6009A8A39 /* Base */,
				84996F941EC11CEC009A8A39 /* zh-Hans */,
				13D511921ED0396D0072D1C0 /* ja */,
				B3B163411EC9A1AC000ED121 /* it */,
				D27556FC1EC6E1C300CAB2A4 /* zh-Hant */,
				C7DC79CE1EC63821002DE23B /* ko */,
				8F6F50541EC5E053002B47B4 /* de */,
				E568075F1EF975C0005A3ADD /* fr */,
				6DC77D361F1439A600E96176 /* uk */,
				649AD31A1F11B06E00244738 /* es */,
				84BF6F5D1F1B8A9700D45798 /* pl */,
				844E2FD21F1C7C6000CB1170 /* ru */,
				84C21A771F8996EE00AD5B64 /* nl */,
				2FE1FC9E1F98D3D9004C4D6B /* sk */,
				E92D61871FE93B9C00ACC463 /* da */,
				4CA6B41E201E85B8008F3FBA /* pt-BR */,
			);
			name = HistoryWindowController.xib;
			sourceTree = "<group>";
		};
		84A0BA931D2F9E9600BC8DA1 /* MainMenu.xib */ = {
			isa = PBXVariantGroup;
			children = (
				84A0BA941D2F9E9600BC8DA1 /* Base */,
				8400D5F91E1AB411006785F5 /* zh-Hans */,
				D27E35CE1E379B6D0064BE57 /* zh-Hant */,
				C789871A1E34EBDE0005769F /* ko */,
				B38F24181E44D09F00FFE600 /* it */,
				9E63CAB61E3F7D0E00EA66C9 /* fr */,
				84AF03C71E6725A2003E3753 /* pl */,
				133400111EB3831C007FE17E /* ja */,
				440DDE351E9010420063E211 /* ru */,
				23C277B81EC33E8900227C3A /* tr */,
				6CA50A9B1EBBBA830060D07A /* de */,
				6DC77D2D1F1439A600E96176 /* uk */,
				649AD3111F11B06D00244738 /* es */,
				84C21A6F1F8996ED00AD5B64 /* nl */,
				2FE1FC961F98D3D8004C4D6B /* sk */,
				E92D617F1FE93B9B00ACC463 /* da */,
				4CA6B416201E85B7008F3FBA /* pt-BR */,
			);
			name = MainMenu.xib;
			sourceTree = "<group>";
		};
		84AC62231E87C6CF002D6F92 /* OpenURLAccessoryViewController.xib */ = {
			isa = PBXVariantGroup;
			children = (
				84AC62221E87C6CF002D6F92 /* Base */,
				84AC62251E87C6D1002D6F92 /* zh-Hans */,
				C7D162511E89FD6100674AC3 /* ko */,
				D26C04BB1E8D31DD00F709E4 /* zh-Hant */,
				133400191EB3831D007FE17E /* ja */,
				E53CCBA31EB7711200DFF4E1 /* fr */,
				440DDE3D1E9010420063E211 /* ru */,
				B3A6ED0D1EBBCE0700BE4956 /* it */,
				23C277C01EC33E8900227C3A /* tr */,
				6CA50AA71EBBC64B0060D07A /* de */,
				6DC77D351F1439A600E96176 /* uk */,
				649AD3191F11B06E00244738 /* es */,
				84BF6F5C1F1B8A9700D45798 /* pl */,
				84C21A761F8996EE00AD5B64 /* nl */,
				2FE1FC9D1F98D3D9004C4D6B /* sk */,
				E92D61861FE93B9C00ACC463 /* da */,
				4CA6B41D201E85B8008F3FBA /* pt-BR */,
			);
			name = OpenURLAccessoryViewController.xib;
			sourceTree = "<group>";
		};
		84AF03D41E67492C003E3753 /* Contribution.rtf */ = {
			isa = PBXVariantGroup;
			children = (
				845635401EE1AFA500D36591 /* Base */,
				84AF03D51E674930003E3753 /* zh-Hans */,
				C7583B471E67802200BEF9B7 /* ko */,
				B3DB9C081E82CE2B00CFB888 /* it */,
				843B97921E82D21800D07261 /* pl */,
				E5436AA61E844761005BEB5C /* fr */,
				133400271EB3831F007FE17E /* ja */,
				440DDE4B1E9010440063E211 /* ru */,
				23C277CE1EC33E8A00227C3A /* tr */,
				6CA50AA91EBBC7EA0060D07A /* de */,
				6DC77D451F1439A800E96176 /* uk */,
				649AD3291F11B06F00244738 /* es */,
				84C21A881F8996EF00AD5B64 /* nl */,
				2FE1FCAF1F98D3DB004C4D6B /* sk */,
				E92D61981FE93B9E00ACC463 /* da */,
				4CA6B42F201E85BB008F3FBA /* pt-BR */,
			);
			name = Contribution.rtf;
			sourceTree = "<group>";
		};
		84D0FB841F5E6A3800C6A6A7 /* FreeSelectingViewController.xib */ = {
			isa = PBXVariantGroup;
			children = (
				84D0FB831F5E6A3800C6A6A7 /* Base */,
				84D0FB861F5E6A3A00C6A6A7 /* zh-Hans */,
				E5C57C1E1F82A1ED00488ABA /* fr */,
				C7513B4C1F61C5A300C14561 /* ko */,
				13D77DE21F8656FC0076990A /* ja */,
				84C21A561F89932500AD5B64 /* ru */,
				84C21A571F89932700AD5B64 /* it */,
				84C21A7A1F8996EE00AD5B64 /* nl */,
				2FE1FCA11F98D3D9004C4D6B /* sk */,
				E92D618A1FE93B9C00ACC463 /* da */,
				E34E0ADF2007E23600BDC8BA /* zh-Hant */,
				64D04D5320083B840031EE2F /* es */,
				4CA6B421201E85B9008F3FBA /* pt-BR */,
				8F17B8FA2013956E0048FB5D /* de */,
			);
			name = FreeSelectingViewController.xib;
			sourceTree = "<group>";
		};
		84EC12881F504D2500137C1E /* FilterPresets.strings */ = {
			isa = PBXVariantGroup;
			children = (
				84EC12871F504D2500137C1E /* Base */,
				84EC12891F504D3B00137C1E /* zh-Hans */,
				E5C57C1F1F82A20600488ABA /* fr */,
				C7513B4A1F61C05D00C14561 /* ko */,
				13D77DE01F85A2980076990A /* ja */,
				87E813251F83C05E00AA8D0C /* ru */,
				84C21A551F8992F600AD5B64 /* it */,
				84C21A891F8996F000AD5B64 /* nl */,
				2FE1FCB01F98D3DB004C4D6B /* sk */,
				E92D61991FE93B9E00ACC463 /* da */,
				64D04D5120083B6F0031EE2F /* es */,
				4CA6B430201E85BB008F3FBA /* pt-BR */,
			);
			name = FilterPresets.strings;
			sourceTree = "<group>";
		};
		84F5D49C1E44E9A50060A838 /* KeyBinding.strings */ = {
			isa = PBXVariantGroup;
			children = (
				84F5D49B1E44E9A50060A838 /* Base */,
				84F5D49D1E44E9A90060A838 /* zh-Hans */,
				B3860ED81E50F73A00FF012B /* it */,
				C70BC05C1E511D1000D8CB79 /* ko */,
				E5A9E1841E50F1E200950BD5 /* fr */,
				D2B411421E5336AD002819E1 /* zh-Hant */,
				84AF03C61E6725A2003E3753 /* pl */,
				133400281EB3831F007FE17E /* ja */,
				440DDE4C1E9010440063E211 /* ru */,
				23C277CF1EC33E8A00227C3A /* tr */,
				6CA50ABE1EBD18320060D07A /* de */,
				6DC77D461F1439A800E96176 /* uk */,
				649AD32A1F11B06F00244738 /* es */,
				84C21A8A1F8996F000AD5B64 /* nl */,
				2FE1FCB11F98D3DB004C4D6B /* sk */,
				E92D619A1FE93B9E00ACC463 /* da */,
				4CA6B431201E85BC008F3FBA /* pt-BR */,
			);
			name = KeyBinding.strings;
			sourceTree = "<group>";
		};
		C78987311E34EF170005769F /* InfoPlist.strings */ = {
			isa = PBXVariantGroup;
			children = (
				C78987301E34EF170005769F /* ko */,
				D2B411431E5336AE002819E1 /* zh-Hant */,
				843B97AA1E82D3C100D07261 /* Base */,
				84AC62291E87DC07002D6F92 /* pl */,
				133400251EB3831E007FE17E /* ja */,
				84792F541EBB957E002E98F6 /* zh-Hans */,
				440DDE491E9010430063E211 /* ru */,
				B3D578841EBCE6B200757AAA /* it */,
				23C277CC1EC33E8A00227C3A /* tr */,
				6CA50AA81EBBC7610060D07A /* de */,
				E56807601EF97766005A3ADD /* fr */,
				6DC77D431F1439A700E96176 /* uk */,
				649AD3271F11B06E00244738 /* es */,
				84C21A861F8996EF00AD5B64 /* nl */,
				2FE1FCAD1F98D3DA004C4D6B /* sk */,
				E92D61961FE93B9D00ACC463 /* da */,
				4CA6B42D201E85BB008F3FBA /* pt-BR */,
			);
			name = InfoPlist.strings;
			sourceTree = "<group>";
		};
		E34A0E032053F93A00B50097 /* PrefOSCToolbarSettingsSheetController.xib */ = {
			isa = PBXVariantGroup;
			children = (
				E34A0E022053F93A00B50097 /* Base */,
				E34A0E052053F93E00B50097 /* zh-Hans */,
<<<<<<< HEAD
				E53EB2A7205A865D003F34A0 /* fr */,
=======
				C77164E12058D45C009E41DA /* ko */,
>>>>>>> f00b6820
			);
			name = PrefOSCToolbarSettingsSheetController.xib;
			sourceTree = "<group>";
		};
/* End PBXVariantGroup section */

/* Begin XCBuildConfiguration section */
		84EB1EF71D2F51D3004FA5A1 /* Debug */ = {
			isa = XCBuildConfiguration;
			buildSettings = {
				ALWAYS_SEARCH_USER_PATHS = NO;
				CLANG_ANALYZER_LOCALIZABILITY_NONLOCALIZED = YES;
				CLANG_ANALYZER_NONNULL = YES;
				CLANG_CXX_LANGUAGE_STANDARD = "gnu++0x";
				CLANG_CXX_LIBRARY = "libc++";
				CLANG_ENABLE_MODULES = YES;
				CLANG_ENABLE_OBJC_ARC = YES;
				CLANG_WARN_BLOCK_CAPTURE_AUTORELEASING = YES;
				CLANG_WARN_BOOL_CONVERSION = YES;
				CLANG_WARN_COMMA = YES;
				CLANG_WARN_CONSTANT_CONVERSION = YES;
				CLANG_WARN_DIRECT_OBJC_ISA_USAGE = YES_ERROR;
				CLANG_WARN_EMPTY_BODY = YES;
				CLANG_WARN_ENUM_CONVERSION = YES;
				CLANG_WARN_INFINITE_RECURSION = YES;
				CLANG_WARN_INT_CONVERSION = YES;
				CLANG_WARN_NON_LITERAL_NULL_CONVERSION = YES;
				CLANG_WARN_OBJC_LITERAL_CONVERSION = YES;
				CLANG_WARN_OBJC_ROOT_CLASS = YES_ERROR;
				CLANG_WARN_RANGE_LOOP_ANALYSIS = YES;
				CLANG_WARN_STRICT_PROTOTYPES = YES;
				CLANG_WARN_SUSPICIOUS_MOVE = YES;
				CLANG_WARN_UNREACHABLE_CODE = YES;
				CLANG_WARN__DUPLICATE_METHOD_MATCH = YES;
				CODE_SIGN_IDENTITY = "-";
				COPY_PHASE_STRIP = NO;
				DEBUG_INFORMATION_FORMAT = dwarf;
				ENABLE_STRICT_OBJC_MSGSEND = YES;
				ENABLE_TESTABILITY = YES;
				GCC_C_LANGUAGE_STANDARD = gnu99;
				GCC_DYNAMIC_NO_PIC = NO;
				GCC_NO_COMMON_BLOCKS = YES;
				GCC_OPTIMIZATION_LEVEL = 0;
				GCC_PREPROCESSOR_DEFINITIONS = (
					"DEBUG=1",
					"$(inherited)",
				);
				GCC_WARN_64_TO_32_BIT_CONVERSION = YES;
				GCC_WARN_ABOUT_RETURN_TYPE = YES_ERROR;
				GCC_WARN_UNDECLARED_SELECTOR = YES;
				GCC_WARN_UNINITIALIZED_AUTOS = YES_AGGRESSIVE;
				GCC_WARN_UNUSED_FUNCTION = YES;
				GCC_WARN_UNUSED_VARIABLE = YES;
				HEADER_SEARCH_PATHS = "$(SRCROOT)/mpv";
				INSTALL_PATH = "";
				MACOSX_DEPLOYMENT_TARGET = 10.11;
				MTL_ENABLE_DEBUG_INFO = YES;
				ONLY_ACTIVE_ARCH = YES;
				SDKROOT = macosx;
				SKIP_INSTALL = NO;
				SWIFT_OPTIMIZATION_LEVEL = "-Onone";
			};
			name = Debug;
		};
		84EB1EF81D2F51D3004FA5A1 /* Release */ = {
			isa = XCBuildConfiguration;
			buildSettings = {
				ALWAYS_SEARCH_USER_PATHS = NO;
				CLANG_ANALYZER_LOCALIZABILITY_NONLOCALIZED = YES;
				CLANG_ANALYZER_NONNULL = YES;
				CLANG_CXX_LANGUAGE_STANDARD = "gnu++0x";
				CLANG_CXX_LIBRARY = "libc++";
				CLANG_ENABLE_MODULES = YES;
				CLANG_ENABLE_OBJC_ARC = YES;
				CLANG_WARN_BLOCK_CAPTURE_AUTORELEASING = YES;
				CLANG_WARN_BOOL_CONVERSION = YES;
				CLANG_WARN_COMMA = YES;
				CLANG_WARN_CONSTANT_CONVERSION = YES;
				CLANG_WARN_DIRECT_OBJC_ISA_USAGE = YES_ERROR;
				CLANG_WARN_EMPTY_BODY = YES;
				CLANG_WARN_ENUM_CONVERSION = YES;
				CLANG_WARN_INFINITE_RECURSION = YES;
				CLANG_WARN_INT_CONVERSION = YES;
				CLANG_WARN_NON_LITERAL_NULL_CONVERSION = YES;
				CLANG_WARN_OBJC_LITERAL_CONVERSION = YES;
				CLANG_WARN_OBJC_ROOT_CLASS = YES_ERROR;
				CLANG_WARN_RANGE_LOOP_ANALYSIS = YES;
				CLANG_WARN_STRICT_PROTOTYPES = YES;
				CLANG_WARN_SUSPICIOUS_MOVE = YES;
				CLANG_WARN_UNREACHABLE_CODE = YES;
				CLANG_WARN__DUPLICATE_METHOD_MATCH = YES;
				CODE_SIGN_IDENTITY = "-";
				COPY_PHASE_STRIP = NO;
				DEBUG_INFORMATION_FORMAT = "dwarf-with-dsym";
				ENABLE_NS_ASSERTIONS = NO;
				ENABLE_STRICT_OBJC_MSGSEND = YES;
				GCC_C_LANGUAGE_STANDARD = gnu99;
				GCC_NO_COMMON_BLOCKS = YES;
				GCC_WARN_64_TO_32_BIT_CONVERSION = YES;
				GCC_WARN_ABOUT_RETURN_TYPE = YES_ERROR;
				GCC_WARN_UNDECLARED_SELECTOR = YES;
				GCC_WARN_UNINITIALIZED_AUTOS = YES_AGGRESSIVE;
				GCC_WARN_UNUSED_FUNCTION = YES;
				GCC_WARN_UNUSED_VARIABLE = YES;
				HEADER_SEARCH_PATHS = "$(SRCROOT)/mpv";
				INSTALL_PATH = "";
				MACOSX_DEPLOYMENT_TARGET = 10.11;
				MTL_ENABLE_DEBUG_INFO = NO;
				SDKROOT = macosx;
				SKIP_INSTALL = NO;
			};
			name = Release;
		};
		84EB1EFA1D2F51D3004FA5A1 /* Debug */ = {
			isa = XCBuildConfiguration;
			baseConfigurationReference = A1F8439D2926257DC5434942 /* Pods-iina.debug.xcconfig */;
			buildSettings = {
				ALWAYS_EMBED_SWIFT_STANDARD_LIBRARIES = "$(inherited)";
				ASSETCATALOG_COMPILER_APPICON_NAME = AppIcon;
				CLANG_ENABLE_MODULES = YES;
				CODE_SIGN_IDENTITY = "";
				COMBINE_HIDPI_IMAGES = YES;
				DEVELOPMENT_TEAM = 67CQ77V27R;
				FRAMEWORK_SEARCH_PATHS = (
					"$(inherited)",
					"$(SYSTEM_LIBRARY_DIR)/PrivateFrameworks",
				);
				HEADER_SEARCH_PATHS = (
					"$(SRCROOT)/deps/include",
					"$(inherited)",
				);
				INFOPLIST_FILE = iina/Info.plist;
				INSTALL_PATH = /Applications;
				LD_RUNPATH_SEARCH_PATHS = "$(inherited) @executable_path/../Frameworks";
				LIBRARY_SEARCH_PATHS = (
					"$(SRCROOT)/deps/lib",
					"$(PROJECT_DIR)/deps/lib",
				);
				MACOSX_DEPLOYMENT_TARGET = 10.10;
				MODULEMAP_FILE = module.modulemap;
				OTHER_SWIFT_FLAGS = "$(inherited) \"-D\" \"COCOAPODS\" -DDEBUG";
				PRODUCT_BUNDLE_IDENTIFIER = com.colliderli.iina;
				PRODUCT_NAME = IINA;
				SKIP_INSTALL = YES;
				SWIFT_OBJC_BRIDGING_HEADER = "iina/iina-Bridging-Header.h";
				SWIFT_OPTIMIZATION_LEVEL = "-Onone";
				SWIFT_VERSION = 4.0;
			};
			name = Debug;
		};
		84EB1EFB1D2F51D3004FA5A1 /* Release */ = {
			isa = XCBuildConfiguration;
			baseConfigurationReference = 61C6D8870FEB96F250D1448D /* Pods-iina.release.xcconfig */;
			buildSettings = {
				ALWAYS_EMBED_SWIFT_STANDARD_LIBRARIES = "$(inherited)";
				ASSETCATALOG_COMPILER_APPICON_NAME = AppIcon;
				CLANG_ENABLE_MODULES = YES;
				CODE_SIGN_IDENTITY = "";
				COMBINE_HIDPI_IMAGES = YES;
				DEVELOPMENT_TEAM = 67CQ77V27R;
				FRAMEWORK_SEARCH_PATHS = (
					"$(inherited)",
					"$(SYSTEM_LIBRARY_DIR)/PrivateFrameworks",
				);
				HEADER_SEARCH_PATHS = (
					"$(SRCROOT)/deps/include",
					"$(inherited)",
				);
				INFOPLIST_FILE = iina/Info.plist;
				INSTALL_PATH = /Applications;
				LD_RUNPATH_SEARCH_PATHS = "$(inherited) @executable_path/../Frameworks";
				LIBRARY_SEARCH_PATHS = (
					"$(SRCROOT)/deps/lib",
					"$(PROJECT_DIR)/deps/lib",
				);
				MACOSX_DEPLOYMENT_TARGET = 10.10;
				MODULEMAP_FILE = module.modulemap;
				OTHER_SWIFT_FLAGS = "$(inherited) \"-D\" \"COCOAPODS\" -DRELEASE";
				PRODUCT_BUNDLE_IDENTIFIER = com.colliderli.iina;
				PRODUCT_NAME = IINA;
				SKIP_INSTALL = NO;
				SWIFT_OBJC_BRIDGING_HEADER = "iina/iina-Bridging-Header.h";
				SWIFT_OPTIMIZATION_LEVEL = "-Owholemodule";
				SWIFT_VERSION = 4.0;
			};
			name = Release;
		};
		E3DE8DCE1FD8166A0021921C /* Debug */ = {
			isa = XCBuildConfiguration;
			buildSettings = {
				CLANG_ANALYZER_NUMBER_OBJECT_CONVERSION = YES_AGGRESSIVE;
				CLANG_CXX_LANGUAGE_STANDARD = "gnu++14";
				CLANG_WARN_DOCUMENTATION_COMMENTS = YES;
				CLANG_WARN_UNGUARDED_AVAILABILITY = YES_AGGRESSIVE;
				CODE_SIGN_IDENTITY = "";
				CODE_SIGN_STYLE = Manual;
				DEVELOPMENT_TEAM = 67CQ77V27R;
				GCC_C_LANGUAGE_STANDARD = gnu11;
				MACOSX_DEPLOYMENT_TARGET = 10.10;
				PRODUCT_NAME = "$(TARGET_NAME)";
				PROVISIONING_PROFILE_SPECIFIER = "";
				SWIFT_ACTIVE_COMPILATION_CONDITIONS = DEBUG;
				SWIFT_VERSION = 4.0;
			};
			name = Debug;
		};
		E3DE8DCF1FD8166A0021921C /* Release */ = {
			isa = XCBuildConfiguration;
			buildSettings = {
				CLANG_ANALYZER_NUMBER_OBJECT_CONVERSION = YES_AGGRESSIVE;
				CLANG_CXX_LANGUAGE_STANDARD = "gnu++14";
				CLANG_WARN_DOCUMENTATION_COMMENTS = YES;
				CLANG_WARN_UNGUARDED_AVAILABILITY = YES_AGGRESSIVE;
				CODE_SIGN_IDENTITY = "";
				CODE_SIGN_STYLE = Manual;
				DEVELOPMENT_TEAM = 67CQ77V27R;
				GCC_C_LANGUAGE_STANDARD = gnu11;
				MACOSX_DEPLOYMENT_TARGET = 10.10;
				PRODUCT_NAME = "$(TARGET_NAME)";
				PROVISIONING_PROFILE_SPECIFIER = "";
				SWIFT_OPTIMIZATION_LEVEL = "-Owholemodule";
				SWIFT_VERSION = 4.0;
			};
			name = Release;
		};
/* End XCBuildConfiguration section */

/* Begin XCConfigurationList section */
		84EB1ED11D2F51D3004FA5A1 /* Build configuration list for PBXProject "iina" */ = {
			isa = XCConfigurationList;
			buildConfigurations = (
				84EB1EF71D2F51D3004FA5A1 /* Debug */,
				84EB1EF81D2F51D3004FA5A1 /* Release */,
			);
			defaultConfigurationIsVisible = 0;
			defaultConfigurationName = Release;
		};
		84EB1EF91D2F51D3004FA5A1 /* Build configuration list for PBXNativeTarget "iina" */ = {
			isa = XCConfigurationList;
			buildConfigurations = (
				84EB1EFA1D2F51D3004FA5A1 /* Debug */,
				84EB1EFB1D2F51D3004FA5A1 /* Release */,
			);
			defaultConfigurationIsVisible = 0;
			defaultConfigurationName = Release;
		};
		E3DE8DD01FD8166A0021921C /* Build configuration list for PBXNativeTarget "iina-cli" */ = {
			isa = XCConfigurationList;
			buildConfigurations = (
				E3DE8DCE1FD8166A0021921C /* Debug */,
				E3DE8DCF1FD8166A0021921C /* Release */,
			);
			defaultConfigurationIsVisible = 0;
			defaultConfigurationName = Release;
		};
/* End XCConfigurationList section */
	};
	rootObject = 84EB1ECE1D2F51D3004FA5A1 /* Project object */;
}<|MERGE_RESOLUTION|>--- conflicted
+++ resolved
@@ -2641,11 +2641,8 @@
 			children = (
 				E34A0E022053F93A00B50097 /* Base */,
 				E34A0E052053F93E00B50097 /* zh-Hans */,
-<<<<<<< HEAD
 				E53EB2A7205A865D003F34A0 /* fr */,
-=======
 				C77164E12058D45C009E41DA /* ko */,
->>>>>>> f00b6820
 			);
 			name = PrefOSCToolbarSettingsSheetController.xib;
 			sourceTree = "<group>";
