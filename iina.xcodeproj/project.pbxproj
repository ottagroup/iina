--- conflicted
+++ resolved
@@ -357,7 +357,6 @@
 		867483705008F086E07B0A6B /* Pods_iina.framework */ = {isa = PBXFileReference; explicitFileType = wrapper.framework; includeInIndex = 0; path = Pods_iina.framework; sourceTree = BUILT_PRODUCTS_DIR; };
 		8D9E62A906F1FDCDF8DA03EA /* Pods-iinaTests.release.xcconfig */ = {isa = PBXFileReference; includeInIndex = 1; lastKnownFileType = text.xcconfig; name = "Pods-iinaTests.release.xcconfig"; path = "Pods/Target Support Files/Pods-iinaTests/Pods-iinaTests.release.xcconfig"; sourceTree = "<group>"; };
 		A1F8439D2926257DC5434942 /* Pods-iina.debug.xcconfig */ = {isa = PBXFileReference; includeInIndex = 1; lastKnownFileType = text.xcconfig; name = "Pods-iina.debug.xcconfig"; path = "Pods/Target Support Files/Pods-iina/Pods-iina.debug.xcconfig"; sourceTree = "<group>"; };
-<<<<<<< HEAD
 		D27E35CE1E379B6D0064BE57 /* zh-Hant */ = {isa = PBXFileReference; lastKnownFileType = text.plist.strings; name = "zh-Hant"; path = "zh-Hant.lproj/MainMenu.strings"; sourceTree = "<group>"; };
 		D27E35CF1E379B6D0064BE57 /* zh-Hant */ = {isa = PBXFileReference; lastKnownFileType = text.plist.strings; name = "zh-Hant"; path = "zh-Hant.lproj/MainWindowController.strings"; sourceTree = "<group>"; };
 		D27E35D01E379B6D0064BE57 /* zh-Hant */ = {isa = PBXFileReference; lastKnownFileType = text.plist.strings; name = "zh-Hant"; path = "zh-Hant.lproj/QuickSettingViewController.strings"; sourceTree = "<group>"; };
@@ -377,7 +376,6 @@
 		D27E35DE1E379B700064BE57 /* zh-Hant */ = {isa = PBXFileReference; lastKnownFileType = text.plist.strings; name = "zh-Hant"; path = "zh-Hant.lproj/PrefSubViewController.strings"; sourceTree = "<group>"; };
 		D27E35DF1E379B700064BE57 /* zh-Hant */ = {isa = PBXFileReference; lastKnownFileType = text.plist.strings; name = "zh-Hant"; path = "zh-Hant.lproj/PrefNetworkViewController.strings"; sourceTree = "<group>"; };
 		D27E35E01E379B700064BE57 /* zh-Hant */ = {isa = PBXFileReference; lastKnownFileType = text.plist.strings; name = "zh-Hant"; path = "zh-Hant.lproj/Localizable.strings"; sourceTree = "<group>"; };
-=======
 		C789871A1E34EBDE0005769F /* ko */ = {isa = PBXFileReference; lastKnownFileType = text.plist.strings; name = ko; path = ko.lproj/MainMenu.strings; sourceTree = "<group>"; };
 		C789871B1E34EBDE0005769F /* ko */ = {isa = PBXFileReference; lastKnownFileType = text.plist.strings; name = ko; path = ko.lproj/MainWindowController.strings; sourceTree = "<group>"; };
 		C789871C1E34EBDE0005769F /* ko */ = {isa = PBXFileReference; lastKnownFileType = text.plist.strings; name = ko; path = ko.lproj/QuickSettingViewController.strings; sourceTree = "<group>"; };
@@ -417,7 +415,6 @@
 		F4C61E001E20423A00A43BCC /* de */ = {isa = PBXFileReference; lastKnownFileType = text.plist.strings; name = de; path = de.lproj/PrefSubViewController.strings; sourceTree = "<group>"; };
 		F4C61E011E20423A00A43BCC /* de */ = {isa = PBXFileReference; lastKnownFileType = text.plist.strings; name = de; path = de.lproj/PrefNetworkViewController.strings; sourceTree = "<group>"; };
 		F4C61E021E20423A00A43BCC /* de */ = {isa = PBXFileReference; lastKnownFileType = text.plist.strings; name = de; path = de.lproj/Localizable.strings; sourceTree = "<group>"; };
->>>>>>> c6e61e9c
 /* End PBXFileReference section */
 
 /* Begin PBXFrameworksBuildPhase section */
@@ -785,12 +782,9 @@
 				en,
 				Base,
 				"zh-Hans",
-<<<<<<< HEAD
 				"zh-Hant",
-=======
 				ko,
 				de,
->>>>>>> c6e61e9c
 			);
 			mainGroup = 84EB1ECD1D2F51D3004FA5A1;
 			productRefGroup = 84EB1ED71D2F51D3004FA5A1 /* Products */;
@@ -970,12 +964,9 @@
 			children = (
 				8400D5C71E1AB2F1006785F5 /* Base */,
 				8400D5FA1E1AB411006785F5 /* zh-Hans */,
-<<<<<<< HEAD
 				D27E35CF1E379B6D0064BE57 /* zh-Hant */,
-=======
 				C789871B1E34EBDE0005769F /* ko */,
 				F4C61DF11E20423A00A43BCC /* de */,
->>>>>>> c6e61e9c
 			);
 			name = MainWindowController.xib;
 			sourceTree = "<group>";
@@ -985,12 +976,9 @@
 			children = (
 				8400D5CA1E1AB2F9006785F5 /* Base */,
 				8400D5FB1E1AB411006785F5 /* zh-Hans */,
-<<<<<<< HEAD
 				D27E35D01E379B6D0064BE57 /* zh-Hant */,
-=======
 				C789871C1E34EBDE0005769F /* ko */,
 				F4C61DF21E20423A00A43BCC /* de */,
->>>>>>> c6e61e9c
 			);
 			name = QuickSettingViewController.xib;
 			sourceTree = "<group>";
@@ -1000,12 +988,9 @@
 			children = (
 				8400D5CD1E1AB2FF006785F5 /* Base */,
 				8400D5FC1E1AB411006785F5 /* zh-Hans */,
-<<<<<<< HEAD
 				D27E35D11E379B6E0064BE57 /* zh-Hant */,
-=======
 				C789871D1E34EBDE0005769F /* ko */,
 				F4C61DF31E20423A00A43BCC /* de */,
->>>>>>> c6e61e9c
 			);
 			name = PlaylistViewController.xib;
 			sourceTree = "<group>";
@@ -1015,12 +1000,9 @@
 			children = (
 				8400D5D01E1AB306006785F5 /* Base */,
 				8400D5FD1E1AB412006785F5 /* zh-Hans */,
-<<<<<<< HEAD
 				D27E35D21E379B6E0064BE57 /* zh-Hant */,
-=======
 				C789871E1E34EBDE0005769F /* ko */,
 				F4C61DF41E20423A00A43BCC /* de */,
->>>>>>> c6e61e9c
 			);
 			name = CropSettingsViewController.xib;
 			sourceTree = "<group>";
@@ -1030,12 +1012,9 @@
 			children = (
 				8400D5D31E1AB312006785F5 /* Base */,
 				8400D5FE1E1AB412006785F5 /* zh-Hans */,
-<<<<<<< HEAD
 				D27E35D31E379B6E0064BE57 /* zh-Hant */,
-=======
 				C789871F1E34EBDE0005769F /* ko */,
 				F4C61DF51E20423A00A43BCC /* de */,
->>>>>>> c6e61e9c
 			);
 			name = InspectorWindowController.xib;
 			sourceTree = "<group>";
@@ -1045,12 +1024,9 @@
 			children = (
 				8400D5D61E1AB317006785F5 /* Base */,
 				8400D5FF1E1AB412006785F5 /* zh-Hans */,
-<<<<<<< HEAD
 				D27E35D41E379B6E0064BE57 /* zh-Hant */,
-=======
 				C78987201E34EBDE0005769F /* ko */,
 				F4C61DF61E20423A00A43BCC /* de */,
->>>>>>> c6e61e9c
 			);
 			name = FilterWindowController.xib;
 			sourceTree = "<group>";
@@ -1060,12 +1036,9 @@
 			children = (
 				8400D5D91E1AB31B006785F5 /* Base */,
 				8400D6001E1AB412006785F5 /* zh-Hans */,
-<<<<<<< HEAD
 				D27E35D51E379B6E0064BE57 /* zh-Hant */,
-=======
 				C78987211E34EBDE0005769F /* ko */,
 				F4C61DF71E20423A00A43BCC /* de */,
->>>>>>> c6e61e9c
 			);
 			name = AboutWindowController.xib;
 			sourceTree = "<group>";
@@ -1075,12 +1048,9 @@
 			children = (
 				8400D5DC1E1AB326006785F5 /* Base */,
 				8400D6011E1AB412006785F5 /* zh-Hans */,
-<<<<<<< HEAD
 				D27E35D61E379B6E0064BE57 /* zh-Hant */,
-=======
 				C78987221E34EBDE0005769F /* ko */,
 				F4C61DF81E20423A00A43BCC /* de */,
->>>>>>> c6e61e9c
 			);
 			name = FontPickerWindowController.xib;
 			sourceTree = "<group>";
@@ -1090,12 +1060,9 @@
 			children = (
 				8400D5DF1E1AB32A006785F5 /* Base */,
 				72CAEE6D1E229EAE00B8C894 /* zh-Hans */,
-<<<<<<< HEAD
 				D27E35D71E379B6F0064BE57 /* zh-Hant */,
-=======
 				C78987231E34EBDF0005769F /* ko */,
 				F4C61DF91E20423A00A43BCC /* de */,
->>>>>>> c6e61e9c
 			);
 			name = PrefGeneralViewController.xib;
 			sourceTree = "<group>";
@@ -1105,12 +1072,9 @@
 			children = (
 				8400D5E21E1AB32F006785F5 /* Base */,
 				8400D6031E1AB412006785F5 /* zh-Hans */,
-<<<<<<< HEAD
 				D27E35D81E379B6F0064BE57 /* zh-Hant */,
-=======
 				C78987241E34EBDF0005769F /* ko */,
 				F4C61DFA1E20423A00A43BCC /* de */,
->>>>>>> c6e61e9c
 			);
 			name = PrefUIViewController.xib;
 			sourceTree = "<group>";
@@ -1120,12 +1084,9 @@
 			children = (
 				8400D5E51E1AB333006785F5 /* Base */,
 				8400D6041E1AB412006785F5 /* zh-Hans */,
-<<<<<<< HEAD
 				D27E35D91E379B6F0064BE57 /* zh-Hant */,
-=======
 				C78987251E34EBDF0005769F /* ko */,
 				F4C61DFB1E20423A00A43BCC /* de */,
->>>>>>> c6e61e9c
 			);
 			name = PrefControlViewController.xib;
 			sourceTree = "<group>";
@@ -1135,12 +1096,9 @@
 			children = (
 				8400D5E81E1AB337006785F5 /* Base */,
 				8400D6051E1AB412006785F5 /* zh-Hans */,
-<<<<<<< HEAD
 				D27E35DA1E379B6F0064BE57 /* zh-Hant */,
-=======
 				C78987261E34EBDF0005769F /* ko */,
 				F4C61DFC1E20423A00A43BCC /* de */,
->>>>>>> c6e61e9c
 			);
 			name = PrefKeyBindingViewController.xib;
 			sourceTree = "<group>";
@@ -1150,12 +1108,9 @@
 			children = (
 				8400D5EB1E1AB33B006785F5 /* Base */,
 				8400D6061E1AB412006785F5 /* zh-Hans */,
-<<<<<<< HEAD
 				D27E35DB1E379B6F0064BE57 /* zh-Hant */,
-=======
 				C78987271E34EBDF0005769F /* ko */,
 				F4C61DFD1E20423A00A43BCC /* de */,
->>>>>>> c6e61e9c
 			);
 			name = KeyRecordViewController.xib;
 			sourceTree = "<group>";
@@ -1165,12 +1120,9 @@
 			children = (
 				8400D5EE1E1AB33F006785F5 /* Base */,
 				8400D6071E1AB412006785F5 /* zh-Hans */,
-<<<<<<< HEAD
 				D27E35DC1E379B6F0064BE57 /* zh-Hant */,
-=======
 				C78987281E34EBDF0005769F /* ko */,
 				F4C61DFE1E20423A00A43BCC /* de */,
->>>>>>> c6e61e9c
 			);
 			name = PrefAdvancedViewController.xib;
 			sourceTree = "<group>";
@@ -1180,12 +1132,9 @@
 			children = (
 				8400D5F11E1AB344006785F5 /* Base */,
 				8400D6081E1AB412006785F5 /* zh-Hans */,
-<<<<<<< HEAD
 				D27E35DD1E379B6F0064BE57 /* zh-Hant */,
-=======
 				C78987291E34EBDF0005769F /* ko */,
 				F4C61DFF1E20423A00A43BCC /* de */,
->>>>>>> c6e61e9c
 			);
 			name = PrefCodecViewController.xib;
 			sourceTree = "<group>";
@@ -1195,12 +1144,9 @@
 			children = (
 				8400D5F41E1AB348006785F5 /* Base */,
 				8400D6091E1AB412006785F5 /* zh-Hans */,
-<<<<<<< HEAD
 				D27E35DE1E379B700064BE57 /* zh-Hant */,
-=======
 				C789872A1E34EBDF0005769F /* ko */,
 				F4C61E001E20423A00A43BCC /* de */,
->>>>>>> c6e61e9c
 			);
 			name = PrefSubViewController.xib;
 			sourceTree = "<group>";
@@ -1210,12 +1156,9 @@
 			children = (
 				8400D5F71E1AB34D006785F5 /* Base */,
 				8400D60A1E1AB412006785F5 /* zh-Hans */,
-<<<<<<< HEAD
 				D27E35DF1E379B700064BE57 /* zh-Hant */,
-=======
 				C789872B1E34EBDF0005769F /* ko */,
 				F4C61E011E20423A00A43BCC /* de */,
->>>>>>> c6e61e9c
 			);
 			name = PrefNetworkViewController.xib;
 			sourceTree = "<group>";
@@ -1226,12 +1169,9 @@
 				845AC09D1E1AE6C10080B614 /* Base */,
 				845AC09F1E1AE6CB0080B614 /* zh-Hans */,
 				845AC0A01E1AE71B0080B614 /* en */,
-<<<<<<< HEAD
 				D27E35E01E379B700064BE57 /* zh-Hant */,
-=======
 				C789872C1E34EBDF0005769F /* ko */,
 				F4C61E021E20423A00A43BCC /* de */,
->>>>>>> c6e61e9c
 			);
 			name = Localizable.strings;
 			sourceTree = "<group>";
@@ -1241,12 +1181,9 @@
 			children = (
 				84A0BA941D2F9E9600BC8DA1 /* Base */,
 				8400D5F91E1AB411006785F5 /* zh-Hans */,
-<<<<<<< HEAD
 				D27E35CE1E379B6D0064BE57 /* zh-Hant */,
-=======
 				C789871A1E34EBDE0005769F /* ko */,
 				F4C61DF01E20423A00A43BCC /* de */,
->>>>>>> c6e61e9c
 			);
 			name = MainMenu.xib;
 			sourceTree = "<group>";
