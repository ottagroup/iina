--- conflicted
+++ resolved
@@ -2642,12 +2642,9 @@
 			children = (
 				E34A0E022053F93A00B50097 /* Base */,
 				E34A0E052053F93E00B50097 /* zh-Hans */,
-<<<<<<< HEAD
 				64C3397B205B679F0041D04D /* es */,
-=======
 				E53EB2A7205A865D003F34A0 /* fr */,
 				C77164E12058D45C009E41DA /* ko */,
->>>>>>> 3482715d
 			);
 			name = PrefOSCToolbarSettingsSheetController.xib;
 			sourceTree = "<group>";
