--- conflicted
+++ resolved
@@ -2210,11 +2210,8 @@
 			children = (
 				84D0FB831F5E6A3800C6A6A7 /* Base */,
 				84D0FB861F5E6A3A00C6A6A7 /* zh-Hans */,
-<<<<<<< HEAD
 				C7513B4C1F61C5A300C14561 /* ko */,
-=======
 				13D77DE21F8656FC0076990A /* ja */,
->>>>>>> d441038a
 			);
 			name = FreeSelectingViewController.xib;
 			sourceTree = "<group>";
@@ -2224,12 +2221,9 @@
 			children = (
 				84EC12871F504D2500137C1E /* Base */,
 				84EC12891F504D3B00137C1E /* zh-Hans */,
-<<<<<<< HEAD
 				C7513B4A1F61C05D00C14561 /* ko */,
-=======
 				13D77DE01F85A2980076990A /* ja */,
 				87E813251F83C05E00AA8D0C /* ru */,
->>>>>>> d441038a
 			);
 			name = FilterPresets.strings;
 			sourceTree = "<group>";
