--- conflicted
+++ resolved
@@ -1129,11 +1129,8 @@
   }
 
   func windowWillClose(_ notification: Notification) {
-<<<<<<< HEAD
     Logger.log("Window closing", subsystem: player.subsystem)
-=======
     isClosing = true
->>>>>>> ac6b9640
     shouldApplyInitialWindowSize = true
     // Close PIP
     if pipStatus == .inPIP {
