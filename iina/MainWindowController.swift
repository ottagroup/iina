//
//  MainWindowController.swift
//  iina
//
//  Created by lhc on 8/7/16.
//  Copyright © 2016 lhc. All rights reserved.
//

import Cocoa
import Mustache

fileprivate typealias PK = Preference.Key

fileprivate let TitleBarHeightNormal: CGFloat = 22
fileprivate let TitleBarHeightWithOSC: CGFloat = 22 + 24 + 10
fileprivate let TitleBarHeightWithOSCInFullScreen: CGFloat = 24 + 10
fileprivate let OSCTopMainViewMarginTop: CGFloat = 26
fileprivate let OSCTopMainViewMarginTopInFullScreen: CGFloat = 6

fileprivate let SettingsWidth: CGFloat = 360
fileprivate let PlaylistMinWidth: CGFloat = 240
fileprivate let PlaylistMaxWidth: CGFloat = 400

fileprivate let InteractiveModeBottomViewHeight: CGFloat = 60

fileprivate let UIAnimationDuration = 0.25
fileprivate let OSDAnimationDuration = 0.5
fileprivate let SideBarAnimationDuration = 0.2
fileprivate let CropAnimationDuration = 0.2


fileprivate extension NSStackView.VisibilityPriority {
  static let detachEarly = NSStackView.VisibilityPriority(rawValue: 850)
  static let detachEarlier = NSStackView.VisibilityPriority(rawValue: 800)
  static let detachEarliest = NSStackView.VisibilityPriority(rawValue: 750)
}


class MainWindowController: NSWindowController, NSWindowDelegate {

  override var windowNibName: NSNib.Name {
    return NSNib.Name("MainWindowController")
  }

  // MARK: - Constants

  /** Minimum window size. */
  let minSize = NSMakeSize(285, 120)

  /** For Force Touch. */
  let minimumPressDuration: TimeInterval = 0.5

  // MARK: - Objects, Views

  unowned var player: PlayerCore

  lazy var videoView: VideoView = {
    let view = VideoView(frame: self.window!.contentView!.bounds)
    view.player = self.player
    return view
  }()

  /** A responder handling general menu actions. */
  var menuActionHandler: MainMenuActionHandler!

  /** The quick setting sidebar (video, audio, subtitles). */
  lazy var quickSettingView: QuickSettingViewController = {
    let quickSettingView = QuickSettingViewController()
    quickSettingView.mainWindow = self
    return quickSettingView
  }()

  /** The playlist and chapter sidebar. */
  lazy var playlistView: PlaylistViewController = {
    let playListView = PlaylistViewController()
    playListView.mainWindow = self
    return playListView
  }()

  /** The control view for interactive mode. */
  var cropSettingsView: CropBoxViewController?

  private lazy var magnificationGestureRecognizer: NSMagnificationGestureRecognizer = {
    return NSMagnificationGestureRecognizer(target: self, action: #selector(MainWindowController.handleMagnifyGesture(recognizer:)))
  }()

  /** Differentiate between single clicks and double clicks. */
  private var singleClickTimer: Timer?

  /** For auto hiding UI after a timeout. */
  var hideControlTimer: Timer?
  var hideOSDTimer: Timer?

  /** For blacking out other screens. */
  var screens: [NSScreen] = []
  var cachedScreenCount = 0
  var blackWindows: [NSWindow] = []
  
  // MARK: - Status

  /** For mpv's `geometry` option. We cache the parsed structure
   so never need to parse it every time. */
  var cachedGeometry: GeometryDef?

  var mousePosRelatedToWindow: CGPoint?
  var isDragging: Bool = false
  var isResizingSidebar: Bool = false

  enum ScreenState: Equatable {
    case windowed
    case animating(toFullscreen: Bool, legacy: Bool, priorWindowedFrame: NSRect)
    case fullscreen(legacy: Bool, priorWindowedFrame: NSRect)

    var isFullscreen: Bool {
      switch self {
      case .fullscreen: return true
      case .windowed, .animating: return false
      }
    }

    var priorWindowedFrame: NSRect? {
      get {
        switch self {
        case .windowed: return nil
        case .animating(_, _, let p): return p
        case .fullscreen(_, let p): return p
        }
      }
      set {
        guard let newRect = newValue else { return }
        switch self {
        case .windowed:
          fatalError("too much caching. Lets be more efficient and only write to this when necessary")
        case let .animating(toFullscreen, legacy, _):
          self = .animating(toFullscreen: toFullscreen, legacy: legacy, priorWindowedFrame: newRect)
        case let .fullscreen(legacy, _):
          self = .fullscreen(legacy: legacy, priorWindowedFrame: newRect)
        }
      }
    }

    mutating func startAnimatingToFullScreen(legacy: Bool, priorWindowedFrame: NSRect) {
      self = .animating(toFullscreen: true, legacy: legacy, priorWindowedFrame: priorWindowedFrame)
    }

    mutating func startAnimatingToWindow() {
      guard case .fullscreen(let legacy, let priorWindowedFrame) = self else { return }
      self = .animating(toFullscreen: false, legacy: legacy, priorWindowedFrame: priorWindowedFrame)
    }

    mutating func finishAnimating() {
      switch self {
      case .windowed, .fullscreen: assertionFailure("something went wrong with the state of the world. One must be .animating to finishAnimating. Not \(self)")
      case .animating(let toFullScreen, let legacy, let frame):
        if toFullScreen {
          self = .fullscreen(legacy: legacy, priorWindowedFrame: frame)
        } else{
          self = .windowed
        }
      }
    }
  }

  var screenState: ScreenState = .windowed {
    didSet {
      switch screenState {
      case .fullscreen: player.mpv.setFlag(MPVOption.Window.fullscreen, true)
      case .animating:  break
      case .windowed:   player.mpv.setFlag(MPVOption.Window.fullscreen, false)
      }
    }
  }

  var isOntop: Bool = false {
    didSet {
      player.mpv.setFlag(MPVOption.Window.ontop, isOntop)
    }
  }

  var pipStatus = PIPStatus.notInPIP
  var isInInteractiveMode: Bool = false
  var isVideoLoaded: Bool = false

  // might use another obj to handle slider?
  var isMouseInWindow: Bool = false
  var isMouseInSlider: Bool = false

  var isFastforwarding: Bool = false

  var isPausedDueToInactive: Bool = false
  var isPausedDueToMiniaturization: Bool = false

  var lastMagnification: CGFloat = 0.0

  /** Views that will show/hide when cursor moving in/out the window. */
  var fadeableViews: [NSView] = []

  // Left and right arrow buttons

  /** The maximum pressure recorded when clicking on the arrow buttons. */
  var maxPressure: Int32 = 0

  /** The value of speedValueIndex before Force Touch. */
  var oldIndex: Int = AppData.availableSpeedValues.count / 2

  /** When the arrow buttons were last clicked. */
  var lastClick = Date()

  /** The index of current speed in speed value array. */
  var speedValueIndex: Int = AppData.availableSpeedValues.count / 2 {
    didSet {
      if speedValueIndex < 0 || speedValueIndex >= AppData.availableSpeedValues.count {
        speedValueIndex = AppData.availableSpeedValues.count / 2
      }
    }
  }

  /** We need to pause the video when a user starts seeking by scrolling.
   This property records whether the video is paused initially so we can
   recover the status when scrolling finished. */
  var wasPlayingWhenSeekBegan: Bool?
  
  var mouseExitEnterCount = 0

  /** For force touch action */
  var isCurrentPressInSecondStage = false

  /** Whether current osd needs user interaction to be dismissed */
  var isShowingPersistentOSD = false

  // MARK: - Enums

  // Animation state

  /// Animation state of he hide/show part
  enum UIAnimationState {
    case shown, hidden, willShow, willHide
  }

  var animationState: UIAnimationState = .shown
  var osdAnimationState: UIAnimationState = .hidden
  var sidebarAnimationState: UIAnimationState = .hidden

  // Scroll direction

  /** The direction of current scrolling event. */
  enum ScrollDirection {
    case horizontal
    case vertical
  }

  var scrollDirection: ScrollDirection?

  // Sidebar

  /** Type of the view embedded in sidebar. */
  enum SideBarViewType {
    case hidden // indicating that sidebar is hidden. Should only be used by `sideBarStatus`
    case settings
    case playlist
    func width() -> CGFloat {
      switch self {
      case .settings:
        return SettingsWidth
      case .playlist:
        return CGFloat(Preference.integer(for: .playlistWidth)).clamped(to: PlaylistMinWidth...PlaylistMaxWidth)
      default:
        Utility.fatal("SideBarViewType.width shouldn't be called here")
      }
    }
  }

  var sideBarStatus: SideBarViewType = .hidden
  
  enum PIPStatus {
    case notInPIP
    case inPIP
    case intermediate
  }

  enum InteractiveMode {
    case crop
    case freeSelecting

    func viewController() -> CropBoxViewController {
      var vc: CropBoxViewController
      switch self {
      case .crop:
        vc = CropSettingsViewController()
      case .freeSelecting:
        vc = FreeSelectingViewController()
      }
      return vc
    }
  }

  // MARK: - Observed user defaults

  /** Observers added to `UserDefauts.standard`. */
  private var notificationObservers: [NotificationCenter: [NSObjectProtocol]] = [:]

  /** Cached user default values */
  private var oscPosition: Preference.OSCPosition
  private var oscIsInitialized = false
  private var useExtractSeek: Preference.SeekOption
  private var relativeSeekAmount: Int
  private var volumeScrollAmount: Int
  private var horizontalScrollAction: Preference.ScrollAction
  private var verticalScrollAction: Preference.ScrollAction
  private var arrowBtnFunction: Preference.ArrowButtonAction
  private var singleClickAction: Preference.MouseClickAction
  private var doubleClickAction: Preference.MouseClickAction
  private var pinchAction: Preference.PinchAction
  private var followGlobalSeekTypeWhenAdjustSlider: Bool
  var displayTimeAndBatteryInFullScreen: Bool

  /** A list of observed preference keys. */
  private let observedPrefKeys: [Preference.Key] = [
    .themeMaterial,
    .oscPosition,
    .showChapterPos,
    .useExactSeek,
    .relativeSeekAmount,
    .volumeScrollAmount,
    .horizontalScrollAction,
    .verticalScrollAction,
    .arrowButtonAction,
    .singleClickAction,
    .doubleClickAction,
    .pinchAction,
    .showRemainingTime,
    .blackOutMonitor,
    .alwaysFloatOnTop,
    .useLegacyFullScreen,
    .maxVolume,
    .displayTimeAndBatteryInFullScreen,
    .controlBarToolbarButtons
  ]

  override func observeValue(forKeyPath keyPath: String?, of object: Any?, change: [NSKeyValueChangeKey: Any]?, context: UnsafeMutableRawPointer?) {
    guard let keyPath = keyPath, let change = change else { return }

    switch keyPath {

    case PK.themeMaterial.rawValue:
      if let newValue = change[.newKey] as? Int {
        setMaterial(Preference.Theme(rawValue: newValue))
      }

    case PK.oscPosition.rawValue:
      if let newValue = change[.newKey] as? Int {
        setupOnScreenController(withPosition: Preference.OSCPosition(rawValue: newValue) ?? .floating)
      }

    case PK.showChapterPos.rawValue:
      if let newValue = change[.newKey] as? Bool {
        (playSlider.cell as! PlaySliderCell).drawChapters = newValue
      }

    case PK.useExactSeek.rawValue:
      if let newValue = change[.newKey] as? Int {
        useExtractSeek = Preference.SeekOption(rawValue: newValue)!
      }

    case PK.relativeSeekAmount.rawValue:
      if let newValue = change[.newKey] as? Int {
        relativeSeekAmount = newValue.clamped(to: 1...5)
      }

    case PK.volumeScrollAmount.rawValue:
      if let newValue = change[.newKey] as? Int {
        volumeScrollAmount = newValue.clamped(to: 1...4)
      }

    case PK.verticalScrollAction.rawValue:
      if let newValue = change[.newKey] as? Int {
        verticalScrollAction = Preference.ScrollAction(rawValue: newValue)!
      }

    case PK.horizontalScrollAction.rawValue:
      if let newValue = change[.newKey] as? Int {
        horizontalScrollAction = Preference.ScrollAction(rawValue: newValue)!
      }

    case PK.arrowButtonAction.rawValue:
      if let newValue = change[.newKey] as? Int {
        arrowBtnFunction = Preference.ArrowButtonAction(rawValue: newValue)!
        updateArrowButtonImage()
      }

    case PK.singleClickAction.rawValue:
      if let newValue = change[.newKey] as? Int {
        singleClickAction = Preference.MouseClickAction(rawValue: newValue)!
      }

    case PK.doubleClickAction.rawValue:
      if let newValue = change[.newKey] as? Int {
        doubleClickAction = Preference.MouseClickAction(rawValue: newValue)!
      }

    case PK.pinchAction.rawValue:
      if let newValue = change[.newKey] as? Int {
        pinchAction = Preference.PinchAction(rawValue: newValue)!
      }

    case PK.showRemainingTime.rawValue:
      if let newValue = change[.newKey] as? Bool {
        rightLabel.mode = newValue ? .remaining : .duration
      }

    case PK.blackOutMonitor.rawValue:
      if let newValue = change[.newKey] as? Bool {
        if screenState.isFullscreen {
          newValue ? blackOutOtherMonitors() : removeBlackWindow()
        }
      }

    case PK.alwaysFloatOnTop.rawValue:
      if let newValue = change[.newKey] as? Bool {
        if !player.info.isPaused {
          self.isOntop = newValue
          setWindowFloatingOnTop(newValue)
        }
      }

    case PK.useLegacyFullScreen.rawValue:
      resetCollectionBehavior()

    case PK.maxVolume.rawValue:
      if let newValue = change[.newKey] as? Int {
        volumeSlider.maxValue = Double(newValue)
        if player.mpv.getDouble(MPVOption.Audio.volume) > Double(newValue) {
          player.mpv.setDouble(MPVOption.Audio.volume, Double(newValue))
        }
      }

    case PK.displayTimeAndBatteryInFullScreen.rawValue:
      if let newValue = change[.newKey] as? Bool {
        displayTimeAndBatteryInFullScreen = newValue
        if !newValue {
          additionalInfoView.isHidden = true
        }
      }

    case PK.controlBarToolbarButtons.rawValue:
      if let newValue = change[.newKey] as? [Int] {
        setupOSCToolbarButtons(newValue.compactMap(Preference.ToolBarButton.init(rawValue:)))
      }

    default:
      return
    }
  }

  // MARK: - Outlets

  var standardWindowButtons: [NSButton] {
    get {
      return ([.closeButton, .miniaturizeButton, .zoomButton, .documentIconButton] as [NSWindow.ButtonType]).compactMap {
        window?.standardWindowButton($0)
      }
    }
  }

  /** Get the `NSTextField` of widow's title. */
  var titleTextField: NSTextField? {
    get {
      return window?.standardWindowButton(.closeButton)?.superview?.subviews.compactMap({ $0 as? NSTextField }).first
    }
  }

  /** Current OSC view. */
  var currentControlBar: NSView?

  @IBOutlet weak var sideBarRightConstraint: NSLayoutConstraint!
  @IBOutlet weak var sideBarWidthConstraint: NSLayoutConstraint!
  @IBOutlet weak var bottomBarBottomConstraint: NSLayoutConstraint!
  @IBOutlet weak var titleBarHeightConstraint: NSLayoutConstraint!
  @IBOutlet weak var oscTopMainViewTopConstraint: NSLayoutConstraint!
  @IBOutlet weak var fragControlViewMiddleButtons1Constraint: NSLayoutConstraint!
  @IBOutlet weak var fragControlViewMiddleButtons2Constraint: NSLayoutConstraint!

  var osdProgressBarWidthConstraint: NSLayoutConstraint!

  @IBOutlet weak var titleBarView: NSVisualEffectView!
  @IBOutlet weak var titleBarBottomBorder: NSBox!

  @IBOutlet weak var controlBarFloating: ControlBarView!
  @IBOutlet weak var controlBarBottom: NSVisualEffectView!
  @IBOutlet weak var playButton: NSButton!
  @IBOutlet weak var playSlider: NSSlider!
  @IBOutlet weak var volumeSlider: NSSlider!
  @IBOutlet weak var timePreviewWhenSeek: NSTextField!
  @IBOutlet weak var muteButton: NSButton!
  @IBOutlet weak var leftArrowButton: NSButton!
  @IBOutlet weak var rightArrowButton: NSButton!
  @IBOutlet weak var settingsButton: NSButton!
  @IBOutlet weak var playlistButton: NSButton!
  @IBOutlet weak var sideBarView: NSVisualEffectView!
  @IBOutlet weak var bottomView: NSView!
  @IBOutlet weak var bufferIndicatorView: NSVisualEffectView!
  @IBOutlet weak var bufferProgressLabel: NSTextField!
  @IBOutlet weak var bufferSpin: NSProgressIndicator!
  @IBOutlet weak var bufferDetailLabel: NSTextField!
  @IBOutlet var thumbnailPeekView: ThumbnailPeekView!
  @IBOutlet weak var additionalInfoView: NSVisualEffectView!
  @IBOutlet weak var additionalInfoLabel: NSTextField!

  @IBOutlet weak var oscFloatingTopView: NSStackView!
  @IBOutlet weak var oscFloatingBottomView: NSView!
  @IBOutlet weak var oscBottomMainView: NSStackView!
  @IBOutlet weak var oscTopMainView: NSStackView!

  @IBOutlet var fragControlView: NSStackView!
  @IBOutlet var fragToolbarView: NSStackView!
  @IBOutlet var fragVolumeView: NSView!
  @IBOutlet var fragSliderView: NSView!
  @IBOutlet var fragControlViewMiddleView: NSView!
  @IBOutlet var fragControlViewLeftView: NSView!
  @IBOutlet var fragControlViewRightView: NSView!

  @IBOutlet weak var rightLabel: DurationDisplayTextField!
  @IBOutlet weak var leftLabel: NSTextField!
  @IBOutlet weak var leftArrowLabel: NSTextField!
  @IBOutlet weak var rightArrowLabel: NSTextField!

  @IBOutlet weak var osdVisualEffectView: NSVisualEffectView!
  @IBOutlet weak var osdStackView: NSStackView!
  @IBOutlet weak var osdLabel: NSTextField!
  @IBOutlet weak var osdAccessoryView: NSView!
  @IBOutlet weak var osdAccessoryText: NSTextField!
  @IBOutlet weak var osdAccessoryProgress: NSProgressIndicator!

  @IBOutlet weak var pipOverlayView: NSVisualEffectView!

  lazy var subPopoverView = playlistView.subPopover?.contentViewController?.view

  var videoViewConstraints: [NSLayoutConstraint.Attribute: NSLayoutConstraint] = [:]
  private var oscFloatingLeadingTrailingConstraint: [NSLayoutConstraint]?

  // MARK: - PIP

  @available(macOS 10.12, *)
  lazy var pip: PIPViewController = {
    let pip = PIPViewController()
    pip.delegate = self
    return pip
  }()

  var pipVideo: NSViewController!

  // MARK: - Initialization

  init(playerCore: PlayerCore) {
    self.player = playerCore

    oscPosition = Preference.enum(for: .oscPosition)
    relativeSeekAmount = Preference.integer(for: .relativeSeekAmount)
    volumeScrollAmount = Preference.integer(for: .volumeScrollAmount)
    horizontalScrollAction = Preference.enum(for: .horizontalScrollAction)
    verticalScrollAction = Preference.enum(for: .verticalScrollAction)
    useExtractSeek = Preference.enum(for: .useExactSeek)
    relativeSeekAmount = Preference.integer(for: .relativeSeekAmount)
    volumeScrollAmount = Preference.integer(for: .volumeScrollAmount)
    arrowBtnFunction = Preference.enum(for: .arrowButtonAction)
    singleClickAction = Preference.enum(for: .singleClickAction)
    doubleClickAction = Preference.enum(for: .doubleClickAction)
    pinchAction = Preference.enum(for: .pinchAction)
    followGlobalSeekTypeWhenAdjustSlider = Preference.bool(for: .followGlobalSeekTypeWhenAdjustSlider)
    displayTimeAndBatteryInFullScreen = Preference.bool(for: .displayTimeAndBatteryInFullScreen)

    super.init(window: nil)
  }

  required init?(coder: NSCoder) {
    fatalError("init(coder:) has not been implemented")
  }

  override func windowDidLoad() {

    super.windowDidLoad()

    guard let w = self.window else { return }

    w.initialFirstResponder = nil

    // Insert `menuActionHandler` into the responder chain
    menuActionHandler = MainMenuActionHandler(playerCore: player)
    let responder = w.nextResponder
    w.nextResponder = menuActionHandler
    menuActionHandler.nextResponder = responder

    w.styleMask.insert(.fullSizeContentView)
    w.titlebarAppearsTransparent = true

    // need to deal with control bar, so we handle it manually
    // w.isMovableByWindowBackground  = true

    // set background color to black
    w.backgroundColor = .black

    titleBarView.layerContentsRedrawPolicy = .onSetNeedsDisplay

    updateTitle()

    // set material
    setMaterial(Preference.enum(for: .themeMaterial))

    // size
    w.minSize = minSize
    if let wf = windowFrameFromGeometry() {
      w.setFrame(wf, display: false)
    }

    // sidebar views
    sideBarView.isHidden = true

    // osc views
    fragControlView.addView(fragControlViewLeftView, in: .center)
    fragControlView.addView(fragControlViewMiddleView, in: .center)
    fragControlView.addView(fragControlViewRightView, in: .center)
    setupOnScreenController(withPosition: oscPosition)
    let buttons = (Preference.array(for: .controlBarToolbarButtons) as? [Int] ?? []).compactMap(Preference.ToolBarButton.init(rawValue:))
    setupOSCToolbarButtons(buttons)

    updateArrowButtonImage()

    // fade-able views
    fadeableViews.append(contentsOf: standardWindowButtons as [NSView])
    fadeableViews.append(titleBarView)

    guard let cv = w.contentView else { return }

    // video view
    cv.autoresizesSubviews = false
    cv.addSubview(videoView, positioned: .below, relativeTo: nil)
    videoView.translatesAutoresizingMaskIntoConstraints = false
    // add constraints
    ([.top, .bottom, .left, .right] as [NSLayoutConstraint.Attribute]).forEach { attr in
      videoViewConstraints[attr] = NSLayoutConstraint(item: videoView, attribute: attr, relatedBy: .equal, toItem: cv, attribute: attr, multiplier: 1, constant: 0)
      videoViewConstraints[attr]!.isActive = true
    }

    w.setIsVisible(true)
    videoView.videoLayer.display()

    // gesture recognizer
    cv.addGestureRecognizer(magnificationGestureRecognizer)

    // start mpv opengl_cb
    player.startMPVOpenGLCB(videoView)

    // init quick setting view now
    let _ = quickSettingView

    // buffer indicator view
    bufferIndicatorView.layer?.cornerRadius = 10
    updateBufferIndicatorView()

    // thumbnail peek view
    w.contentView?.addSubview(thumbnailPeekView)
    thumbnailPeekView.isHidden = true

    // other initialization
    cachedScreenCount = NSScreen.screens.count
    [titleBarView, osdVisualEffectView, controlBarBottom, controlBarFloating, sideBarView, osdVisualEffectView, pipOverlayView].forEach {
      $0?.state = .active
    }
    // hide other views
    osdVisualEffectView.isHidden = true
    osdVisualEffectView.layer?.cornerRadius = 10
    additionalInfoView.layer?.cornerRadius = 10
    leftArrowLabel.isHidden = true
    rightArrowLabel.isHidden = true
    timePreviewWhenSeek.isHidden = true
    bottomView.isHidden = true
    pipOverlayView.isHidden = true
    rightLabel.mode = Preference.bool(for: .showRemainingTime) ? .remaining : .duration

    osdProgressBarWidthConstraint = NSLayoutConstraint(item: osdAccessoryProgress, attribute: .width, relatedBy: .greaterThanOrEqual, toItem: nil, attribute: .notAnAttribute, multiplier: 1, constant: 150)

    // add user default observers
    observedPrefKeys.forEach { key in
      UserDefaults.standard.addObserver(self, forKeyPath: key.rawValue, options: .new, context: nil)
    }

    // add notification observers

    notificationCenter(.default, addObserverfor: .iinaFileLoaded, object: player) { [unowned self] _ in
      self.updateTitle()
      self.quickSettingView.reload()
    }

    notificationCenter(.default, addObserverfor: .iinaMediaTitleChanged, object: player) { [unowned self] _ in
      self.updateTitle()
    }

    notificationCenter(.default, addObserverfor: NSApplication.didChangeScreenParametersNotification) { [unowned self] _ in
      // This observer handles a situation that the user connected a new screen or removed a screen
      let screenCount = NSScreen.screens.count
      if self.screenState.isFullscreen && Preference.bool(for: .blackOutMonitor) && self.cachedScreenCount != screenCount {
        self.removeBlackWindow()
        self.blackOutOtherMonitors()
      }
      // Update the cached value
      self.cachedScreenCount = screenCount
    }

  }

  deinit {
    ObjcUtils.silenced {
      for key in self.observedPrefKeys {
        UserDefaults.standard.removeObserver(self, forKeyPath: key.rawValue)
      }
      for (center, observers) in self.notificationObservers {
        for observer in observers {
          center.removeObserver(observer)
        }
      }
    }
  }

  private func notificationCenter(_ center: NotificationCenter, addObserverfor name: NSNotification.Name, object: Any? = nil, using block: @escaping (Notification) -> Void) {
    let observer = center.addObserver(forName: name, object: object, queue: .main, using: block)
    if notificationObservers[center] == nil {
      notificationObservers[center] = []
    }
    notificationObservers[center]!.append(observer)
  }

  private func setupOSCToolbarButtons(_ buttons: [Preference.ToolBarButton]) {
    fragToolbarView.views.forEach { fragToolbarView.removeView($0) }
    for buttonType in buttons {
      let button = NSButton()
      button.bezelStyle = .regularSquare
      button.isBordered = false
      button.image = buttonType.image()
      button.action = #selector(self.toolBarButtonAction(_:))
      button.tag = buttonType.rawValue
      button.translatesAutoresizingMaskIntoConstraints = false
      button.refusesFirstResponder = true
      let buttonWidth = buttons.count == 5 ? "20" : "24"
      Utility.quickConstraints(["H:[btn(\(buttonWidth))]", "V:[btn(24)]"], ["btn": button])
      fragToolbarView.addView(button, in: .trailing)
    }
  }

  private func setupOnScreenController(withPosition newPosition: Preference.OSCPosition) {

    guard !oscIsInitialized || oscPosition != newPosition else { return }
    oscIsInitialized = true

    var isCurrentControlBarHidden = false

    let isSwitchingToTop = newPosition == .top
    let isSwitchingFromTop = oscPosition == .top
    let isFloating = newPosition == .floating

    if let cb = currentControlBar {
      // remove current osc view from fadeable views
      fadeableViews = fadeableViews.filter { $0 != cb }
      // record hidden status
      isCurrentControlBarHidden = cb.isHidden
    }

    // reset
    ([controlBarFloating, controlBarBottom, oscTopMainView] as [NSView]).forEach { $0.isHidden = true }
    titleBarHeightConstraint.constant = TitleBarHeightNormal

    controlBarFloating.isDragging = false

    // detach all fragment views
    [oscFloatingTopView, oscTopMainView, oscBottomMainView].forEach { stackView in
      stackView!.views.forEach {
        stackView!.removeView($0)
      }
    }
    [fragSliderView, fragControlView, fragToolbarView, fragVolumeView].forEach {
        $0!.removeFromSuperview()
    }

    let isInFullScreen = screenState.isFullscreen

    if isSwitchingToTop {
      if isInFullScreen {
        addBackTitlebarViewToFadeableViews()
        oscTopMainViewTopConstraint.constant = OSCTopMainViewMarginTopInFullScreen
        titleBarHeightConstraint.constant = TitleBarHeightWithOSCInFullScreen
      } else {
        oscTopMainViewTopConstraint.constant = OSCTopMainViewMarginTop
        titleBarHeightConstraint.constant = TitleBarHeightWithOSC
      }
      titleBarBottomBorder.isHidden = true
    } else {
      titleBarBottomBorder.isHidden = false
    }

    if isSwitchingFromTop {
      if isInFullScreen {
        titleBarView.isHidden = true
        removeTitlebarViewFromFadeableViews()
      }
    }

    oscPosition = newPosition

    // add fragment views
    switch oscPosition {
    case .floating:
      currentControlBar = controlBarFloating
      fragControlView.setVisibilityPriority(.detachOnlyIfNecessary, for: fragControlViewLeftView)
      fragControlView.setVisibilityPriority(.detachOnlyIfNecessary, for: fragControlViewRightView)
      oscFloatingTopView.addView(fragVolumeView, in: .leading)
      oscFloatingTopView.addView(fragToolbarView, in: .trailing)
      oscFloatingTopView.addView(fragControlView, in: .center)
      oscFloatingTopView.setVisibilityPriority(.detachOnlyIfNecessary, for: fragVolumeView)
      oscFloatingTopView.setVisibilityPriority(.detachOnlyIfNecessary, for: fragToolbarView)
      oscFloatingTopView.setClippingResistancePriority(.defaultLow, for: .horizontal)
      oscFloatingBottomView.addSubview(fragSliderView)
      Utility.quickConstraints(["H:|[v]|", "V:|[v]|"], ["v": fragSliderView])
      Utility.quickConstraints(["H:|-(>=0)-[v]-(>=0)-|"], ["v": fragControlView])
      // center control bar
      let cph = Preference.float(for: .controlBarPositionHorizontal)
      let cpv = Preference.float(for: .controlBarPositionVertical)
      controlBarFloating.xConstraint.constant = window!.frame.width * CGFloat(cph)
      controlBarFloating.yConstraint.constant = window!.frame.height * CGFloat(cpv)
    case .top:
      oscTopMainView.isHidden = false
      currentControlBar = nil
      fragControlView.setVisibilityPriority(.notVisible, for: fragControlViewLeftView)
      fragControlView.setVisibilityPriority(.notVisible, for: fragControlViewRightView)
      oscTopMainView.addView(fragVolumeView, in: .trailing)
      oscTopMainView.addView(fragToolbarView, in: .trailing)
      oscTopMainView.addView(fragControlView, in: .leading)
      oscTopMainView.addView(fragSliderView, in: .leading)
      oscTopMainView.setClippingResistancePriority(.defaultLow, for: .horizontal)
      oscTopMainView.setVisibilityPriority(.mustHold, for: fragSliderView)
      oscTopMainView.setVisibilityPriority(.detachEarly, for: fragVolumeView)
      oscTopMainView.setVisibilityPriority(.detachEarlier, for: fragToolbarView)
    case .bottom:
      currentControlBar = controlBarBottom
      fragControlView.setVisibilityPriority(.notVisible, for: fragControlViewLeftView)
      fragControlView.setVisibilityPriority(.notVisible, for: fragControlViewRightView)
      oscBottomMainView.addView(fragVolumeView, in: .trailing)
      oscBottomMainView.addView(fragToolbarView, in: .trailing)
      oscBottomMainView.addView(fragControlView, in: .leading)
      oscBottomMainView.addView(fragSliderView, in: .leading)
      oscBottomMainView.setClippingResistancePriority(.defaultLow, for: .horizontal)
      oscBottomMainView.setVisibilityPriority(.mustHold, for: fragSliderView)
      oscBottomMainView.setVisibilityPriority(.detachEarly, for: fragVolumeView)
      oscBottomMainView.setVisibilityPriority(.detachEarlier, for: fragToolbarView)
    }

    if currentControlBar != nil {
      fadeableViews.append(currentControlBar!)
      currentControlBar!.isHidden = isCurrentControlBarHidden
    }

    if isFloating {
      fragControlViewMiddleButtons1Constraint.constant = 24
      fragControlViewMiddleButtons2Constraint.constant = 24
      oscFloatingLeadingTrailingConstraint = NSLayoutConstraint.constraints(withVisualFormat: "H:|-(>=10)-[v]-(>=10)-|",
                                                                            options: [], metrics: nil, views: ["v": controlBarFloating])
      NSLayoutConstraint.activate(oscFloatingLeadingTrailingConstraint!)
    } else {
      fragControlViewMiddleButtons1Constraint.constant = 16
      fragControlViewMiddleButtons2Constraint.constant = 16
      if let constraints = oscFloatingLeadingTrailingConstraint {
        controlBarFloating.superview?.removeConstraints(constraints)
        oscFloatingLeadingTrailingConstraint = nil
      }
    }
  }

  // MARK: - Mouse / Trackpad event

  override func keyDown(with event: NSEvent) {
    guard !isInInteractiveMode else { return }
    let keyCode = KeyCodeHelper.mpvKeyCode(from: event)
    if let kb = PlayerCore.keyBindings[keyCode] {
      handleKeyBinding(kb)
    } else {
      super.keyDown(with: event)
    }
  }

  func handleKeyBinding(_ keyBinding: KeyMapping) {
    if keyBinding.isIINACommand {
      // - IINA command
      if let iinaCommand = IINACommand(rawValue: keyBinding.rawAction) {
        handleIINACommand(iinaCommand)
      } else {
        Utility.log("Unknown iina command \(keyBinding.rawAction)")
      }
    } else {
      // - MPV command
      let returnValue: Int32
      // execute the command
      switch keyBinding.action[0] {
      case MPVCommand.abLoop.rawValue:
        player.abLoop()
        returnValue = 0
      default:
        returnValue = player.mpv.command(rawString: keyBinding.rawAction)
      }
      // handle return value, display osd if needed
      if returnValue == 0 {
        // screenshot
        if keyBinding.action[0] == MPVCommand.screenshot.rawValue {
          displayOSD(.screenshot)
        }
      } else {
        Utility.log("Return value \(returnValue) when executing key command \(keyBinding.rawAction)")
      }
    }
  }

  override func pressureChange(with event: NSEvent) {
    if #available(OSX 10.10.3, *) {
      if isCurrentPressInSecondStage == false && event.stage == 2 {
        performMouseAction(Preference.enum(for: .forceTouchAction))
        isCurrentPressInSecondStage = true
      } else if event.stage == 1 {
        isCurrentPressInSecondStage = false
      }
    }
  }

  override func mouseDown(with event: NSEvent) {
    // do nothing if it's related to floating OSC
    guard !controlBarFloating.isDragging else { return }
    // record current mouse pos
    mousePosRelatedToWindow = event.locationInWindow
    // playlist resizing
    if sideBarStatus == .playlist {
      let sf = sideBarView.frame
      if NSPointInRect(mousePosRelatedToWindow!, NSMakeRect(sf.origin.x-4, sf.origin.y, 4, sf.height)) {
        isResizingSidebar = true
      }
    }
  }

  override func mouseDragged(with event: NSEvent) {
    if isResizingSidebar {
      // resize sidebar
      let currentLocation = event.locationInWindow
      let newWidth = window!.frame.width - currentLocation.x - 2
<<<<<<< HEAD
      sideBarWidthConstraint.constant = newWidth.constrain(min: PlaylistMinWidth, max: PlaylistMaxWidth)
    } else if !screenState.isFullscreen {
=======
      sideBarWidthConstraint.constant = newWidth.clamped(to: PlaylistMinWidth...PlaylistMaxWidth)
    } else if !isInFullScreen {
>>>>>>> 57546906
      // move the window by dragging
      isDragging = true
      guard !controlBarFloating.isDragging else { return }
      if mousePosRelatedToWindow != nil {
        if #available(OSX 10.11, *) {
          window?.performDrag(with: event)
        } else {
          let currentLocation = NSEvent.mouseLocation
          let newOrigin = CGPoint(
            x: currentLocation.x - mousePosRelatedToWindow!.x,
            y: currentLocation.y - mousePosRelatedToWindow!.y
          )
          window?.setFrameOrigin(newOrigin)
        }
      }
    }
  }

  override func mouseUp(with event: NSEvent) {
    mousePosRelatedToWindow = nil
    if isDragging {
      // if it's a mouseup after dragging window
      isDragging = false
    } else if isResizingSidebar {
      // if it's a mouseup after resizing sidebar
      isResizingSidebar = false
      Preference.set(Int(sideBarWidthConstraint.constant), for: .playlistWidth)
    } else {
      // if it's a mouseup after clicking
      if !isMouseEvent(event, inAnyOf: [sideBarView, subPopoverView]) && sideBarStatus != .hidden {
        // if sidebar is shown, hide it first
        hideSideBar()
      } else {
        if event.clickCount == 1 {
          // single click or first click of a double click
          // disable single click for sideBar / OSC / titleBar
          guard !isMouseEvent(event, inAnyOf: [sideBarView, currentControlBar, titleBarView, subPopoverView]) else { return }
          // single click
          if doubleClickAction == .none {
            // if double click action is none, it's safe to perform action immediately
            performMouseAction(singleClickAction)
          } else {
            // else start a timer to check for double clicking
            singleClickTimer = Timer.scheduledTimer(timeInterval: NSEvent.doubleClickInterval, target: self, selector: #selector(self.performMouseActionLater(_:)), userInfo: singleClickAction, repeats: false)
            mouseExitEnterCount = 0
          }
        } else if event.clickCount == 2 {
          // double click
          // disable double click for sideBar / OSC
          guard !isMouseEvent(event, inAnyOf: [sideBarView, currentControlBar, titleBarView, subPopoverView]) else { return }
          // double click
          guard doubleClickAction != .none else { return }
          // if already scheduled a single click timer, invalidate it
          if let timer = singleClickTimer {
            timer.invalidate()
            singleClickTimer = nil
          }
          performMouseAction(doubleClickAction)
        } else {
          return
        }
      }
    }
  }

  override func rightMouseUp(with event: NSEvent) {
    // Disable mouseUp for sideBar / OSC / titleBar
    guard !isMouseEvent(event, inAnyOf: [sideBarView, currentControlBar, titleBarView, subPopoverView]) else { return }
    
    performMouseAction(Preference.enum(for: .rightClickAction))
  }

  override func otherMouseUp(with event: NSEvent) {
    if event.buttonNumber == 2 {
      performMouseAction(Preference.enum(for: .middleClickAction))
    } else {
      super.otherMouseUp(with: event)
    }
  }

  /**
   Being called to perform single click action after timeout.

   - SeeAlso:
   mouseUp(with:)
   */
  @objc private func performMouseActionLater(_ timer: Timer) {
    guard let action = timer.userInfo as? Preference.MouseClickAction else { return }
    if mouseExitEnterCount >= 2 && action == .hideOSC {
      // the counter being greater than or equal to 2 means that the mouse re-entered the window
      // `showUI()` must be called due to the movement in the window, thus `hideOSC` action should be cancelled
      return
    }
    performMouseAction(action)
  }

  private func performMouseAction(_ action: Preference.MouseClickAction) {
    switch action {
    case .none:
      break
    case .fullscreen:
      toggleWindowFullScreen()
    case .pause:
      player.togglePause(nil)
    case .hideOSC:
      hideUI()
    }
  }

  override func mouseEntered(with event: NSEvent) {
    guard !isInInteractiveMode else { return }
    guard let obj = event.trackingArea?.userInfo?["obj"] as? Int else {
      Utility.log("No data for tracking area")
      return
    }
    mouseExitEnterCount += 1
    if obj == 0 {
      // main window
      isMouseInWindow = true
      showUI()
      updateTimer()
    } else if obj == 1 {
      // slider
      if controlBarFloating.isDragging { return }
      isMouseInSlider = true
      if !controlBarFloating.isDragging {
        timePreviewWhenSeek.isHidden = false
        thumbnailPeekView.isHidden = !player.info.thumbnailsReady
      }
      let mousePos = playSlider.convert(event.locationInWindow, from: nil)
      updateTimeLabel(mousePos.x, originalPos: event.locationInWindow)
    }
  }

  override func mouseExited(with event: NSEvent) {
    guard !isInInteractiveMode else { return }
    guard let obj = event.trackingArea?.userInfo?["obj"] as? Int else {
      Utility.log("No data for tracking area")
      return
    }
    mouseExitEnterCount += 1
    if obj == 0 {
      // main window
      isMouseInWindow = false
      if controlBarFloating.isDragging { return }
      destroyTimer()
      hideUI()
    } else if obj == 1 {
      // slider
      isMouseInSlider = false
      timePreviewWhenSeek.isHidden = true
      let mousePos = playSlider.convert(event.locationInWindow, from: nil)
      updateTimeLabel(mousePos.x, originalPos: event.locationInWindow)
      thumbnailPeekView.isHidden = true
    }
  }

  override func mouseMoved(with event: NSEvent) {
    guard !isInInteractiveMode else { return }
    let mousePos = playSlider.convert(event.locationInWindow, from: nil)
    if isMouseInSlider {
      updateTimeLabel(mousePos.x, originalPos: event.locationInWindow)
    }
    if isMouseInWindow {
      showUI()
    }
    // check whether mouse is in osc
    if isMouseEvent(event, inAnyOf: [currentControlBar, titleBarView]) {
      destroyTimer()
    } else {
      updateTimer()
    }
  }

  override func scrollWheel(with event: NSEvent) {
    guard !isInInteractiveMode else { return }
    guard !isMouseEvent(event, inAnyOf: [sideBarView, currentControlBar, titleBarView, subPopoverView]) else { return }

    let isMouse = event.phase.isEmpty
    let isTrackpadBegan = event.phase.contains(.began)
    let isTrackpadEnd = event.phase.contains(.ended)

    // determine direction

    if isMouse || isTrackpadBegan {
      if event.scrollingDeltaX != 0 {
        scrollDirection = .horizontal
      } else if event.scrollingDeltaY != 0 {
        scrollDirection = .vertical
      }
    } else if isTrackpadEnd {
      scrollDirection = nil
    }

    let scrollAction = scrollDirection == .horizontal ? horizontalScrollAction : verticalScrollAction

    // pause video when seek begins.

    if scrollAction == .seek && isTrackpadBegan {
      // record pause status
      wasPlayingWhenSeekBegan = !player.info.isPaused
      if wasPlayingWhenSeekBegan! {
        player.togglePause(true)
      }
    }

    if isTrackpadEnd && wasPlayingWhenSeekBegan != nil {
      // only resume playback when it was playing when began
      if wasPlayingWhenSeekBegan! {
        player.togglePause(false)
      }
      wasPlayingWhenSeekBegan = nil
    }

    // handle the delta value

    let isPrecise = event.hasPreciseScrollingDeltas
    let isNatural = event.isDirectionInvertedFromDevice

    var deltaX = isPrecise ? Double(event.scrollingDeltaX) : event.scrollingDeltaX.unifiedDouble
    var deltaY = isPrecise ? Double(event.scrollingDeltaY) : event.scrollingDeltaY.unifiedDouble * 2

    if isNatural {
      deltaY = -deltaY
    } else {
      deltaX = -deltaX
    }

    let delta = scrollDirection == .horizontal ? deltaX : deltaY

    // perform action

    if scrollAction == .seek {
      let seekAmount = (isMouse ? AppData.seekAmountMapMouse : AppData.seekAmountMap)[relativeSeekAmount] * delta
      player.seek(relativeSecond: seekAmount, option: useExtractSeek)
    } else if scrollAction == .volume {
      // don't use precised delta for mouse
      let newVolume = player.info.volume + (isMouse ? delta : AppData.volumeMap[volumeScrollAmount] * delta)
      player.setVolume(newVolume)
      volumeSlider.doubleValue = newVolume
    }
  }

  @objc func handleMagnifyGesture(recognizer: NSMagnificationGestureRecognizer) {
    guard pinchAction != .none else { return }
    guard !isInInteractiveMode, let window = window, let screenFrame = NSScreen.main?.visibleFrame else { return }

    switch pinchAction {
    case .none:
      return
    case .fullscreen:
      // enter/exit fullscreen
      if recognizer.state == .began {
        let isEnlarge = recognizer.magnification > 0
        if !isEnlarge {
          recognizer.state = .recognized
          self.toggleWindowFullScreen()
        }
      }
    case .windowSize:
      if screenState.isFullscreen { return }

      // adjust window size
      if recognizer.state == .began {
        // began
        lastMagnification = recognizer.magnification
      } else if recognizer.state == .changed {
        // changed
        let offset = recognizer.magnification - lastMagnification + 1.0;
        let newWidth = window.frame.width * offset
        let newHeight = newWidth / window.aspectRatio.aspect

        //Check against max & min threshold
        if newHeight < screenFrame.height && newHeight > minSize.height && newWidth > minSize.width {
          let newSize = NSSize(width: newWidth, height: newHeight);
          window.setFrame(window.frame.centeredResize(to: newSize), display: true)
        }

        lastMagnification = recognizer.magnification
      } else if recognizer.state == .ended {
        updateWindowParametersForMPV()
      }
    }
  }

  // MARK: - Window delegate: Open / Close

  /** A method being called when window open. Pretend to be a window delegate. */
  func windowDidOpen() {
    window!.makeMain()
    window!.makeKeyAndOrderFront(nil)
    resetCollectionBehavior()
    // update buffer indicator view
    updateBufferIndicatorView()
    // start tracking mouse event
    guard let w = self.window, let cv = w.contentView else { return }
    if cv.trackingAreas.isEmpty {
      cv.addTrackingArea(NSTrackingArea(rect: cv.bounds,
                                        options: [.activeAlways, .inVisibleRect, .mouseEnteredAndExited, .mouseMoved],
                                        owner: self, userInfo: ["obj": 0]))
    }
    if playSlider.trackingAreas.isEmpty {
      playSlider.addTrackingArea(NSTrackingArea(rect: playSlider.bounds,
                                                options: [.activeAlways, .inVisibleRect, .mouseEnteredAndExited, .mouseMoved],
                                                owner: self, userInfo: ["obj": 1]))
    }

    // update timer
    updateTimer()
    // always on top
    if Preference.bool(for: .alwaysFloatOnTop) {
      isOntop = true
      setWindowFloatingOnTop(true)
    }
    // truncate middle for title
    if let attrTitle = titleTextField?.attributedStringValue.mutableCopy() as? NSMutableAttributedString, attrTitle.length > 0 {
      let p = attrTitle.attribute(.paragraphStyle, at: 0, effectiveRange: nil) as! NSMutableParagraphStyle
      p.lineBreakMode = .byTruncatingMiddle
      attrTitle.addAttribute(.paragraphStyle, value: p, range: NSRange(location: 0, length: attrTitle.length))
    }
  }

  func windowWillClose(_ notification: Notification) {
    // Close PIP
    if pipStatus == .inPIP {
      if #available(macOS 10.12, *) {
        exitPIP()
      }
    }
    // stop playing
    if !player.isMpvTerminated {
      player.savePlaybackPosition()
      player.stop()
      // videoView.stopDisplayLink()
    }
    player.info.currentFolder = nil
    player.info.matchedSubs.removeAll()
    // stop tracking mouse event
    guard let w = self.window, let cv = w.contentView else { return }
    cv.trackingAreas.forEach(cv.removeTrackingArea)
    playSlider.trackingAreas.forEach(playSlider.removeTrackingArea)
  }

  // MARK: - Window delegate: Full screen

  func customWindowsToEnterFullScreen(for window: NSWindow) -> [NSWindow]? {
    return [window]
  }

  func customWindowsToExitFullScreen(for window: NSWindow) -> [NSWindow]? {
    return [window]
  }

  func window(_ window: NSWindow, startCustomAnimationToEnterFullScreenOn screen: NSScreen, withDuration duration: TimeInterval) {
    NSAnimationContext.runAnimationGroup({ context in
      context.duration = duration
      window.animator().setFrame(screen.frame, display: true)
    }, completionHandler: .none)

  }

  func window(_ window: NSWindow, startCustomAnimationToExitFullScreenWithDuration duration: TimeInterval) {
    if NSMenu.menuBarVisible() {
      NSMenu.setMenuBarVisible(false)
    }
    let priorWindowedFrame = screenState.priorWindowedFrame!

    NSAnimationContext.runAnimationGroup({ context in
      context.duration = duration
      window.animator().setFrame(priorWindowedFrame, display: true)
    }, completionHandler: nil)

    NSMenu.setMenuBarVisible(true)
  }

  func windowWillEnterFullScreen(_ notification: Notification) {
    if isInInteractiveMode {
      exitInteractiveMode(immediately: true)
    }

    // Let mpv decide the correct render region in full screen
    player.mpv.setFlag(MPVOption.Window.keepaspect, true)

    // Set the appearance to match the theme so the titlebar matches the theme
    switch(Preference.enum(for: .themeMaterial) as Preference.Theme) {
    case .dark, .ultraDark: window!.appearance = NSAppearance(named: .vibrantDark)
    case .light, .mediumLight: window!.appearance = NSAppearance(named: .vibrantLight)
    }

    // show titlebar
    if oscPosition == .top {
      oscTopMainViewTopConstraint.constant = OSCTopMainViewMarginTopInFullScreen
      titleBarHeightConstraint.constant = TitleBarHeightWithOSCInFullScreen
    } else {
      // stop animation and hide titleBarView
      removeTitlebarViewFromFadeableViews()
      titleBarView.isHidden = true
    }
    removeStandardButtonsFromFadeableViews()
    
    setWindowFloatingOnTop(false)

    thumbnailPeekView.isHidden = true
    timePreviewWhenSeek.isHidden = true
    isMouseInSlider = false

    let isLegacyFullScreen = notification.name == .iinaLegacyFullScreen
    screenState.startAnimatingToFullScreen(legacy: isLegacyFullScreen, priorWindowedFrame: window!.frame)

    // Exit PIP if necessary
    if pipStatus == .inPIP,
      #available(macOS 10.12, *) {
      exitPIP()
    }

    videoView.videoLayer.mpvGLQueue.suspend()
  }

  func windowDidEnterFullScreen(_ notification: Notification) {
    screenState.finishAnimating()

    videoView.videoLayer.mpvGLQueue.resume()

    // we must block the mpv rendering queue to do the following atomically
    videoView.videoLayer.mpvGLQueue.async {
      DispatchQueue.main.sync {
        for (_, constraint) in self.videoViewConstraints {
          constraint.constant = 0
        }
        self.videoView.needsLayout = true
        self.videoView.layoutSubtreeIfNeeded()
        self.videoView.videoLayer.display()
      }
    }

    if Preference.bool(for: .blackOutMonitor) {
      blackOutOtherMonitors()
    }

    if Preference.bool(for: .displayTimeAndBatteryInFullScreen) {
      fadeableViews.append(additionalInfoView)
    }

    if Preference.bool(for: .playWhenEnteringFullScreen) && player.info.isPaused {
      player.togglePause(false)
    }

    if #available(macOS 10.12.2, *) {
      player.touchBarSupport.toggleTouchBarEsc(enteringFullScr: true)
    }
    
    updateWindowParametersForMPV()
  }

  func windowWillExitFullScreen(_ notification: Notification) {
    if isInInteractiveMode {
      exitInteractiveMode(immediately: true)
    }

    // show titleBarView
    if oscPosition == .top {
      oscTopMainViewTopConstraint.constant = OSCTopMainViewMarginTop
      titleBarHeightConstraint.constant = TitleBarHeightWithOSC
    } else {
      addBackTitlebarViewToFadeableViews()
      titleBarView.isHidden = false
      animationState = .shown
    }
    addBackStandardButtonsToFadeableViews()

    thumbnailPeekView.isHidden = true
    timePreviewWhenSeek.isHidden = true
    additionalInfoView.isHidden = true
    isMouseInSlider = false

    screenState.startAnimatingToWindow()

    videoView.videoLayer.mpvGLQueue.suspend()
  }

  func windowDidExitFullScreen(_ notification: Notification) {
    videoView.videoLayer.mpvGLQueue.resume()

    videoView.videoLayer.mpvGLQueue.async {
      // reset `keepaspect`
      self.player.mpv.setFlag(MPVOption.Window.keepaspect, false)
      DispatchQueue.main.sync {
        for (_, constraint) in self.videoViewConstraints {
          constraint.constant = 0
        }
        self.videoView.needsLayout = true
        self.videoView.layoutSubtreeIfNeeded()
        self.videoView.videoLayer.display()
      }
    }

    screenState.finishAnimating()

    if Preference.bool(for: .blackOutMonitor) {
      removeBlackWindow()
    }

    if Preference.bool(for: .pauseWhenLeavingFullScreen) && !player.info.isPaused {
      player.togglePause(true)
    }

    if #available(macOS 10.12.2, *) {
      player.touchBarSupport.toggleTouchBarEsc(enteringFullScr: false)
    }

    // restore ontop status
    if !player.info.isPaused {
      setWindowFloatingOnTop(isOntop)
    }

    if let index = fadeableViews.index(of: additionalInfoView) {
      fadeableViews.remove(at: index)
    }

    resetCollectionBehavior()
    updateWindowParametersForMPV()
  }

  // MARK: - Window delegate: Size

  func windowWillResize(_ sender: NSWindow, to frameSize: NSSize) -> NSSize {
    guard let window = window else { return frameSize }
    if frameSize.height <= minSize.height || frameSize.width <= minSize.width {
      return window.aspectRatio.grow(toSize: minSize)
    }
    return frameSize
  }

  func windowDidResize(_ notification: Notification) {
    guard let window = window else { return }

    // The `videoView` is not updated during full screen animation (unless using a custom one, however it could be
    // unbearably laggy under current render meahcanism). Thus when entering full screen, we should keep `videoView`'s
    // aspect ratio. Otherwise, when entered full screen, there will be an awkward animation that looks like
    // `videoView` "resized" to screen size suddenly when mpv redraws the video content in correct aspect ratio.
    if case let .animating(toFullScreen, _, _) = screenState {
      let aspect: NSSize
      let targetFrame: NSRect
      if toFullScreen {
        aspect = window.screen!.frame.size
        targetFrame = aspect.grow(toSize: window.frame.size).centeredRect(in: window.frame)
      } else {
        aspect = window.aspectRatio == .zero ? window.frame.size : window.aspectRatio
        targetFrame = aspect.shrink(toSize: window.frame.size).centeredRect(in: window.frame)
      }

      setConstraintsForVideoView([
        .left: targetFrame.minX,
        .right:  targetFrame.maxX - window.frame.width,
        .bottom: -targetFrame.minY,
        .top: window.frame.height - targetFrame.maxY
      ])
    }

    // is paused or very low fps (assume audio file), draw new frame
    if player.info.isPaused || player.currentMediaIsAudio == .isAudio {
      videoView.videoLayer.draw()
    }

    // interactive mode
    if (isInInteractiveMode) {
      cropSettingsView?.cropBoxView.resized(with: videoView.frame)
    }

    // update control bar position
    if oscPosition == .floating {
      let cph = Preference.float(for: .controlBarPositionHorizontal)
      let cpv = Preference.float(for: .controlBarPositionVertical)

      let windowWidth = window.frame.width
      let margin: CGFloat = 10
      let minWindowWidth: CGFloat = 480 // 460 + 20 margin
      var xPos: CGFloat

      if windowWidth < minWindowWidth {
        // osc is compressed
        xPos = windowWidth / 2
      } else {
        // osc has full width
        let oscHalfWidth: CGFloat = 230
        xPos = windowWidth * CGFloat(cph)
        if xPos - oscHalfWidth < margin {
          xPos = oscHalfWidth + margin
        } else if xPos + oscHalfWidth + margin > windowWidth {
          xPos = windowWidth - oscHalfWidth - margin
        }
      }

      let windowHeight = window.frame.height
      var yPos = windowHeight * CGFloat(cpv)
      let oscHeight: CGFloat = 67
      let yMargin: CGFloat = 25

      if yPos < 0 {
        yPos = 0
      } else if yPos + oscHeight + yMargin > windowHeight {
        yPos = windowHeight - oscHeight - yMargin
      }

      controlBarFloating.xConstraint.constant = xPos
      controlBarFloating.yConstraint.constant = yPos
    }
  }

  // resize framebuffer in videoView after resizing.
  func windowDidEndLiveResize(_ notification: Notification) {
    videoView.videoSize = window!.convertToBacking(videoView.bounds).size
    updateWindowParametersForMPV()
  }

  func windowDidChangeBackingProperties(_ notification: Notification) {
    if let oldScale = (notification.userInfo?[NSWindow.oldScaleFactorUserInfoKey] as? NSNumber)?.doubleValue,
      oldScale != Double(window!.backingScaleFactor) {
      videoView.videoLayer.contentsScale = window!.backingScaleFactor
    }

  }

  // MARK: - Window delegate: Active status

  func windowDidBecomeKey(_ notification: Notification) {
    window!.makeFirstResponder(window!)
    if Preference.bool(for: .pauseWhenInactive) && isPausedDueToInactive {
      player.togglePause(false)
      isPausedDueToInactive = false
    }
  }

  func windowDidResignKey(_ notification: Notification) {
    // keyWindow is nil: The whole app is inactive
    // keyWindow is another MainWindow: Switched to another video window
    if NSApp.keyWindow == nil ||
      (NSApp.keyWindow?.windowController is MainWindowController ||
        (NSApp.keyWindow?.windowController is MiniPlayerWindowController && NSApp.keyWindow?.windowController != player.miniPlayer)) {
      if Preference.bool(for: .pauseWhenInactive), !player.info.isPaused {
        player.togglePause(true)
        isPausedDueToInactive = true
      }
    }
  }

  func windowDidBecomeMain(_ notification: Notification) {
    PlayerCore.lastActive = player
    if screenState.isFullscreen && Preference.bool(for: .blackOutMonitor) {
      blackOutOtherMonitors()
    }
    NotificationCenter.default.post(name: .iinaMainWindowChanged, object: nil)
  }

  func windowDidResignMain(_ notification: Notification) {
    if Preference.bool(for: .blackOutMonitor) {
      removeBlackWindow()
    }
    NotificationCenter.default.post(name: .iinaMainWindowChanged, object: nil)
  }

  func windowWillMiniaturize(_ notification: Notification) {
    if Preference.bool(for: .pauseWhenMinimized), !player.info.isPaused {
      isPausedDueToMiniaturization = true
      player.togglePause(true)
    }
  }

  func windowDidDeminiaturize(_ notification: Notification) {
    if Preference.bool(for: .pauseWhenMinimized) && isPausedDueToMiniaturization {
      player.togglePause(false)
      isPausedDueToMiniaturization = false
    }
  }

  // MARK: - UI: Show / Hide

  @objc func hideUIAndCursor() {
    // don't hide UI when dragging control bar
    if controlBarFloating.isDragging { return }
    hideUI()
    NSCursor.setHiddenUntilMouseMoves(true)
  }

  private func hideUI() {
    // Don't hide UI when in PIP
    guard pipStatus == .notInPIP || animationState == .hidden else {
      return
    }

    animationState = .willHide
    fadeableViews.forEach { (v) in
      v.isHidden = false
    }
    NSAnimationContext.runAnimationGroup({ (context) in
      context.duration = UIAnimationDuration
      fadeableViews.forEach { (v) in
        v.animator().alphaValue = 0
      }
      if !self.screenState.isFullscreen {
        titleTextField?.animator().alphaValue = 0
      }
    }) {
      // if no interrupt then hide animation
      if self.animationState == .willHide {
        self.fadeableViews.forEach { (v) in
          v.isHidden = true
        }
        self.animationState = .hidden
      }
    }
  }

  private func showUI() {
    animationState = .willShow
    fadeableViews.forEach { (v) in
      v.isHidden = false
    }
    if !player.isInMiniPlayer && screenState.isFullscreen && displayTimeAndBatteryInFullScreen {
      player.syncUI(.additionalInfo)
    }
    standardWindowButtons.forEach { $0.isEnabled = true }
    NSAnimationContext.runAnimationGroup({ (context) in
      context.duration = UIAnimationDuration
      fadeableViews.forEach { (v) in
        v.animator().alphaValue = 1
      }
      if !screenState.isFullscreen {
        titleTextField?.animator().alphaValue = 1
      }
    }) {
      // if no interrupt then hide animation
      if self.animationState == .willShow {
        self.animationState = .shown
      }
    }
  }

  // MARK: - UI: Show / Hide Timer

  private func updateTimer() {
    destroyTimer()
    createTimer()
  }

  private func destroyTimer() {
    // if timer exist, destroy first
    if hideControlTimer != nil {
      hideControlTimer!.invalidate()
      hideControlTimer = nil
    }
  }

  private func createTimer() {
    // create new timer
    let timeout = Preference.float(for: .controlBarAutoHideTimeout)
    hideControlTimer = Timer.scheduledTimer(timeInterval: TimeInterval(timeout), target: self, selector: #selector(self.hideUIAndCursor), userInfo: nil, repeats: false)
  }

  // MARK: - UI: Title

  func updateTitle() {
    if player.info.isNetworkResource {
      window?.title = player.getMediaTitle()
    } else {
      window?.representedURL = player.info.currentURL
      window?.setTitleWithRepresentedFilename(player.info.currentURL?.path ?? "")
    }
    addDocIconToFadeableViews()
  }

  // MARK: - UI: OSD

  func displayOSD(_ message: OSDMessage, autoHide: Bool = true, accessoryView: NSView? = nil) {
    guard player.displayOSD && !isShowingPersistentOSD else { return }

    if hideOSDTimer != nil {
      hideOSDTimer!.invalidate()
      hideOSDTimer = nil
    }
    osdAnimationState = .shown
    [osdAccessoryText, osdAccessoryProgress].forEach { $0.isHidden = true }

    let (osdString, osdType) = message.message()

    let osdTextSize = Preference.float(for: .osdTextSize)
    if #available(OSX 10.11, *) {
      osdLabel.font = NSFont.monospacedDigitSystemFont(ofSize: CGFloat(osdTextSize), weight: .regular)
    } else {
      osdLabel.font = NSFont.systemFont(ofSize: CGFloat(osdTextSize))
    }
    osdLabel.stringValue = osdString

    switch osdType {
    case .normal:
      osdStackView.setVisibilityPriority(.notVisible, for: osdAccessoryView)
    case .withProgress(let value):
      NSLayoutConstraint.activate([osdProgressBarWidthConstraint])
      osdStackView.setVisibilityPriority(.mustHold, for: osdAccessoryView)
      osdAccessoryProgress.isHidden = false
      osdAccessoryProgress.doubleValue = value
    case .withText(let text):
      NSLayoutConstraint.deactivate([osdProgressBarWidthConstraint])

      // data for mustache redering
      let osdData: [String: String] = [
        "duration": player.info.videoDuration?.stringRepresentation ?? Constants.String.videoTimePlaceholder,
        "position": player.info.videoPosition?.stringRepresentation ?? Constants.String.videoTimePlaceholder,
        "currChapter": (player.mpv.getInt(MPVProperty.chapter) + 1).description,
        "chapterCount": player.info.chapters.count.description
      ]

      osdStackView.setVisibilityPriority(.mustHold, for: osdAccessoryView)
      osdAccessoryText.isHidden = false
      osdAccessoryText.stringValue = try! (try! Template(string: text)).render(osdData)
    }

    osdVisualEffectView.alphaValue = 1
    osdVisualEffectView.isHidden = false
    osdVisualEffectView.layoutSubtreeIfNeeded()

    osdStackView.views(in: .bottom).forEach {
      osdStackView.removeView($0)
    }
    if let accessoryView = accessoryView {
      isShowingPersistentOSD = true
      
      accessoryView.appearance = NSAppearance(named: .vibrantDark)
      let heightConstraint = NSLayoutConstraint(item: accessoryView, attribute: .height, relatedBy: .greaterThanOrEqual, toItem: nil, attribute: .notAnAttribute, multiplier: 1, constant: 300)
      heightConstraint.priority = .defaultLow
      heightConstraint.isActive = true

      osdStackView.addView(accessoryView, in: .bottom)
      Utility.quickConstraints(["H:|-0-[v(>=240)]-0-|"], ["v": accessoryView])

      // enlarge window if too small
      let winFrame = window!.frame
      var newFrame = winFrame
      if (winFrame.height < 300) {
        newFrame = winFrame.centeredResize(to: winFrame.size.satisfyMinSizeWithSameAspectRatio(NSSize(width: 500, height: 300)))
      }

      accessoryView.wantsLayer = true
      accessoryView.layer?.opacity = 0

      NSAnimationContext.runAnimationGroup({ context in
        context.duration = 0.3
        context.allowsImplicitAnimation = true
        window!.setFrame(newFrame, display: true)
        osdVisualEffectView.layoutSubtreeIfNeeded()
      }, completionHandler: {
        accessoryView.layer?.opacity = 1
      })
    }

    if autoHide {
      let timeout = Preference.float(for: .osdAutoHideTimeout)
      hideOSDTimer = Timer.scheduledTimer(timeInterval: TimeInterval(timeout), target: self, selector: #selector(self.hideOSD), userInfo: nil, repeats: false)
    }
  }

  @objc
  func hideOSD() {
    NSAnimationContext.runAnimationGroup({ (context) in
      self.osdAnimationState = .willHide
      context.duration = OSDAnimationDuration
      osdVisualEffectView.animator().alphaValue = 0
    }) {
      if self.osdAnimationState == .willHide {
        self.osdAnimationState = .hidden
      }
    }
    isShowingPersistentOSD = false
  }

  // MARK: - UI: Side bar

  private func showSideBar(viewController: SidebarViewController, type: SideBarViewType) {
    guard !isInInteractiveMode else { return }

    // adjust sidebar width
    guard let view = (viewController as? NSViewController)?.view else {
        Utility.fatal("viewController is not a NSViewController")
    }
    sidebarAnimationState = .willShow
    let width = type.width()
    sideBarWidthConstraint.constant = width
    sideBarRightConstraint.constant = -width
    sideBarView.isHidden = false
    // add view and constraints
    sideBarView.addSubview(view)
    let constraintsH = NSLayoutConstraint.constraints(withVisualFormat: "H:|[v]|", options: [], metrics: nil, views: ["v": view])
    let constraintsV = NSLayoutConstraint.constraints(withVisualFormat: "V:|[v]|", options: [], metrics: nil, views: ["v": view])
    NSLayoutConstraint.activate(constraintsH)
    NSLayoutConstraint.activate(constraintsV)
    var viewController = viewController
    viewController.downShift = titleBarView.frame.height
    // show sidebar
    NSAnimationContext.runAnimationGroup({ (context) in
      context.duration = SideBarAnimationDuration
      context.timingFunction = CAMediaTimingFunction(name: kCAMediaTimingFunctionEaseIn)
      sideBarRightConstraint.animator().constant = 0
    }) {
      self.sidebarAnimationState = .shown
      self.sideBarStatus = type
    }
  }

  func hideSideBar(animate: Bool = true, after: @escaping () -> Void = { }) {
    sidebarAnimationState = .willHide
    let currWidth = sideBarWidthConstraint.constant
    NSAnimationContext.runAnimationGroup({ (context) in
      context.duration = animate ? SideBarAnimationDuration : 0
      context.timingFunction = CAMediaTimingFunction(name: kCAMediaTimingFunctionEaseIn)
      sideBarRightConstraint.animator().constant = -currWidth
    }) {
      if self.sidebarAnimationState == .willHide {
        self.sideBarStatus = .hidden
        self.sideBarView.subviews.removeAll()
        self.sideBarView.isHidden = true
        self.sidebarAnimationState = .hidden
        after()
      }
    }
  }

  private func setConstraintsForVideoView(_ constraints: [NSLayoutConstraint.Attribute: CGFloat]) {
    for (attr, value) in constraints {
      videoViewConstraints[attr]?.constant = value
    }
  }

  // MARK: - UI: "Fadeable" views

  private func removeStandardButtonsFromFadeableViews() {
    fadeableViews = fadeableViews.filter { view in
      !standardWindowButtons.contains {
        $0 == view
      }
    }
    for view in standardWindowButtons {
      view.alphaValue = 1
      view.isHidden = false
    }
  }

  private func removeTitlebarViewFromFadeableViews() {
    if let index = (self.fadeableViews.index { $0 === titleBarView }) {
      self.fadeableViews.remove(at: index)
    }
  }

  private func addBackStandardButtonsToFadeableViews() {
    fadeableViews.append(contentsOf: standardWindowButtons as [NSView])
  }

  private func addBackTitlebarViewToFadeableViews() {
    fadeableViews.append(titleBarView)
  }

  // Sometimes the doc icon may not be available, eg. when opened an online video.
  // We should try to add it everytime when window title changed.
  private func addDocIconToFadeableViews() {
    if let docIcon = window?.standardWindowButton(.documentIconButton), !fadeableViews.contains(docIcon) {
      fadeableViews.append(docIcon)
    }
  }

  // MARK: - UI: Interactive mode

  func enterInteractiveMode(_ mode: InteractiveMode, selectWholeVideoByDefault: Bool = false) {
    // prerequisites
    guard let window = window else { return }

    window.backgroundColor = NSColor(calibratedWhite: 0.1, alpha: 1)

    let (ow, oh) = player.originalVideoSize
    guard ow != 0 && oh != 0 else {
      Utility.showAlert("no_video_track")
      return
    }

    player.togglePause(true)
    isInInteractiveMode = true
    hideUI()

    if screenState.isFullscreen {
      let aspect: NSSize
      if window.aspectRatio == .zero {
        let dsize = player.videoSizeForDisplay
        aspect = NSSize(width: dsize.0, height: dsize.1)
      } else {
        aspect = window.aspectRatio
      }
      let frame = aspect.shrink(toSize: window.frame.size).centeredRect(in: window.frame)
      setConstraintsForVideoView([
        .left: frame.minX,
        .right: window.frame.width - frame.maxX,  // `frame.x` should also work
        .bottom: -frame.minY,
        .top: window.frame.height - frame.maxY  // `frame.y` should also work
      ])
      videoView.needsLayout = true
      videoView.layoutSubtreeIfNeeded()
      // force rerender a frame
      videoView.videoLayer.mpvGLQueue.async {
        DispatchQueue.main.sync {
          self.videoView.videoLayer.display()
        }
      }
    }

    let controlView = mode.viewController()
    controlView.mainWindow = self
    bottomView.isHidden = false
    bottomView.addSubview(controlView.view)
    Utility.quickConstraints(["H:|[v]|", "V:|[v]|"], ["v": controlView.view])

    let origVideoSize = NSSize(width: ow, height: oh)
    // the max region that the video view can occupy
    let newVideoViewBounds = NSRect(x: 20, y: 20 + 60, width: window.frame.width - 40, height: window.frame.height - 104)
    let newVideoViewSize = origVideoSize.shrink(toSize: newVideoViewBounds.size)
    let newVideoViewFrame = newVideoViewBounds.centeredResize(to: newVideoViewSize)

    let newConstants: [NSLayoutConstraint.Attribute: CGFloat] = [
      .left: newVideoViewFrame.minX,
      .right: newVideoViewFrame.maxX - window.frame.width,
      .bottom: -newVideoViewFrame.minY,
      .top: window.frame.height - newVideoViewFrame.maxY
    ]

    let selectedRect: NSRect = selectWholeVideoByDefault ? NSRect(origin: .zero, size: origVideoSize) : .zero

    // add crop setting view
    window.contentView!.addSubview(controlView.cropBoxView)
    controlView.cropBoxView.selectedRect = selectedRect
    controlView.cropBoxView.actualSize = origVideoSize
    controlView.cropBoxView.resized(with: newVideoViewFrame)
    controlView.cropBoxView.isHidden = true
    Utility.quickConstraints(["H:|[v]|", "V:|[v]|"], ["v": controlView.cropBoxView])

    self.cropSettingsView = controlView

    // show crop settings view
    NSAnimationContext.runAnimationGroup({ (context) in
      context.duration = CropAnimationDuration
      context.timingFunction = CAMediaTimingFunction(name: kCAMediaTimingFunctionEaseIn)
      bottomBarBottomConstraint.animator().constant = 0
      ([.top, .bottom, .left, .right] as [NSLayoutConstraint.Attribute]).forEach { attr in
        videoViewConstraints[attr]!.animator().constant = newConstants[attr]!
      }
    }) {
      self.cropSettingsView?.cropBoxView.isHidden = false
      self.videoView.layer?.shadowColor = .black
      self.videoView.layer?.shadowOpacity = 1
      self.videoView.layer?.shadowOffset = .zero
      self.videoView.layer?.shadowRadius = 3
    }
  }

  func exitInteractiveMode(immediately: Bool = false, then: @escaping () -> Void = {}) {
    window?.backgroundColor = .black

    player.togglePause(false)
    isInInteractiveMode = false
    cropSettingsView?.cropBoxView.isHidden = true

    // if exit without animation
    if immediately {
      bottomBarBottomConstraint.constant = -InteractiveModeBottomViewHeight
      ([.top, .bottom, .left, .right] as [NSLayoutConstraint.Attribute]).forEach { attr in
        videoViewConstraints[attr]!.constant = 0
      }
      self.cropSettingsView?.cropBoxView.removeFromSuperview()
      self.sideBarStatus = .hidden
      self.bottomView.subviews.removeAll()
      self.bottomView.isHidden = true
      return
    }

    // if with animation
    NSAnimationContext.runAnimationGroup({ (context) in
      context.duration = CropAnimationDuration
      context.timingFunction = CAMediaTimingFunction(name: kCAMediaTimingFunctionEaseIn)
      bottomBarBottomConstraint.animator().constant = -InteractiveModeBottomViewHeight
      ([.top, .bottom, .left, .right] as [NSLayoutConstraint.Attribute]).forEach { attr in
        videoViewConstraints[attr]!.animator().constant = 0
      }
    }) {
      self.cropSettingsView?.cropBoxView.removeFromSuperview()
      self.sideBarStatus = .hidden
      self.bottomView.subviews.removeAll()
      self.bottomView.isHidden = true
      self.showUI()
      then()
    }
  }

  /** Display time label when mouse over slider */
  private func updateTimeLabel(_ mouseXPos: CGFloat, originalPos: NSPoint) {
    let timeLabelXPos = playSlider.frame.origin.y + 15
    timePreviewWhenSeek.frame.origin = NSPoint(x: round(mouseXPos + playSlider.frame.origin.x - timePreviewWhenSeek.frame.width / 2),
                                               y: timeLabelXPos + 1)
    let sliderFrame = playSlider.bounds
    let sliderFrameInWindow = playSlider.superview!.convert(playSlider.frame.origin, to: nil)
    var percentage = Double((mouseXPos - 3) / (sliderFrame.width - 6))
    if percentage < 0 {
      percentage = 0
    }

    if let duration = player.info.videoDuration {
      let previewTime = duration * percentage
      timePreviewWhenSeek.stringValue = previewTime.stringRepresentation

      if player.info.thumbnailsReady, let tb = player.info.getThumbnail(forSecond: previewTime.second) {
        thumbnailPeekView.isHidden = false
        thumbnailPeekView.imageView.image = tb.image
        let height = round(120 / thumbnailPeekView.imageView.image!.size.aspect)
        let yPos = (oscPosition == .top || (oscPosition == .floating && sliderFrameInWindow.y + 52 + height >= window!.frame.height)) ?
          sliderFrameInWindow.y - height : sliderFrameInWindow.y + 32
        thumbnailPeekView.frame.size = NSSize(width: 120, height: height)
        thumbnailPeekView.frame.origin = NSPoint(x: round(originalPos.x - thumbnailPeekView.frame.width / 2), y: yPos)
      } else {
        thumbnailPeekView.isHidden = true
      }
    }
  }

  /** Set material for OSC and title bar */
  private func setMaterial(_ theme: Preference.Theme?) {
    guard let theme = theme else {
      Utility.log("Nil material in setMaterial()")
      return
    }
    guard #available(OSX 10.11, *) else { return }

    var appearance: NSAppearance? = nil
    var material: NSVisualEffectView.Material
    var isDarkTheme: Bool
    let sliderCell = playSlider.cell as? PlaySliderCell
    let volumeCell = volumeSlider.cell as? VolumeSliderCell

    switch theme {

    case .dark:
      appearance = NSAppearance(named: .vibrantDark)
      material = .dark
      isDarkTheme = true

    case .ultraDark:
      appearance = NSAppearance(named: .vibrantDark)
      material = .ultraDark
      isDarkTheme = true

    case .light:
      appearance = NSAppearance(named: .vibrantLight)
      material = .light
      isDarkTheme = false

    case .mediumLight:
      appearance = NSAppearance(named: .vibrantLight)
      material = .mediumLight
      isDarkTheme = false

    }

    sliderCell?.isInDarkTheme = isDarkTheme
    volumeCell?.isInDarkTheme = isDarkTheme

    [titleBarView, controlBarFloating, controlBarBottom, osdVisualEffectView, pipOverlayView].forEach {
      $0?.material = material
      $0?.appearance = appearance
    }

    window?.appearance = appearance
  }

  func updateBufferIndicatorView() {
    guard isWindowLoaded else { return }

    if player.info.isNetworkResource {
      bufferIndicatorView.isHidden = false
      bufferSpin.startAnimation(nil)
      bufferProgressLabel.stringValue = "Opening stream..."
      bufferDetailLabel.stringValue = ""
    } else {
      bufferIndicatorView.isHidden = true
    }
  }

  // MARK: - Window size / aspect

  /** Calculate the window frame from a parsed struct of mpv's `geometry` option. */
  func windowFrameFromGeometry(newSize: NSSize? = nil) -> NSRect? {
    // set geometry. using `!` should be safe since it passed the regex.
    if let geometry = cachedGeometry ?? player.getGeometry(), let screenFrame = NSScreen.main?.visibleFrame {
      cachedGeometry = geometry
      var winFrame = window!.frame
      if let ns = newSize {
        winFrame.size.width = ns.width
        winFrame.size.height = ns.height
      }
      let winAspect = winFrame.size.aspect
      var widthOrHeightIsSet = false
      // w and h can't take effect at same time
      if let strw = geometry.w, strw != "0" {
        var w: CGFloat
        if strw.hasSuffix("%") {
          w = CGFloat(Double(String(strw.dropLast()))! * 0.01 * Double(screenFrame.width))
        } else {
          w = CGFloat(Int(strw)!)
        }
        w = max(minSize.width, w)
        winFrame.size.width = w
        winFrame.size.height = w / winAspect
        widthOrHeightIsSet = true
      } else if let strh = geometry.h, strh != "0" {
        var h: CGFloat
        if strh.hasSuffix("%") {
          h = CGFloat(Double(String(strh.dropLast()))! * 0.01 * Double(screenFrame.height))
        } else {
          h = CGFloat(Int(strh)!)
        }
        h = max(minSize.height, h)
        winFrame.size.height = h
        winFrame.size.width = h * winAspect
        widthOrHeightIsSet = true
      }
      // x, origin is window center
      if let strx = geometry.x, let xSign = geometry.xSign {
        let x: CGFloat
        if strx.hasSuffix("%") {
          x = CGFloat(Double(String(strx.dropLast()))! * 0.01 * Double(screenFrame.width)) - winFrame.width / 2
        } else {
          x = CGFloat(Int(strx)!)
        }
        winFrame.origin.x = (xSign == "+" ? x : screenFrame.width - x) + screenFrame.origin.x
        // if xSign equals "-", need set right border as origin
        if (xSign == "-") {
          winFrame.origin.x -= winFrame.width
        }
      }
      // y
      if let stry = geometry.y, let ySign = geometry.ySign {
        let y: CGFloat
        if stry.hasSuffix("%") {
          y = CGFloat(Double(String(stry.dropLast()))! * 0.01 * Double(screenFrame.height)) - winFrame.height / 2
        } else {
          y = CGFloat(Int(stry)!)
        }
        winFrame.origin.y = (ySign == "+" ? y : screenFrame.height - y) + screenFrame.origin.y
        if (ySign == "-") {
          winFrame.origin.y -= winFrame.height
        }
      }
      // if x and y not specified
      if geometry.x == nil && geometry.y == nil && widthOrHeightIsSet {
        winFrame.origin.x = (screenFrame.width - winFrame.width) / 2
        winFrame.origin.y = (screenFrame.height - winFrame.height) / 2
      }
      // return
      return winFrame
    } else {
      return nil
    }
  }

  /** Set window size when info available, or video size changed. */
  func adjustFrameByVideoSize() {
    guard let window = window else { return }

    let (width, height) = player.videoSizeForDisplay

    // set aspect ratio
    let originalVideoSize = NSSize(width: width, height: height)
    window.aspectRatio = originalVideoSize
    if #available(macOS 10.12, *) {
      pip.aspectRatio = originalVideoSize
    }

    videoView.videoSize = window.convertToBacking(videoView.frame).size

    var rect: NSRect
    let needResizeWindow: Bool

    let frame = screenState.priorWindowedFrame ?? window.frame

    if player.info.justStartedFile {
      // resize option applies
      let resizeTiming = Preference.enum(for: .resizeWindowTiming) as Preference.ResizeWindowTiming
      switch resizeTiming {
      case .always:
        needResizeWindow = true
      case .onlyWhenOpen:
        needResizeWindow = player.info.justOpenedFile
      case .never:
        needResizeWindow = false
      }
    } else {
      // video size changed during playback
      needResizeWindow = true
    }
    
    if needResizeWindow {
      let resizeRatio = (Preference.enum(for: .resizeWindowOption) as Preference.ResizeWindowOption).ratio
      // get videoSize on screen
      var videoSize = originalVideoSize
      if Preference.bool(for: .usePhysicalResolution) {
        videoSize = window.convertFromBacking(
          NSMakeRect(window.frame.origin.x, window.frame.origin.y, CGFloat(width), CGFloat(height))).size
      }
      if player.info.justStartedFile {
        if resizeRatio < 0 {
          if let screenSize = NSScreen.main?.visibleFrame.size {
            videoSize = videoSize.shrink(toSize: screenSize)
          }
        } else {
          videoSize = videoSize.multiply(CGFloat(resizeRatio))
        }
      }
      // check screen size
      if let screenSize = NSScreen.main?.visibleFrame.size {
        videoSize = videoSize.satisfyMaxSizeWithSameAspectRatio(screenSize)
      }
      // guard min size
      videoSize = videoSize.satisfyMinSizeWithSameAspectRatio(minSize)
      // check if have geometry set
      if let wfg = windowFrameFromGeometry(newSize: videoSize) {
        rect = wfg
      } else {
        if player.info.justStartedFile, resizeRatio < 0, let screenRect = NSScreen.main?.visibleFrame {
          rect = screenRect.centeredResize(to: videoSize)
        } else {
          rect = frame.centeredResize(to: videoSize)
        }
      }

    } else {
      // user is navigating in playlist. remain same window width.
      let newHeight = frame.width / CGFloat(width) * CGFloat(height)
      let newSize = NSSize(width: frame.width, height: newHeight).satisfyMinSizeWithSameAspectRatio(minSize)
      rect = NSRect(origin: frame.origin, size: newSize)

    }

    // maybe not a good position, consider putting these at playback-restart
    player.info.justOpenedFile = false
    player.info.justStartedFile = false

    if screenState.isFullscreen {
      screenState.priorWindowedFrame = rect
    } else {
      // animated `setFrame` can be inaccurate!
      window.setFrame(rect, display: true, animate: true)
      window.setFrame(rect, display: true)
      updateWindowParametersForMPV(withFrame: rect)
    }

    // generate thumbnails after video loaded if it's the first time
    if !isVideoLoaded {
      player.generateThumbnails()
      isVideoLoaded = true
    }

    // UI and slider
    updatePlayTime(withDuration: true, andProgressBar: true)
    updateVolume()
  }

  func updateWindowParametersForMPV(withFrame frame: NSRect? = nil) {
    guard let window = self.window else { return }
    if let videoWidth = player.info.videoWidth {
      let windowScale = Double((frame ?? window.frame).width) / Double(videoWidth)
      player.info.cachedWindowScale = windowScale
      player.mpv.setDouble(MPVProperty.windowScale, windowScale)
    }
  }

  func setWindowScale(_ scale: Double) {
    guard let window = window, screenState == .windowed else { return }
    let screenFrame = (window.screen ?? NSScreen.main!).visibleFrame
    let (videoWidth, videoHeight) = player.videoSizeForDisplay
    let newFrame: NSRect
    // calculate 1x size
    let useRetinaSize = Preference.bool(for: .usePhysicalResolution)
    let logicalFrame = NSRect(x: window.frame.origin.x,
                             y: window.frame.origin.y,
                             width: CGFloat(videoWidth),
                             height: CGFloat(videoHeight))
    var finalSize = (useRetinaSize ? window.convertFromBacking(logicalFrame) : logicalFrame).size
    // calculate scaled size
    let scalef = CGFloat(scale)
    finalSize.width *= scalef
    finalSize.height *= scalef
    // set size
    if finalSize.width > screenFrame.size.width || finalSize.height > screenFrame.size.height {
      // if final size is bigger than screen
      newFrame = window.frame.centeredResize(to: window.frame.size.shrink(toSize: screenFrame.size)).constrain(in: screenFrame)
    } else {
      // otherwise, resize the window normally
      newFrame = window.frame.centeredResize(to: finalSize.satisfyMinSizeWithSameAspectRatio(minSize)).constrain(in: screenFrame)
    }
    window.setFrame(newFrame, display: true, animate: true)
  }

  private func blackOutOtherMonitors() {
    screens = NSScreen.screens.filter { $0 != window?.screen }

    blackWindows = []
    
    for screen in screens {
      var screenRect = screen.frame
      screenRect.origin = CGPoint(x: 0, y: 0)
      let blackWindow = NSWindow(contentRect: screenRect, styleMask: [], backing: .buffered, defer: false, screen: screen)
      blackWindow.backgroundColor = .black
      blackWindow.level = .iinaBlackScreen
      
      blackWindows.append(blackWindow)
      blackWindow.makeKeyAndOrderFront(nil)
    }
  }
  
  private func removeBlackWindow() {
    for window in blackWindows {
      window.orderOut(self)
    }
    blackWindows = []
  }

  func toggleWindowFullScreen() {
    guard let window = self.window else { fatalError("make sure the window exists before animating") }

    switch screenState {
    case .windowed:
      guard !player.isInMiniPlayer else { return }
      if Preference.bool(for: .useLegacyFullScreen) {
        self.legacyAnimateToFullscreen()
      } else {
        window.toggleFullScreen(self)
      }
    case let .fullscreen(_, oldFrame):
      if Preference.bool(for: .useLegacyFullScreen) {
        self.legacyAnimateToWindowed(framePriorToBeingInFullscreen: oldFrame)
      } else {
        window.toggleFullScreen(self)
      }
    default:
      return
    }
  }

  private func legacyAnimateToWindowed(framePriorToBeingInFullscreen: NSRect) {
    guard let window = self.window else { fatalError("make sure the window exists before animating") }

    // call delegate
    windowWillExitFullScreen(Notification(name: .iinaLegacyFullScreen))
    // stylemask
    window.styleMask.remove(.borderless)
    window.styleMask.remove(.fullScreen)
    // cancel auto hide for menu and dock
    NSApp.presentationOptions.remove(.autoHideMenuBar)
    NSApp.presentationOptions.remove(.autoHideDock)
    // restore window frame ans aspect ratio
    let videoSize = player.videoSizeForDisplay
    let aspectRatio = NSSize(width: videoSize.0, height: videoSize.1)
    let useAnimation = Preference.bool(for: .legacyFullScreenAnimation)
    if useAnimation {
      // firstly resize to a big frame with same aspect ratio for better visual experience
      let aspectFrame = aspectRatio.shrink(toSize: window.frame.size).centeredRect(in: window.frame)
      window.setFrame(aspectFrame, display: true, animate: false)
    }
    // then animate to the original frame
    window.setFrame(framePriorToBeingInFullscreen, display: true, animate: useAnimation)
    window.aspectRatio = aspectRatio
    // call delegate
    windowDidExitFullScreen(Notification(name: .iinaLegacyFullScreen))
  }

  private func legacyAnimateToFullscreen() {
    guard let window = self.window else { fatalError("make sure the window exists before animating") }
    // call delegate
    windowWillEnterFullScreen(Notification(name: .iinaLegacyFullScreen))
    // stylemask
    window.styleMask.insert(.borderless)
    window.styleMask.insert(.fullScreen)
    // cancel aspect ratio
    window.resizeIncrements = NSSize(width: 1, height: 1)
    // auto hide menubar and dock
    NSApp.presentationOptions.insert(.autoHideMenuBar)
    NSApp.presentationOptions.insert(.autoHideDock)
    // set frame
    let screen = window.screen ?? NSScreen.main!
    window.setFrame(NSRect(origin: .zero, size: screen.frame.size), display: true, animate: true)
    // call delegate
    windowDidEnterFullScreen(Notification(name: .iinaLegacyFullScreen))
  }

  /** This method will not set `isOntop`! */
  func setWindowFloatingOnTop(_ onTop: Bool) {
    guard let window = window else { return }
    guard !screenState.isFullscreen else { return }
    if onTop {
      window.level = .iinaFloating
    } else {
      window.level = .normal
    }

    resetCollectionBehavior()

    // don't know why they will be disabled
    standardWindowButtons.forEach { $0.isEnabled = true }
  }

  // MARK: - Sync UI with playback

  func updatePlayTime(withDuration: Bool, andProgressBar: Bool) {
    guard let duration = player.info.videoDuration, let pos = player.info.videoPosition else {
      Utility.fatal("video info not available")
    }
    let percentage = (pos.second / duration.second) * 100
    leftLabel.stringValue = pos.stringRepresentation
    rightLabel.updateText(with: duration, given: pos)
    if andProgressBar {
      playSlider.doubleValue = percentage
      if #available(macOS 10.12.2, *) {
        player.touchBarSupport.touchBarPlaySlider?.setDoubleValueSafely(percentage)
        player.touchBarSupport.touchBarPosLabels.forEach { $0.updateText(with: duration, given: pos) }
      }
    }
  }

  func updateVolume() {
    volumeSlider.doubleValue = player.info.volume
    muteButton.state = player.info.isMuted ? .on : .off
  }

  func updatePlayButtonState(_ state: NSControl.StateValue) {
    playButton.state = state
    if state == .off {
      speedValueIndex = AppData.availableSpeedValues.count / 2
      leftArrowLabel.isHidden = true
      rightArrowLabel.isHidden = true
    }
  }

  func updateNetworkState() {
    let needShowIndicator = player.info.pausedForCache || player.info.isSeeking

    if needShowIndicator {
      let sizeStr = FileSize.format(player.info.cacheSize, unit: .kb)
      let usedStr = FileSize.format(player.info.cacheUsed, unit: .kb)
      let speedStr = FileSize.format(player.info.cacheSpeed, unit: .b)
      let bufferingState = player.info.bufferingState
      bufferIndicatorView.isHidden = false
      bufferProgressLabel.stringValue = String(format: NSLocalizedString("main.buffering_indicator", comment:"Buffering... %d%%"), bufferingState)
      bufferDetailLabel.stringValue = "\(usedStr)/\(sizeStr) (\(speedStr)/s)"
    } else {
      bufferIndicatorView.isHidden = true
    }
  }

  func updateArrowButtonImage() {
    if arrowBtnFunction == .playlist {
      leftArrowButton.image = #imageLiteral(resourceName: "nextl")
      rightArrowButton.image = #imageLiteral(resourceName: "nextr")
    } else {
      leftArrowButton.image = #imageLiteral(resourceName: "speedl")
      rightArrowButton.image = #imageLiteral(resourceName: "speed")
    }
  }

  // MARK: - IBAction

  /** Play button: pause & resume */
  @IBAction func playButtonAction(_ sender: NSButton) {
    if sender.state == .on {
      player.togglePause(false)
    }
    if sender.state == .off {
      player.togglePause(true)
      // speed is already reset by playerCore
      speedValueIndex = AppData.availableSpeedValues.count / 2
      leftArrowLabel.isHidden = true
      rightArrowLabel.isHidden = true
      // set speed to 0 if is fastforwarding
      if isFastforwarding {
        player.setSpeed(1)
        isFastforwarding = false
      }
    }
  }

  /** mute button */
  @IBAction func muteButtonAction(_ sender: NSButton) {
    player.toogleMute(nil)
    if player.info.isMuted {
      displayOSD(.mute)
    } else {
      displayOSD(.unMute)
    }
  }

  /** left btn */
  @IBAction func leftButtonAction(_ sender: NSButton) {
    if arrowBtnFunction == .speed {
      let speeds = AppData.availableSpeedValues.count
      // If fast forwarding change speed to 1x
      if speedValueIndex > speeds / 2 {
        speedValueIndex = speeds / 2
      }

      if sender.intValue == 0 { // Released
        if maxPressure == 1 &&
          (speedValueIndex < speeds / 2 - 1 ||
          Date().timeIntervalSince(lastClick) < minimumPressDuration) { // Single click ended, 2x speed
          speedValueIndex = oldIndex - 1
        } else { // Force Touch or long press ended
          speedValueIndex = speeds / 2
        }
        maxPressure = 0
      } else {
        if sender.intValue == 1 && maxPressure == 0 { // First press
          oldIndex = speedValueIndex
          speedValueIndex -= 1
          lastClick = Date()
        } else { // Force Touch
          speedValueIndex = max(oldIndex - Int(sender.intValue), 0)
        }
        maxPressure = max(maxPressure, sender.intValue)
      }
      arrowButtonAction(left: true)
    } else {
      // trigger action only when released button
      if sender.intValue == 0 {
        arrowButtonAction(left: true)
      }
    }
  }

  @IBAction func rightButtonAction(_ sender: NSButton) {
    if arrowBtnFunction == .speed {
      let speeds = AppData.availableSpeedValues.count
      // If rewinding change speed to 1x
      if speedValueIndex < speeds / 2 {
        speedValueIndex = speeds / 2
      }

      if sender.intValue == 0 { // Released
        if maxPressure == 1 &&
          (speedValueIndex > speeds / 2 + 1 ||
          Date().timeIntervalSince(lastClick) < minimumPressDuration) { // Single click ended
          speedValueIndex = oldIndex + 1
        } else { // Force Touch or long press ended
          speedValueIndex = speeds / 2
        }
        maxPressure = 0
      } else {
        if sender.intValue == 1 && maxPressure == 0 { // First press
          oldIndex = speedValueIndex
          speedValueIndex += 1
          lastClick = Date()
        } else { // Force Touch
          speedValueIndex = min(oldIndex + Int(sender.intValue), speeds - 1)
        }
        maxPressure = max(maxPressure, sender.intValue)
      }
      arrowButtonAction(left: false)
    } else {
      // trigger action only when released button
      if sender.intValue == 0 {
        arrowButtonAction(left: false)
      }
    }
  }

  /** handle action of both left and right arrow button */
  func arrowButtonAction(left: Bool) {
    switch arrowBtnFunction {
    case .speed:
      isFastforwarding = true
      let speedValue = AppData.availableSpeedValues[speedValueIndex]
      player.setSpeed(speedValue)
      if speedValueIndex == 5 {
        leftArrowLabel.isHidden = true
        rightArrowLabel.isHidden = true
      } else if speedValueIndex < 5 {
        leftArrowLabel.isHidden = false
        rightArrowLabel.isHidden = true
        leftArrowLabel.stringValue = String(format: "%.2fx", speedValue)
      } else if speedValueIndex > 5 {
        leftArrowLabel.isHidden = true
        rightArrowLabel.isHidden = false
        rightArrowLabel.stringValue = String(format: "%.0fx", speedValue)
      }
      // if is paused
      if playButton.state == .off {
        updatePlayButtonState(.on)
        player.togglePause(false)
      }

    case .playlist:
      player.mpv.command(left ? .playlistPrev : .playlistNext, checkError: false)

    case .seek:
      player.seek(relativeSecond: left ? -10 : 10, option: .relative)

    }
  }

  /// Legacy IBAction, but still in use.
  func settingsButtonAction(_ sender: AnyObject) {
    if sidebarAnimationState == .willShow || sidebarAnimationState == .willHide {
      return  // do not interrput other actions while it is animating
    }
    let view = quickSettingView
    switch sideBarStatus {
    case .hidden:
      showSideBar(viewController: view, type: .settings)
    case .playlist:
      hideSideBar {
        self.showSideBar(viewController: view, type: .settings)
      }
    case .settings:
      hideSideBar()
    }
  }

  /// Legacy IBAction, but still in use.
  func playlistButtonAction(_ sender: AnyObject) {
    if sidebarAnimationState == .willShow || sidebarAnimationState == .willHide {
      return  // do not interrput other actions while it is animating
    }
    let view = playlistView
    switch sideBarStatus {
    case .hidden:
      showSideBar(viewController: view, type: .playlist)
    case .playlist:
      hideSideBar()
    case .settings:
      hideSideBar {
        self.showSideBar(viewController: view, type: .playlist)
      }
    }
  }


  /** When slider changes */
  @IBAction func playSliderChanges(_ sender: NSSlider) {
    // guard let event = NSApp.currentEvent else { return }

    // seek and update time
    let percentage = 100 * sender.doubleValue / sender.maxValue
    // label
    timePreviewWhenSeek.frame.origin = CGPoint(
      x: round(sender.knobPointPosition() - timePreviewWhenSeek.frame.width / 2),
      y: playSlider.frame.origin.y + 16)
    timePreviewWhenSeek.stringValue = (player.info.videoDuration! * percentage * 0.01).stringRepresentation
    player.seek(percent: percentage, forceExact: !followGlobalSeekTypeWhenAdjustSlider)
  }


  @IBAction func volumeSliderChanges(_ sender: NSSlider) {
    let value = sender.doubleValue
    if #available(OSX 10.11, *), Preference.double(for: .maxVolume) > 100, abs(value - 100) < 0.5 {
      NSHapticFeedbackManager.defaultPerformer.perform(.generic, performanceTime: .default)
    }
    player.setVolume(value)
  }

  @objc func toolBarButtonAction(_ sender: NSButton) {
    guard let buttonType = Preference.ToolBarButton(rawValue: sender.tag) else { return }
    switch buttonType {
    case .fullScreen:
      toggleWindowFullScreen()
    case .musicMode:
      player.switchToMiniPlayer()
    case .pip:
      if #available(macOS 10.12, *) {
        if pipStatus == .inPIP {
          exitPIP()
        } else if pipStatus == .notInPIP {
          enterPIP()
        }
      }
    case .playlist:
      playlistButtonAction(sender)
    case .settings:
      settingsButtonAction(sender)
    case .subTrack:
      quickSettingView.showSubChooseMenu(forView: sender, showLoadedSubs: true)
    }
  }

  // MARK: - Utility

  func handleIINACommand(_ cmd: IINACommand) {
    let appDeletate = (NSApp.delegate! as! AppDelegate)
    switch cmd {
    case .openFile:
      appDeletate.openFile(self)
    case .openURL:
      appDeletate.openURL(self)
    case .togglePIP:
      if #available(macOS 10.12, *) {
        self.menuTogglePIP(.dummy)
      }
    case .videoPanel:
      self.menuShowVideoQuickSettings(.dummy)
    case .audioPanel:
      self.menuShowAudioQuickSettings(.dummy)
    case .subPanel:
      self.menuShowSubQuickSettings(.dummy)
    case .playlistPanel:
      self.menuShowPlaylistPanel(.dummy)
    case .chapterPanel:
      self.menuShowChaptersPanel(.dummy)
    case .toggleMusicMode:
      self.menuSwitchToMiniPlayer(.dummy)
    case .flip:
      self.menuActionHandler.menuToggleFlip(.dummy)
    case .mirror:
      self.menuActionHandler.menuToggleMirror(.dummy)
    case .saveCurrentPlaylist:
      self.menuActionHandler.menuSavePlaylist(.dummy)
    case .deleteCurrentFile:
      self.menuActionHandler.menuDeleteCurrentFile(.dummy)
    case .findOnlineSubs:
      self.menuActionHandler.menuFindOnlineSub(.dummy)
    case .saveDownloadedSub:
      self.menuActionHandler.saveDownloadedSub(.dummy)
    case .biggerWindow:
      let item = NSMenuItem()
      item.tag = 11
      self.menuChangeWindowSize(item)
    case .smallerWindow:
      let item = NSMenuItem()
      item.tag = 10
      self.menuChangeWindowSize(item)
    case .fitToScreen:
      let item = NSMenuItem()
      item.tag = 3
      self.menuChangeWindowSize(item)
    }
  }

  private func resetCollectionBehavior() {
    guard !screenState.isFullscreen else { return }
    if Preference.bool(for: .useLegacyFullScreen) {
      window?.collectionBehavior = [.managed, .fullScreenAuxiliary]
    } else {
      window?.collectionBehavior = [.managed, .fullScreenPrimary]
    }
  }
  
  func isMouseEvent(_ event: NSEvent, inAnyOf views: [NSView?]) -> Bool {
    return views.filter { $0 != nil }.reduce(false, { (result, view) in
      return result || view!.mouse(view!.convert(event.locationInWindow, from: nil), in: view!.bounds)
    })
  }
  
}

// MARK: - Picture in Picture

@available(macOS 10.12, *)
extension MainWindowController: PIPViewControllerDelegate {

  func enterPIP() {
    // Exit fullscreen if necessary
    if screenState.isFullscreen {
      toggleWindowFullScreen()
    }
    
    pipStatus = .inPIP
    
    pipVideo = NSViewController()
    pipVideo.view = videoView
    pip.playing = !player.info.isPaused
    pip.title = window?.title
    
    pip.presentAsPicture(inPicture: pipVideo)
    pipOverlayView.isHidden = false
  }
  
  func exitPIP() {
    if pipShouldClose(pip) {
      pip.dismissViewController(pipVideo)
    }
  }

  func doneExitingPIP() {
    pipStatus = .notInPIP
    
    pipOverlayView.isHidden = true
    window?.contentView?.addSubview(videoView, positioned: .below, relativeTo: nil)
    videoView.frame = window?.contentView?.frame ?? .zero
  }

  func pipShouldClose(_ pip: PIPViewController) -> Bool {
    // This is called right before we're about to close the PIP
    pipStatus = .intermediate
    
    // Set frame to animate back to
    pip.replacementRect = window?.contentView?.frame ?? .zero
    pip.replacementWindow = window
    
    // Bring the window to the front and deminiaturize it
    NSApp.activate(ignoringOtherApps: true)
    window?.deminiaturize(pip)
    
    return true
  }

  func pipDidClose(_ pip: PIPViewController) {
    doneExitingPIP()
  }

  func pipActionPlay(_ pip: PIPViewController) {
    player.togglePause(false)
  }

  func pipActionPause(_ pip: PIPViewController) {
    player.togglePause(true)
  }

  func pipActionStop(_ pip: PIPViewController) {
    // Stopping PIP pauses playback
    player.togglePause(true)
  }
}

protocol SidebarViewController {
  var downShift: CGFloat { get set }
}<|MERGE_RESOLUTION|>--- conflicted
+++ resolved
@@ -946,13 +946,8 @@
       // resize sidebar
       let currentLocation = event.locationInWindow
       let newWidth = window!.frame.width - currentLocation.x - 2
-<<<<<<< HEAD
-      sideBarWidthConstraint.constant = newWidth.constrain(min: PlaylistMinWidth, max: PlaylistMaxWidth)
+      sideBarWidthConstraint.constant = newWidth.clamped(to: PlaylistMinWidth...PlaylistMaxWidth)
     } else if !screenState.isFullscreen {
-=======
-      sideBarWidthConstraint.constant = newWidth.clamped(to: PlaylistMinWidth...PlaylistMaxWidth)
-    } else if !isInFullScreen {
->>>>>>> 57546906
       // move the window by dragging
       isDragging = true
       guard !controlBarFloating.isDragging else { return }
