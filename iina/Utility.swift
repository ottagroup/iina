--- conflicted
+++ resolved
@@ -13,21 +13,11 @@
   static let tabTitleFontAttributes = FontAttributes(font: .system, size: .system, align: .center).value
   static let tabTitleActiveFontAttributes = FontAttributes(font: .systemBold, size: .system, align: .center).value
 
-<<<<<<< HEAD
-  static let supportedFileExt: [MPVTrack.TrackType: [String]] = {
-    var result: [MPVTrack.TrackType: [String]] = [:]
-    result[.video] = ["mkv", "mp4", "avi", "m4v", "mov", "3gp", "ts", "wmv", "flv", "f4v", "asf", "webm", "rm", "rmvb", "qt", "dv"]
-    result[.audio] = ["mp3", "aac", "mka", "dts", "flac", "ogg", "m4a", "ac3", "opus", "wav", "wv"]
-    result[.sub] = ["utf", "utf8", "utf-8", "idx", "sub", "srt", "smi", "rt", "ssa", "aqt", "jss", "js", "ass", "mks", "vtt", "sup", "scc"]
-    return result
-  }()
-=======
   static let supportedFileExt: [MPVTrack.TrackType: [String]] = [
     .video: ["mkv", "mp4", "avi", "m4v", "mov", "3gp", "ts", "wmv", "flv", "f4v", "asf", "webm", "rm", "rmvb", "qt"],
     .audio: ["mp3", "aac", "mka", "dts", "flac", "ogg", "m4a", "ac3", "opus", "wav", "wv"],
     .sub: ["utf", "utf8", "utf-8", "idx", "sub", "srt", "smi", "rt", "ssa", "aqt", "jss", "js", "ass", "mks", "vtt", "sup", "scc"]
   ]
->>>>>>> 3e283377
 
   // MARK: - Logs, alerts
 
