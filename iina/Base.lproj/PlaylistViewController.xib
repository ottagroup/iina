--- conflicted
+++ resolved
@@ -1,15 +1,8 @@
 <?xml version="1.0" encoding="UTF-8"?>
-<<<<<<< HEAD
-<document type="com.apple.InterfaceBuilder3.Cocoa.XIB" version="3.0" toolsVersion="21701" targetRuntime="MacOSX.Cocoa" propertyAccessControl="none" useAutolayout="YES" customObjectInstantitationMethod="direct">
-    <dependencies>
-        <deployment identifier="macosx"/>
-        <plugIn identifier="com.apple.InterfaceBuilder.CocoaPlugin" version="21701"/>
-=======
 <document type="com.apple.InterfaceBuilder3.Cocoa.XIB" version="3.0" toolsVersion="19529" targetRuntime="MacOSX.Cocoa" propertyAccessControl="none" useAutolayout="YES" customObjectInstantitationMethod="direct">
     <dependencies>
         <deployment identifier="macosx"/>
         <plugIn identifier="com.apple.InterfaceBuilder.CocoaPlugin" version="19529"/>
->>>>>>> 53a8feed
         <capability name="documents saved in the Xcode 8 format" minToolsVersion="8.0"/>
     </dependencies>
     <objects>
@@ -81,28 +74,11 @@
                     <rect key="frame" x="0.0" y="235" width="241" height="5"/>
                 </box>
                 <tabView drawsBackground="NO" type="noTabsNoBorder" translatesAutoresizingMaskIntoConstraints="NO" id="Yym-Zw-Hd8">
-<<<<<<< HEAD
-                    <rect key="frame" x="0.0" y="0.0" width="241" height="270"/>
-=======
                     <rect key="frame" x="0.0" y="0.0" width="241" height="238"/>
->>>>>>> 53a8feed
                     <font key="font" metaFont="system"/>
                     <tabViewItems>
                         <tabViewItem label="Playlist" identifier="1" id="rjs-Qf-mT6">
                             <view key="view" id="BXH-zz-cse">
-<<<<<<< HEAD
-                                <rect key="frame" x="0.0" y="0.0" width="241" height="270"/>
-                                <autoresizingMask key="autoresizingMask" widthSizable="YES" heightSizable="YES"/>
-                                <subviews>
-                                    <scrollView borderType="none" autohidesScrollers="YES" horizontalLineScroll="28" horizontalPageScroll="10" verticalLineScroll="28" verticalPageScroll="10" usesPredominantAxisScrolling="NO" translatesAutoresizingMaskIntoConstraints="NO" id="n5h-uy-hbd">
-                                        <rect key="frame" x="0.0" y="24" width="236" height="246"/>
-                                        <clipView key="contentView" drawsBackground="NO" copiesOnScroll="NO" id="2M9-8L-veI">
-                                            <rect key="frame" x="0.0" y="0.0" width="236" height="246"/>
-                                            <autoresizingMask key="autoresizingMask" widthSizable="YES" heightSizable="YES"/>
-                                            <subviews>
-                                                <tableView focusRingType="none" verticalHuggingPriority="750" allowsExpansionToolTips="YES" tableStyle="fullWidth" columnResizing="NO" autosaveColumns="NO" rowHeight="26" viewBased="YES" id="xIa-sI-0Xn">
-                                                    <rect key="frame" x="0.0" y="0.0" width="236" height="246"/>
-=======
                                 <rect key="frame" x="0.0" y="0.0" width="241" height="241"/>
                                 <autoresizingMask key="autoresizingMask" widthSizable="YES" heightSizable="YES"/>
                                 <subviews>
@@ -114,7 +90,6 @@
                                             <subviews>
                                                 <tableView focusRingType="none" verticalHuggingPriority="750" allowsExpansionToolTips="YES" tableStyle="fullWidth" columnResizing="NO" autosaveColumns="NO" rowHeight="26" viewBased="YES" id="xIa-sI-0Xn">
                                                     <rect key="frame" x="0.0" y="0.0" width="236" height="217"/>
->>>>>>> 53a8feed
                                                     <autoresizingMask key="autoresizingMask" widthSizable="YES" heightSizable="YES"/>
                                                     <size key="intercellSpacing" width="3" height="2"/>
                                                     <color key="backgroundColor" red="1" green="1" blue="1" alpha="0.080000000000000002" colorSpace="calibratedRGB"/>
@@ -403,13 +378,8 @@
                                     <scrollView borderType="none" autohidesScrollers="YES" horizontalLineScroll="33" horizontalPageScroll="10" verticalLineScroll="33" verticalPageScroll="10" usesPredominantAxisScrolling="NO" translatesAutoresizingMaskIntoConstraints="NO" id="Lmd-sc-A3b">
                                         <rect key="frame" x="0.0" y="0.0" width="241" height="288"/>
                                         <clipView key="contentView" drawsBackground="NO" copiesOnScroll="NO" id="6tr-hz-bdD">
-<<<<<<< HEAD
-                                            <rect key="frame" x="0.0" y="0.0" width="241" height="294"/>
-                                            <autoresizingMask key="autoresizingMask"/>
-=======
                                             <rect key="frame" x="0.0" y="0.0" width="241" height="288"/>
                                             <autoresizingMask key="autoresizingMask" widthSizable="YES" heightSizable="YES"/>
->>>>>>> 53a8feed
                                             <subviews>
                                                 <tableView focusRingType="none" verticalHuggingPriority="750" allowsExpansionToolTips="YES" columnAutoresizingStyle="lastColumnOnly" tableStyle="fullWidth" columnReordering="NO" columnResizing="NO" multipleSelection="NO" autosaveColumns="NO" rowHeight="31" rowSizeStyle="automatic" viewBased="YES" id="BvG-MR-6LX">
                                                     <rect key="frame" x="0.0" y="0.0" width="241" height="288"/>
@@ -530,7 +500,6 @@
                         </tabViewItem>
                     </tabViewItems>
                 </tabView>
-<<<<<<< HEAD
                 <button verticalHuggingPriority="750" translatesAutoresizingMaskIntoConstraints="NO" id="SOR-3l-PFj">
                     <rect key="frame" x="121" y="270" width="120" height="48"/>
                     <buttonCell key="cell" type="square" title="CHAPTERS" bezelStyle="shadowlessSquare" alignment="center" imageScaling="proportionallyDown" inset="2" id="jUF-xa-uRI">
@@ -557,8 +526,6 @@
                 <box verticalHuggingPriority="750" boxType="separator" translatesAutoresizingMaskIntoConstraints="NO" id="glW-5x-LJr">
                     <rect key="frame" x="0.0" y="267" width="241" height="5"/>
                 </box>
-=======
->>>>>>> 53a8feed
             </subviews>
             <constraints>
                 <constraint firstItem="glW-5x-LJr" firstAttribute="leading" secondItem="Hz6-mo-xeY" secondAttribute="leading" id="39I-Qr-eeL"/>
