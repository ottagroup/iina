//
//  MPVController.swift
//  iina
//
//  Created by lhc on 8/7/16.
//  Copyright © 2016 lhc. All rights reserved.
//

import Cocoa
import JavaScriptCore

fileprivate let yes_str = "yes"
fileprivate let no_str = "no"

/** Change this variable to adjust mpv log level */
/*
 "no"    - disable absolutely all messages
 "fatal" - critical/aborting errors
 "error" - simple errors
 "warn"  - possible problems
 "info"  - informational message
 "v"     - noisy informational message
 "debug" - very noisy technical information
 "trace" - extremely noisy
 */
fileprivate let MPVLogLevel = "warn"
fileprivate let logLevelMap: [String: Logger.Level] = ["fatal": .error,
                                                       "error": .error,
                                                       "warn": .warning,
                                                       "info": .debug,
                                                       "v": .verbose,
                                                       "debug": .debug,
                                                       "trace": .verbose]

// FIXME: should be moved to a separated file
struct MPVHookValue {
  typealias Block = (@escaping () -> Void) -> Void

  var id: String?
  var isJavascript: Bool
  var block: Block?
  var jsBlock: JSManagedValue!
  var context: JSContext!

  init(withIdentifier id: String, jsContext context: JSContext, jsBlock block: JSValue, owner: JavascriptAPIMpv) {
    self.id = id
    self.isJavascript = true
    self.jsBlock = JSManagedValue(value: block)
    self.context = context
    context.virtualMachine.addManagedReference(self.jsBlock, withOwner: owner)
  }

  init(withBlock block: @escaping Block) {
    self.isJavascript = false
    self.block = block
  }

  func call(withNextBlock next: @escaping () -> Void) {
    if isJavascript {
      let block: @convention(block) () -> Void = { next() }
      guard let callback = jsBlock.value else {
        next()
        return
      }
      callback.call(withArguments: [JSValue(object: block, in: context)!])
      if callback.forProperty("constructor")?.forProperty("name")?.toString() != "AsyncFunction" {
        next()
      }
    } else {
      block!(next)
    }
  }
}

// Global functions

protocol MPVEventDelegate {
  func onMPVEvent(_ event: MPVEvent)
}

class MPVController: NSObject {
  struct UserData {
    static let screenshot: UInt64 = 1000000
  }

  /// Version number of the libass library.
  ///
  /// The mpv libass version property returns an integer encoded as a hex binary-coded decimal.
  var libassVersion: String {
    let version = getInt(MPVProperty.libassVersion)
    let major = String(version >> 28 & 0xF, radix: 16)
    let minor = String(version >> 20 & 0xFF, radix: 16)
    let patch = String(version >> 12 & 0xFF, radix: 16)
    return "\(major).\(minor).\(patch)"
  }

  // The mpv_handle
  var mpv: OpaquePointer!
  var mpvRenderContext: OpaquePointer?

  private var openGLContext: CGLContextObj! = nil

  var mpvClientName: UnsafePointer<CChar>!
  var mpvVersion: String { getString(MPVProperty.mpvVersion)! }

  lazy var queue = DispatchQueue(label: "com.colliderli.iina.controller", qos: .userInitiated)

  unowned let player: PlayerCore

  var needRecordSeekTime: Bool = false
  var recordedSeekStartTime: CFTimeInterval = 0
  var recordedSeekTimeListener: ((Double) -> Void)?

  var receivedEndFileWhileLoading: Bool = false

  var fileLoaded: Bool = false

  private var hooks: [UInt64: MPVHookValue] = [:]
  private var hookCounter: UInt64 = 1

  let observeProperties: [String: mpv_format] = [
    MPVProperty.trackList: MPV_FORMAT_NONE,
    MPVProperty.vf: MPV_FORMAT_NONE,
    MPVProperty.af: MPV_FORMAT_NONE,
    MPVOption.TrackSelection.vid: MPV_FORMAT_INT64,
    MPVOption.TrackSelection.aid: MPV_FORMAT_INT64,
    MPVOption.TrackSelection.sid: MPV_FORMAT_INT64,
    MPVOption.Subtitles.secondarySid: MPV_FORMAT_INT64,
    MPVOption.PlaybackControl.pause: MPV_FORMAT_FLAG,
    MPVOption.PlaybackControl.loopPlaylist: MPV_FORMAT_STRING,
    MPVOption.PlaybackControl.loopFile: MPV_FORMAT_STRING,
    MPVProperty.chapter: MPV_FORMAT_INT64,
    MPVOption.Video.deinterlace: MPV_FORMAT_FLAG,
    MPVOption.Video.hwdec: MPV_FORMAT_STRING,
    MPVOption.Video.videoRotate: MPV_FORMAT_INT64,
    MPVOption.Audio.mute: MPV_FORMAT_FLAG,
    MPVOption.Audio.volume: MPV_FORMAT_DOUBLE,
    MPVOption.Audio.audioDelay: MPV_FORMAT_DOUBLE,
    MPVOption.PlaybackControl.speed: MPV_FORMAT_DOUBLE,
    MPVOption.Subtitles.subDelay: MPV_FORMAT_DOUBLE,
    MPVOption.Subtitles.subScale: MPV_FORMAT_DOUBLE,
    MPVOption.Subtitles.subPos: MPV_FORMAT_DOUBLE,
    MPVOption.Equalizer.contrast: MPV_FORMAT_INT64,
    MPVOption.Equalizer.brightness: MPV_FORMAT_INT64,
    MPVOption.Equalizer.gamma: MPV_FORMAT_INT64,
    MPVOption.Equalizer.hue: MPV_FORMAT_INT64,
    MPVOption.Equalizer.saturation: MPV_FORMAT_INT64,
    MPVOption.Window.fullscreen: MPV_FORMAT_FLAG,
    MPVOption.Window.ontop: MPV_FORMAT_FLAG,
    MPVOption.Window.windowScale: MPV_FORMAT_DOUBLE,
    MPVProperty.mediaTitle: MPV_FORMAT_STRING,
    MPVProperty.videoParamsRotate: MPV_FORMAT_INT64,
    MPVProperty.videoParamsPrimaries: MPV_FORMAT_STRING,
    MPVProperty.videoParamsGamma: MPV_FORMAT_STRING,
    MPVProperty.idleActive: MPV_FORMAT_FLAG
  ]

  private let subsystem: Logger.Subsystem

  /// Creates a `MPVController` object.
  /// - Parameters:
  ///   - playerCore: The player this `MPVController` will be associated with.
  ///   - playerNumber: Number identifying the player, for use in this controller's logger subsystem.
  init(playerCore: PlayerCore, playerNumber: Int) {
    self.player = playerCore
    subsystem = Logger.makeSubsystem("mpv\(playerNumber)")
    super.init()
  }

  deinit {
    removeOptionObservers()
  }


  /// Determine if this Mac has an Apple Silicon chip.
  /// - Returns: `true` if running on a Mac with an Apple Silicon chip, `false` otherwise.
  private func runningOnAppleSilicon() -> Bool {
    // Old versions of macOS do not support Apple Silicon.
    if #unavailable(macOS 11.0) {
      return false
    }
    var sysinfo = utsname()
    let result = uname(&sysinfo)
    guard result == EXIT_SUCCESS else {
      log("uname failed returning \(result)", level: .error)
      return false
    }
    let data = Data(bytes: &sysinfo.machine, count: Int(_SYS_NAMELEN))
    guard let machine = String(bytes: data, encoding: .ascii) else {
      log("Failed to construct string for sysinfo.machine", level: .error)
      return false
    }
    return machine.starts(with: "arm64")
  }

  /// Apply a workaround for issue [#4486](https://github.com/iina/iina/issues/4486), if needed.
  ///
  /// On Macs with an Intel chip VP9 hardware acceleration is causing a hang in
  ///[VTDecompressionSessionWaitForAsynchronousFrames](https://developer.apple.com/documentation/videotoolbox/1536066-vtdecompressionsessionwaitforasy).
  /// This has been reproduced with FFmpeg and has been reported in ticket [9599](https://trac.ffmpeg.org/ticket/9599).
  ///
  /// The workaround removes VP9 from the value of the mpv [hwdec-codecs](https://mpv.io/manual/master/#options-hwdec-codecs) option,
  /// the list of codecs eligible for hardware acceleration.
  private func applyHardwareAccelerationWorkaround() {
    // The problem is not reproducible under Apple Silicon.
    guard !runningOnAppleSilicon() else {
      log("Running on Apple Silicon, not applying FFmpeg 9599 workaround")
      return
    }
    // Do not apply the workaround if the user has configured a value for the hwdec-codecs option in
    // IINA's advanced settings. This code is only needed to avoid emitting confusing log messages
    // as the user's settings are applied after this and would overwrite the workaround, but without
    // this check the log would indicate VP9 hardware acceleration is disabled, which may or may not
    // be true.
    if Preference.bool(for: .enableAdvancedSettings),
        let userOptions = Preference.value(for: .userOptions) as? [[String]] {
      for op in userOptions {
        guard op[0] != MPVOption.Video.hwdecCodecs else {
          log("""
Option \(MPVOption.Video.hwdecCodecs) has been set in advanced settings, \
not applying FFmpeg 9599 workaround
""")
          return
        }
      }
    }
    // Apply the workaround.
    log("Disabling hardware acceleration for VP9 encoded videos to workaround FFmpeg 9599")
    setOptionString(MPVOption.Video.hwdecCodecs, "h264,vc1,hevc,vp8,av1,prores")
  }

  /**
   Init the mpv context, set options
   */
  func mpvInit() {
    // Create a new mpv instance and an associated client API handle to control the mpv instance.
    mpv = mpv_create()

    // Get the name of this client handle.
    mpvClientName = mpv_client_name(mpv)

    // User default settings

    if Preference.bool(for: .enableInitialVolume) {
      setUserOption(PK.initialVolume, type: .int, forName: MPVOption.Audio.volume, sync: false)
    } else {
      setUserOption(PK.softVolume, type: .int, forName: MPVOption.Audio.volume, sync: false)
    }

    // - Advanced

    // disable internal OSD
    let useMpvOsd = Preference.bool(for: .enableAdvancedSettings) && Preference.bool(for: .useMpvOsd)
    if !useMpvOsd {
      chkErr(setOptionString(MPVOption.OSD.osdLevel, "0"))
    } else {
      player.displayOSD = false
    }

    // log
    if Logger.enabled {
      let path = Logger.logDirectory.appendingPathComponent("mpv.log").path
      chkErr(setOptionString(MPVOption.ProgramBehavior.logFile, path))
    }

    applyHardwareAccelerationWorkaround()

    // - General

    let setScreenshotPath = { (key: Preference.Key) -> String in
      let screenshotPath = Preference.string(for: .screenshotFolder)!
      return Preference.bool(for: .screenshotSaveToFile) ?
        NSString(string: screenshotPath).expandingTildeInPath :
        Utility.screenshotCacheURL.path
    }

    setUserOption(PK.screenshotFolder, type: .other, forName: MPVOption.Screenshot.screenshotDirectory, transformer: setScreenshotPath)
    setUserOption(PK.screenshotSaveToFile, type: .other, forName: MPVOption.Screenshot.screenshotDirectory, transformer: setScreenshotPath)

    setUserOption(PK.screenshotFormat, type: .other, forName: MPVOption.Screenshot.screenshotFormat) { key in
      let v = Preference.integer(for: key)
      return Preference.ScreenshotFormat(rawValue: v)?.string
    }

    setUserOption(PK.screenshotTemplate, type: .string, forName: MPVOption.Screenshot.screenshotTemplate)

    // Disable mpv's media key system as it now uses the MediaPlayer Framework.
    // Dropped media key support in 10.11 and 10.12.
    chkErr(setOptionString(MPVOption.Input.inputMediaKeys, no_str))

    setUserOption(PK.keepOpenOnFileEnd, type: .other, forName: MPVOption.Window.keepOpen) { key in
      let keepOpen = Preference.bool(for: PK.keepOpenOnFileEnd)
      let keepOpenPl = !Preference.bool(for: PK.playlistAutoPlayNext)
      return keepOpenPl ? "always" : (keepOpen ? "yes" : "no")
    }

    setUserOption(PK.playlistAutoPlayNext, type: .other, forName: MPVOption.Window.keepOpen) { key in
      let keepOpen = Preference.bool(for: PK.keepOpenOnFileEnd)
      let keepOpenPl = !Preference.bool(for: PK.playlistAutoPlayNext)
      return keepOpenPl ? "always" : (keepOpen ? "yes" : "no")
    }

    chkErr(setOptionString("watch-later-directory", Utility.watchLaterURL.path))
    setUserOption(PK.resumeLastPosition, type: .bool, forName: MPVOption.WatchLater.savePositionOnQuit)
    setUserOption(PK.resumeLastPosition, type: .bool, forName: "resume-playback")

    setUserOption(.initialWindowSizePosition, type: .string, forName: MPVOption.Window.geometry)

    // - Codec

    setUserOption(PK.videoThreads, type: .int, forName: MPVOption.Video.vdLavcThreads)
    setUserOption(PK.audioThreads, type: .int, forName: MPVOption.Audio.adLavcThreads)

    setUserOption(PK.hardwareDecoder, type: .other, forName: MPVOption.Video.hwdec) { key in
      let value = Preference.integer(for: key)
      return Preference.HardwareDecoderOption(rawValue: value)?.mpvString ?? "auto"
    }

    setUserOption(PK.audioLanguage, type: .string, forName: MPVOption.TrackSelection.alang)
    setUserOption(PK.maxVolume, type: .int, forName: MPVOption.Audio.volumeMax)

    var spdif: [String] = []
    if Preference.bool(for: PK.spdifAC3) { spdif.append("ac3") }
    if Preference.bool(for: PK.spdifDTS){ spdif.append("dts") }
    if Preference.bool(for: PK.spdifDTSHD) { spdif.append("dts-hd") }
    setString(MPVOption.Audio.audioSpdif, spdif.joined(separator: ","))

    setUserOption(PK.audioDevice, type: .string, forName: MPVOption.Audio.audioDevice)

    // - Sub

    chkErr(setOptionString(MPVOption.Subtitles.subAuto, "no"))
    chkErr(setOptionalOptionString(MPVOption.Subtitles.subCodepage, Preference.string(for: .defaultEncoding)))
    player.info.subEncoding = Preference.string(for: .defaultEncoding)

    let subOverrideHandler: OptionObserverInfo.Transformer = { key in
      let v = Preference.bool(for: .ignoreAssStyles)
      let level: Preference.SubOverrideLevel = Preference.enum(for: .subOverrideLevel)
      return v ? level.string : "yes"
    }

    setUserOption(PK.ignoreAssStyles, type: .other, forName: MPVOption.Subtitles.subAssOverride, transformer: subOverrideHandler)
    setUserOption(PK.subOverrideLevel, type: .other, forName: MPVOption.Subtitles.subAssOverride, transformer: subOverrideHandler)

    setUserOption(PK.subTextFont, type: .string, forName: MPVOption.Subtitles.subFont)
    setUserOption(PK.subTextSize, type: .float, forName: MPVOption.Subtitles.subFontSize)

    setUserOption(PK.subTextColor, type: .color, forName: MPVOption.Subtitles.subColor)
    setUserOption(PK.subBgColor, type: .color, forName: MPVOption.Subtitles.subBackColor)

    setUserOption(PK.subBold, type: .bool, forName: MPVOption.Subtitles.subBold)
    setUserOption(PK.subItalic, type: .bool, forName: MPVOption.Subtitles.subItalic)

    setUserOption(PK.subBlur, type: .float, forName: MPVOption.Subtitles.subBlur)
    setUserOption(PK.subSpacing, type: .float, forName: MPVOption.Subtitles.subSpacing)

    setUserOption(PK.subBorderSize, type: .float, forName: MPVOption.Subtitles.subBorderSize)
    setUserOption(PK.subBorderColor, type: .color, forName: MPVOption.Subtitles.subBorderColor)

    setUserOption(PK.subShadowSize, type: .float, forName: MPVOption.Subtitles.subShadowOffset)
    setUserOption(PK.subShadowColor, type: .color, forName: MPVOption.Subtitles.subShadowColor)

    setUserOption(PK.subAlignX, type: .other, forName: MPVOption.Subtitles.subAlignX) { key in
      let v = Preference.integer(for: key)
      return Preference.SubAlign(rawValue: v)?.stringForX
    }

    setUserOption(PK.subAlignY, type: .other, forName: MPVOption.Subtitles.subAlignY) { key in
      let v = Preference.integer(for: key)
      return Preference.SubAlign(rawValue: v)?.stringForY
    }

    setUserOption(PK.subMarginX, type: .int, forName: MPVOption.Subtitles.subMarginX)
    setUserOption(PK.subMarginY, type: .int, forName: MPVOption.Subtitles.subMarginY)

    setUserOption(PK.subPos, type: .int, forName: MPVOption.Subtitles.subPos)

    setUserOption(PK.subLang, type: .string, forName: MPVOption.TrackSelection.slang)

    setUserOption(PK.displayInLetterBox, type: .bool, forName: MPVOption.Subtitles.subUseMargins)
    setUserOption(PK.displayInLetterBox, type: .bool, forName: MPVOption.Subtitles.subAssForceMargins)

    setUserOption(PK.subScaleWithWindow, type: .bool, forName: MPVOption.Subtitles.subScaleByWindow)

    // - Network / cache settings

    setUserOption(PK.enableCache, type: .other, forName: MPVOption.Cache.cache) { key in
      return Preference.bool(for: key) ? nil : "no"
    }

    setUserOption(PK.defaultCacheSize, type: .other, forName: MPVOption.Demuxer.demuxerMaxBytes) { key in
      return "\(Preference.integer(for: key))KiB"
    }
    setUserOption(PK.secPrefech, type: .int, forName: MPVOption.Cache.cacheSecs)

    setUserOption(PK.userAgent, type: .other, forName: MPVOption.Network.userAgent) { key in
      let ua = Preference.string(for: key)!
      return ua.isEmpty ? nil : ua
    }

    setUserOption(PK.transportRTSPThrough, type: .other, forName: MPVOption.Network.rtspTransport) { key in
      let v: Preference.RTSPTransportation = Preference.enum(for: .transportRTSPThrough)
      return v.string
    }

    setUserOption(PK.ytdlEnabled, type: .bool, forName: MPVOption.ProgramBehavior.ytdl)
    setUserOption(PK.ytdlRawOptions, type: .string, forName: MPVOption.ProgramBehavior.ytdlRawOptions)
    chkErr(setOptionString(MPVOption.ProgramBehavior.resetOnNextFile,
            "\(MPVOption.PlaybackControl.abLoopA),\(MPVOption.PlaybackControl.abLoopB)"))

    // Set user defined conf dir.
    if Preference.bool(for: .enableAdvancedSettings),
       Preference.bool(for: .useUserDefinedConfDir),
       var userConfDir = Preference.string(for: .userDefinedConfDir) {
      userConfDir = NSString(string: userConfDir).standardizingPath
      setOptionString("config", "yes")
      let status = setOptionString(MPVOption.ProgramBehavior.configDir, userConfDir)
      if status < 0 {
        Utility.showAlert("extra_option.config_folder", arguments: [userConfDir])
      }
    }

    // Set user defined options.
    if Preference.bool(for: .enableAdvancedSettings) {
      if let userOptions = Preference.value(for: .userOptions) as? [[String]] {
        if !userOptions.isEmpty {
          log("Setting \(userOptions.count) user configured mpv option values")
          userOptions.forEach { op in
            let status = setOptionString(op[0], op[1])
            if status < 0 {
              Utility.showAlert("extra_option.error", arguments:
                                  [op[0], op[1], status])
            }
          }
          log("Set user configured mpv option values")
        }
      } else {
        Utility.showAlert("extra_option.cannot_read")
      }
    }

    // Load external scripts

    // Load keybindings. This is still required for mpv to handle media keys or apple remote.
    let userConfigs = Preference.dictionary(for: .inputConfigs)
    var inputConfPath =  PrefKeyBindingViewController.defaultConfigs["IINA Default"]
    if let confFromUd = Preference.string(for: .currentInputConfigName) {
      if let currentConfigFilePath = Utility.getFilePath(Configs: userConfigs, forConfig: confFromUd, showAlert: false) {
        inputConfPath = currentConfigFilePath
      }
    }
    chkErr(setOptionalOptionString(MPVOption.Input.inputConf, inputConfPath))

    // Receive log messages at warn level.
    chkErr(mpv_request_log_messages(mpv, MPVLogLevel))

    // Request tick event.
    // chkErr(mpv_request_event(mpv, MPV_EVENT_TICK, 1))

    // Set a custom function that should be called when there are new events.
    mpv_set_wakeup_callback(self.mpv, { (ctx) in
      let mpvController = unsafeBitCast(ctx, to: MPVController.self)
      mpvController.readEvents()
      }, mutableRawPointerOf(obj: self))

    // Observe properties.
    observeProperties.forEach { (k, v) in
      mpv_observe_property(mpv, 0, k, v)
    }

    // Initialize an uninitialized mpv instance. If the mpv instance is already running, an error is returned.
    chkErr(mpv_initialize(mpv))

    // Set options that can be override by user's config. mpv will log user config when initialize,
    // so we put them here.
<<<<<<< HEAD
    chkErr(setString(MPVOption.Video.vo, "libmpv"))
    chkErr(setString(MPVOption.Window.keepaspect, "no"))
    chkErr(setString(MPVOption.Video.gpuHwdecInterop, "auto"))

    // get version
    mpvVersion = getString(MPVProperty.mpvVersion)
=======
    chkErr(mpv_set_property_string(mpv, MPVOption.Video.vo, "libmpv"))
    chkErr(mpv_set_property_string(mpv, MPVOption.Window.keepaspect, "no"))
    chkErr(mpv_set_property_string(mpv, MPVOption.Video.gpuHwdecInterop, "auto"))
>>>>>>> 0cb7154f
  }

  func mpvInitRendering() {
    guard let mpv = mpv else {
      fatalError("mpvInitRendering() should be called after mpv handle being initialized!")
    }
    let apiType = UnsafeMutableRawPointer(mutating: (MPV_RENDER_API_TYPE_OPENGL as NSString).utf8String)
    var openGLInitParams = mpv_opengl_init_params(get_proc_address: mpvGetOpenGLFunc,
                                                  get_proc_address_ctx: nil)
    withUnsafeMutablePointer(to: &openGLInitParams) { openGLInitParams in
      // var advanced: CInt = 1
      var params = [
        mpv_render_param(type: MPV_RENDER_PARAM_API_TYPE, data: apiType),
        mpv_render_param(type: MPV_RENDER_PARAM_OPENGL_INIT_PARAMS, data: openGLInitParams),
        // mpv_render_param(type: MPV_RENDER_PARAM_ADVANCED_CONTROL, data: &advanced),
        mpv_render_param()
      ]
      chkErr(mpv_render_context_create(&mpvRenderContext, mpv, &params))
      openGLContext = CGLGetCurrentContext()
      mpv_render_context_set_update_callback(mpvRenderContext!, mpvUpdateCallback, mutableRawPointerOf(obj: player.mainWindow.videoView.videoLayer))
    }
  }

  /// Lock the OpenGL context associated with the mpv renderer and set it to be the current context for this thread.
  ///
  /// This method is needed to meet this requirement from `mpv/render.h`:
  ///
  /// If the OpenGL backend is used, for all functions the OpenGL context must be "current" in the calling thread, and it must be the
  /// same OpenGL context as the `mpv_render_context` was created with. Otherwise, undefined behavior will occur.
  ///
  /// - Reference: [mpv render.h](https://github.com/mpv-player/mpv/blob/master/libmpv/render.h)
  /// - Reference: [Concurrency and OpenGL](https://developer.apple.com/library/archive/documentation/GraphicsImaging/Conceptual/OpenGL-MacProgGuide/opengl_threading/opengl_threading.html)
  /// - Reference: [OpenGL Context](https://www.khronos.org/opengl/wiki/OpenGL_Context)
  /// - Attention: Do not forget to unlock the OpenGL context by calling `unlockOpenGLContext`
  func lockAndSetOpenGLContext() {
    CGLLockContext(openGLContext)
    CGLSetCurrentContext(openGLContext)
  }

  /// Unlock the OpenGL context associated with the mpv renderer.
  func unlockOpenGLContext() {
    CGLUnlockContext(openGLContext)
  }

  func mpvUninitRendering() {
    guard let mpvRenderContext = mpvRenderContext else { return }
    lockAndSetOpenGLContext()
    defer { unlockOpenGLContext() }
    mpv_render_context_set_update_callback(mpvRenderContext, nil, nil)
    mpv_render_context_free(mpvRenderContext)
  }

  func mpvReportSwap() {
    guard let mpvRenderContext = mpvRenderContext else { return }
    mpv_render_context_report_swap(mpvRenderContext)
  }

  func shouldRenderUpdateFrame() -> Bool {
    guard let mpvRenderContext = mpvRenderContext else { return false }
    let flags: UInt64 = mpv_render_context_update(mpvRenderContext)
    return flags & UInt64(MPV_RENDER_UPDATE_FRAME.rawValue) > 0
  }

  /// Remove registered observers for IINA preferences.
  private func removeOptionObservers() {
    // Remove observers for IINA preferences.
    ObjcUtils.silenced {
      self.optionObservers.forEach { (k, _) in
        UserDefaults.standard.removeObserver(self, forKeyPath: k)
      }
    }
  }

  /// Shutdown this mpv controller.
  func mpvQuit() {
    // Remove observers for IINA preference. Must not attempt to change a mpv setting
    // in response to an IINA preference change while mpv is shutting down.
    removeOptionObservers()
    // Remove observers for mpv properties. Because 0 was passed for reply_userdata when
    // registering mpv property observers all observers can be removed in one call.
    mpv_unobserve_property(mpv, 0)
    // Start mpv quitting. Even though this command is being sent using the synchronous
    // command API the quit command is special and will be executed by mpv asynchronously.
    command(.quit)
  }

  // MARK: - Command & property

  private func makeCArgs(_ command: MPVCommand, _ args: [String?]) -> [String?] {
    if args.count > 0 && args.last == nil {
      Logger.fatal("Command do not need a nil suffix")
    }
    var strArgs = args
    strArgs.insert(command.rawValue, at: 0)
    strArgs.append(nil)
    return strArgs
  }

  // Send arbitrary mpv command.
  func command(_ command: MPVCommand, args: [String?] = [], checkError: Bool = true, returnValueCallback: ((Int32) -> Void)? = nil) {
    guard mpv != nil else { return }
    log("Run command: \(command.rawValue) \(args.compactMap{$0}.joined(separator: " "))")
    var cargs = makeCArgs(command, args).map { $0.flatMap { UnsafePointer<CChar>(strdup($0)) } }
    defer {
      for ptr in cargs {
        if (ptr != nil) {
          free(UnsafeMutablePointer(mutating: ptr!))
        }
      }
    }
    let returnValue = mpv_command(self.mpv, &cargs)
    if checkError {
      chkErr(returnValue)
    } else if let cb = returnValueCallback {
      cb(returnValue)
    }
  }

  func command(rawString: String) -> Int32 {
    log("Run command: \(rawString)")
    return mpv_command_string(mpv, rawString)
  }

  func asyncCommand(_ command: MPVCommand, args: [String?] = [], checkError: Bool = true, replyUserdata: UInt64) {
    guard mpv != nil else { return }
    log("Asynchronously run command: \(command.rawValue) \(args.compactMap{$0}.joined(separator: " "))")
    var cargs = makeCArgs(command, args).map { $0.flatMap { UnsafePointer<CChar>(strdup($0)) } }
    defer {
      for ptr in cargs {
        if (ptr != nil) {
          free(UnsafeMutablePointer(mutating: ptr!))
        }
      }
    }
    let returnValue = mpv_command_async(self.mpv, replyUserdata, &cargs)
    if checkError {
      chkErr(returnValue)
    }
  }

  func observe(property: String, format: mpv_format = MPV_FORMAT_DOUBLE) {
    mpv_observe_property(mpv, 0, property, format)
  }

  // Set property
  func setFlag(_ name: String, _ flag: Bool) {
    log("Set property: \(name)=\(flag)")
    var data: Int = flag ? 1 : 0
    mpv_set_property(mpv, name, MPV_FORMAT_FLAG, &data)
  }

  func setInt(_ name: String, _ value: Int) {
    log("Set property: \(name)=\(value)")
    var data = Int64(value)
    mpv_set_property(mpv, name, MPV_FORMAT_INT64, &data)
  }

  func setDouble(_ name: String, _ value: Double) {
    log("Set property: \(name)=\(value)")
    var data = value
    mpv_set_property(mpv, name, MPV_FORMAT_DOUBLE, &data)
  }

  func setFlagAsync(_ name: String, _ flag: Bool) {
    var data: Int = flag ? 1 : 0
    mpv_set_property_async(mpv, 0, name, MPV_FORMAT_FLAG, &data)
  }

  func setIntAsync(_ name: String, _ value: Int) {
    var data = Int64(value)
    mpv_set_property_async(mpv, 0, name, MPV_FORMAT_INT64, &data)
  }

  func setDoubleAsync(_ name: String, _ value: Double) {
    var data = value
    mpv_set_property_async(mpv, 0, name, MPV_FORMAT_DOUBLE, &data)
  }

  @discardableResult
  func setString(_ name: String, _ value: String) -> Int32 {
    log("Set property: \(name)=\(value)")
    return mpv_set_property_string(mpv, name, value)
  }

  func getInt(_ name: String) -> Int {
    var data = Int64()
    mpv_get_property(mpv, name, MPV_FORMAT_INT64, &data)
    return Int(data)
  }

  func getDouble(_ name: String) -> Double {
    var data = Double()
    mpv_get_property(mpv, name, MPV_FORMAT_DOUBLE, &data)
    return data
  }

  func getFlag(_ name: String) -> Bool {
    var data = Int64()
    mpv_get_property(mpv, name, MPV_FORMAT_FLAG, &data)
    return data > 0
  }

  func getString(_ name: String) -> String? {
    let cstr = mpv_get_property_string(mpv, name)
    let str: String? = cstr == nil ? nil : String(cString: cstr!)
    mpv_free(cstr)
    return str
  }

  /** Get filter. only "af" or "vf" is supported for name */
  func getFilters(_ name: String) -> [MPVFilter] {
    Logger.ensure(name == MPVProperty.vf || name == MPVProperty.af, "getFilters() do not support \(name)!")

    var result: [MPVFilter] = []
    var node = mpv_node()
    mpv_get_property(mpv, name, MPV_FORMAT_NODE, &node)
    guard let filters = (try? MPVNode.parse(node)!) as? [[String: Any?]] else { return result }
    filters.forEach { f in
      let filter = MPVFilter(name: f["name"] as! String,
                             label: f["label"] as? String,
                             params: f["params"] as? [String: String])
      result.append(filter)
    }
    mpv_free_node_contents(&node)
    return result
  }

  /// Remove the audio or video filter at the given index in the list of filters.
  ///
  /// Previously IINA removed filters using the mpv `af remove` and `vf remove` commands described in the
  /// [Input Commands that are Possibly Subject to Change](https://mpv.io/manual/stable/#input-commands-that-are-possibly-subject-to-change)
  /// section of the mpv manual. The behavior of the remove command is described in the [video-filters](https://mpv.io/manual/stable/#video-filters)
  /// section of the manual under the entry for `--vf-remove-filter`.
  ///
  /// When searching for the filter to be deleted the remove command takes into consideration the order of filter parameters. The
  /// expectation is that the application using the mpv client will provide the filter to the remove command in the same way it was
  /// added. However IINA doe not always know how a filter was added. Filters can be added to mpv outside of IINA therefore it is not
  /// possible for IINA to know how filters were added. IINA obtains the filter list from mpv using `mpv_get_property`. The
  /// `mpv_node` tree returned for a filter list stores the filter parameters in a `MPV_FORMAT_NODE_MAP`. The key value pairs in a
  /// `MPV_FORMAT_NODE_MAP` are in **random** order. As a result sometimes the order of filter parameters in the filter string
  /// representation given by IINA to the mpv remove command would not match the order of parameters given when the filter was
  /// added to mpv and the remove command would fail to remove the filter. This was reported in
  /// [IINA issue #3620 Audio filters with same name cannot be removed](https://github.com/iina/iina/issues/3620).
  ///
  /// The issue of `mpv_get_property` returning filter parameters in random order even though the remove command is sensitive to
  /// filter parameter order was raised with the mpv project in
  /// [mpv issue #9841 mpv_get_property returns filter params in unordered map breaking remove](https://github.com/mpv-player/mpv/issues/9841)
  /// The response from the mpv project confirmed that the parameters in a `MPV_FORMAT_NODE_MAP` **must** be considered to
  /// be in random order even if they appear to be ordered. The recommended methods for removing filters is to use labels, which
  /// IINA does for filters it creates or removing based on position in the filter list. This method supports removal based on the
  /// position within the list of filters.
  ///
  /// The recommended implementation is to get the entire list of filters using `mpv_get_property`, remove the filter from the
  /// `mpv_node` tree returned by that method and then set the list of filters using `mpv_set_property`. This is the approach
  /// used by this method.
  /// - Parameter name: The kind of filter identified by the mpv property name, `MPVProperty.af` or `MPVProperty.vf`.
  /// - Parameter index: Index of the filter to be removed.
  /// - Returns: `true` if the filter was successfully removed, `false` if the filter was not removed.
  func removeFilter(_ name: String, _ index: Int) -> Bool {
    Logger.ensure(name == MPVProperty.vf || name == MPVProperty.af, "removeFilter() does not support \(name)!")

    // Get the current list of filters from mpv as a mpv_node tree.
    var oldNode = mpv_node()
    defer { mpv_free_node_contents(&oldNode) }
    mpv_get_property(mpv, name, MPV_FORMAT_NODE, &oldNode)

    let oldList = oldNode.u.list!.pointee

    // If the user uses mpv's JSON-based IPC protocol to make changes to mpv's filters behind IINA's
    // back then there is a very small window of vulnerability where the list of filters displayed
    // by IINA may be stale and therefore the index to remove may be invalid. IINA listens for
    // changes to mpv's filter properties and updates the filters displayed when changes occur, so
    // it is unlikely in practice that this method will be called with an invalid index, but we will
    // validate the index nonetheless to insure this code does not trigger a crash.
    guard index < oldList.num else {
      log("Found \(oldList.num) \(name) filters, index of filter to remove (\(index)) is invalid",
          level: .error)
      return false
    }

    // The documentation for mpv_node states:
    // "If mpv writes this struct (e.g. via mpv_get_property()), you must not change the data."
    // So the approach taken is to create new top level node objects as those need to be modified in
    // order to remove the filter, and reuse the lower level node objects representing the filters.
    // First we create a new node list that is one entry smaller than the current list of filters.
    let newNum = oldList.num - 1
    let newValues = UnsafeMutablePointer<mpv_node>.allocate(capacity: Int(newNum))
    defer {
      newValues.deinitialize(count: Int(newNum))
      newValues.deallocate()
    }
    var newList = mpv_node_list()
    newList.num = newNum
    newList.values = newValues

    // Make the new list of values point to the same values in the old list, skipping the entry to
    // be removed.
    var newValuesPtr = newValues
    var oldValuesPtr = oldList.values!
    for i in 0 ..< oldList.num {
      if i != index {
        newValuesPtr.pointee = oldValuesPtr.pointee
        newValuesPtr = newValuesPtr.successor()
      }
      oldValuesPtr = oldValuesPtr.successor()
    }

    // Add the new list to a new node.
    let newListPtr = UnsafeMutablePointer<mpv_node_list>.allocate(capacity: 1)
    defer {
      newListPtr.deinitialize(count: 1)
      newListPtr.deallocate()
    }
    newListPtr.pointee = newList
    var newNode = mpv_node()
    newNode.format = MPV_FORMAT_NODE_ARRAY
    newNode.u.list = newListPtr

    // Set the list of filters using the new node that leaves out the filter to be removed.
    log("Set property: \(name)=<a mpv node>")
    mpv_set_property(mpv, name, MPV_FORMAT_NODE, &newNode)
    return true
  }

  /** Set filter. only "af" or "vf" is supported for name */
  func setFilters(_ name: String, filters: [MPVFilter]) {
    Logger.ensure(name == MPVProperty.vf || name == MPVProperty.af, "setFilters() do not support \(name)!")
    let cmd = name == MPVProperty.vf ? MPVCommand.vf : MPVCommand.af

    let str = filters.map { $0.stringFormat }.joined(separator: ",")
    command(cmd, args: ["set", str], checkError: false) { returnValue in
      if returnValue < 0 {
        Utility.showAlert("filter.incorrect")
        // reload data in filter setting window
        self.player.postNotification(.iinaVFChanged)
      }
    }
  }

  func getNode(_ name: String) -> Any? {
    var node = mpv_node()
    mpv_get_property(mpv, name, MPV_FORMAT_NODE, &node)
    let parsed = try? MPVNode.parse(node)
    mpv_free_node_contents(&node)
    return parsed
  }

  func setNode(_ name: String, _ value: Any) {
    guard var node = try? MPVNode.create(value) else {
      log("setNode: cannot encode value for \(name)", level: .error)
      return
    }
    log("Set property: \(name)=<a mpv node>")
    mpv_set_property(mpv, name, MPV_FORMAT_NODE, &node)
    MPVNode.free(node)
  }

  // MARK: - Hooks

  func addHook(_ name: MPVHook, priority: Int32 = 0, hook: MPVHookValue) {
    mpv_hook_add(mpv, hookCounter, name.rawValue, priority)
    hooks[hookCounter] = hook
    hookCounter += 1
  }

  func removeHooks(withIdentifier id: String) {
    hooks.filter { (k, v) in v.isJavascript && v.id == id }.keys.forEach { hooks.removeValue(forKey: $0) }
  }
  
  // MARK: - Events

  // Read event and handle it async
  private func readEvents() {
    queue.async {
      while ((self.mpv) != nil) {
        let event = mpv_wait_event(self.mpv, 0)
        // Do not deal with mpv-event-none
        if event?.pointee.event_id == MPV_EVENT_NONE {
          break
        }
        self.handleEvent(event)
      }
    }
  }

  /// Tell Cocoa to terminate the application.
  ///
  /// - Note: This code must be in a method that can be a target of a selector in order to support macOS 10.11.
  ///     The `perform` method in `RunLoop` that accepts a closure was introduced in macOS 10.12. If IINA drops
  ///     support for 10.11 then the code in this method can be moved to the closure in `handleEvent and this
  ///     method can then be removed.`
  @objc
  internal func terminateApplication() {
    NSApp.terminate(nil)
  }

  // Handle the event
  private func handleEvent(_ event: UnsafePointer<mpv_event>!) {
    let eventId = event.pointee.event_id

    switch eventId {
    case MPV_EVENT_SHUTDOWN:
      let quitByMPV = !player.isShuttingDown
      if quitByMPV {
        // This happens when the user presses "q" in a player window and the quit command is sent
        // directly to mpv. The user could also use mpv's IPC interface to send the quit command to
        // mpv. Must not attempt to change a mpv setting in response to an IINA preference change
        // now that mpv has shut down. This is not needed when IINA sends the quit command to mpv
        // as in that case the observers are removed before the quit command is sent.
        removeOptionObservers()
        // Submit the following task synchronously to ensure it is done before application
        // termination is started.
        DispatchQueue.main.sync {
          self.player.mpvHasShutdown(isMPVInitiated: true)
        }
        // Initiate application termination. AppKit requires this be done from the main thread,
        // however the main dispatch queue must not be used to avoid blocking the queue as per
        // instructions from Apple.
        if #available(macOS 10.12, *) {
          RunLoop.main.perform(inModes: [.common]) {
            self.terminateApplication()
          }
        } else {
          RunLoop.main.perform(#selector(self.terminateApplication), target: self,
                               argument: nil, order: Int.min, modes: [.common])
        }
      } else {
        mpv_destroy(mpv)
        mpv = nil
        DispatchQueue.main.async {
          self.player.mpvHasShutdown()
        }
      }

    case MPV_EVENT_LOG_MESSAGE:
      let dataOpaquePtr = OpaquePointer(event.pointee.data)
      let msg = UnsafeMutablePointer<mpv_event_log_message>(dataOpaquePtr)
      let prefix = String(cString: (msg?.pointee.prefix)!)
      let level = String(cString: (msg?.pointee.level)!)
      let text = String(cString: (msg?.pointee.text)!).trimmingCharacters(in: .newlines)
      log("[\(prefix)] \(level): \(text)", level: logLevelMap[level] ?? .verbose)

    case MPV_EVENT_HOOK:
      let userData = event.pointee.reply_userdata
      let hookEvent = event.pointee.data.bindMemory(to: mpv_event_hook.self, capacity: 1).pointee
      let hookID = hookEvent.id
      if let hook = hooks[userData] {
        hook.call {
          mpv_hook_continue(self.mpv, hookID)
        }
      }

    case MPV_EVENT_PROPERTY_CHANGE:
      let dataOpaquePtr = OpaquePointer(event.pointee.data)
      if let property = UnsafePointer<mpv_event_property>(dataOpaquePtr)?.pointee {
        let propertyName = String(cString: property.name)
        handlePropertyChange(propertyName, property)
      }

    case MPV_EVENT_AUDIO_RECONFIG: break

    case MPV_EVENT_VIDEO_RECONFIG:
      player.onVideoReconfig()

    case MPV_EVENT_START_FILE:
      player.info.isIdle = false
      guard let path = getString(MPVProperty.path) else { break }
      player.fileStarted(path: path)
      let url = player.info.currentURL
      let message = player.info.isNetworkResource ? url?.absoluteString : url?.lastPathComponent
      player.sendOSD(.fileStart(message ?? "-"))

    case MPV_EVENT_FILE_LOADED:
      onFileLoaded()

    case MPV_EVENT_SEEK:
      player.info.isSeeking = true
      DispatchQueue.main.sync {
        // When playback is paused the display link may be shutdown in order to not waste energy.
        // It must be running when seeking to avoid slowdowns caused by mpv waiting for IINA to call
        // mpv_render_report_swap.
        player.mainWindow.videoView.displayActive()
      }
      if needRecordSeekTime {
        recordedSeekStartTime = CACurrentMediaTime()
      }
      player.syncUI(.time)
      let osdText = (player.info.videoPosition?.stringRepresentation ?? Constants.String.videoTimePlaceholder) + " / " +
        (player.info.videoDuration?.stringRepresentation ?? Constants.String.videoTimePlaceholder)
      let percentage = (player.info.videoPosition / player.info.videoDuration) ?? 1
      player.sendOSD(.seek(osdText, percentage))

    case MPV_EVENT_PLAYBACK_RESTART:
      player.info.isIdle = false
      player.info.isSeeking = false
      DispatchQueue.main.sync {
        // When playback is paused the display link may be shutdown in order to not waste energy.
        // The display link will be restarted while seeking. If playback is paused shut it down
        // again.
        if player.info.isPaused {
          player.mainWindow.videoView.displayIdle()
        }
      }
      if needRecordSeekTime {
        recordedSeekTimeListener?(CACurrentMediaTime() - recordedSeekStartTime)
        recordedSeekTimeListener = nil
      }
      player.playbackRestarted()
      player.syncUI(.time)

    case MPV_EVENT_END_FILE:
      // if receive end-file when loading file, might be error
      // wait for idle
      let reason = event!.pointee.data.load(as: mpv_end_file_reason.self)
      if player.info.fileLoading {
        if reason != MPV_END_FILE_REASON_STOP {
          receivedEndFileWhileLoading = true
        }
      } else {
        player.info.shouldAutoLoadFiles = false
      }
      if reason == MPV_END_FILE_REASON_STOP {
        DispatchQueue.main.async {
          self.player.playbackStopped()
        }
      }

    case MPV_EVENT_COMMAND_REPLY:
      let reply = event.pointee.reply_userdata
      if reply == MPVController.UserData.screenshot {
        let code = event.pointee.error
        guard code >= 0 else {
          let error = String(cString: mpv_error_string(code))
          log("Cannot take a screenshot, mpv API error: \(error), Return value: \(code)", level: .error)
          // Unfortunately the mpv API does not provide any details on the failure. The error
          // code returned maps to "error running command", so all the alert can report is
          // that we cannot take a screenshot.
          DispatchQueue.main.async {
            Utility.showAlert("screenshot.error_taking")
          }
          return
        }
        player.screenshotCallback()
      }

    default: break
      // let eventName = String(cString: mpv_event_name(eventId))
      // Utility.log("mpv event (unhandled): \(eventName)")
    }

    // This code is running in the com.colliderli.iina.controller dispatch queue. We must not run
    // plugins from a task in this queue. Accessing EventController data from a thread in this queue
    // results in data races that can cause a crash. See issue 3986.
    DispatchQueue.main.async { [self] in
      let eventName = "mpv.\(String(cString: mpv_event_name(eventId)))"
      player.events.emit(.init(eventName))
    }
  }

  private func onVideoParamsChange(_ data: UnsafePointer<mpv_node_list>) {
    //let params = data.pointee
    //params.keys.
  }

  private func onFileLoaded() {
    // mpvSuspend()
    setFlag(MPVOption.PlaybackControl.pause, true)
    // Get video size and set the initial window size
    let width = getInt(MPVProperty.width)
    let height = getInt(MPVProperty.height)
    let duration = getDouble(MPVProperty.duration)
    let pos = getDouble(MPVProperty.timePos)
    player.info.videoHeight = height
    player.info.videoWidth = width
    player.info.displayWidth = 0
    player.info.displayHeight = 0
    player.info.videoDuration = VideoTime(duration)
    if let filename = getString(MPVProperty.path) {
      self.player.info.setCachedVideoDuration(filename, duration)
    }
    player.info.videoPosition = VideoTime(pos)
    player.fileLoaded()
    fileLoaded = true
    // mpvResume()
    if !(player.info.justOpenedFile && Preference.bool(for: .pauseWhenOpen)) {
      setFlag(MPVOption.PlaybackControl.pause, false)
    }
    player.syncUI(.playlist)
  }

  // MARK: - Property listeners

  private func handlePropertyChange(_ name: String, _ property: mpv_event_property) {

    var needReloadQuickSettingsView = false

    switch name {

    case MPVProperty.videoParams:
      needReloadQuickSettingsView = true
      onVideoParamsChange(UnsafePointer<mpv_node_list>(OpaquePointer(property.data)))

    case MPVProperty.videoParamsRotate:
      if let rotation = UnsafePointer<Int>(OpaquePointer(property.data))?.pointee {
        player.mainWindow.rotation = rotation
      }

    case MPVProperty.videoParamsPrimaries:
      fallthrough;

    case MPVProperty.videoParamsGamma:
      if #available(macOS 10.15, *) {
        player.refreshEdrMode()
      }

    case MPVOption.TrackSelection.vid:
      player.vidChanged()

    case MPVOption.TrackSelection.aid:
      player.aidChanged()

    case MPVOption.TrackSelection.sid:
      player.sidChanged()

    case MPVOption.Subtitles.secondarySid:
      player.secondarySidChanged()

    case MPVOption.PlaybackControl.pause:
      if let paused = UnsafePointer<Bool>(OpaquePointer(property.data))?.pointee {
        if player.info.isPaused != paused {
          player.sendOSD(paused ? .pause : .resume)
          DispatchQueue.main.sync {
            player.info.isPaused = paused
            // Follow energy efficiency best practices and ensure IINA is absolutely idle when the
            // video is paused to avoid wasting energy with needless processing. If paused shutdown
            // the timer that synchronizes the UI and the high priority display link thread.
            if paused {
              player.invalidateTimer()
              player.mainWindow.videoView.displayIdle()
            } else {
              player.mainWindow.videoView.displayActive()
              player.createSyncUITimer()
            }
          }
        }
        if player.mainWindow.loaded && Preference.bool(for: .alwaysFloatOnTop) {
          DispatchQueue.main.async {
            self.player.mainWindow.setWindowFloatingOnTop(!paused)
          }
        }
      }
      player.syncUI(.playButton)

    case MPVProperty.chapter:
      player.info.chapter = Int(getInt(MPVProperty.chapter))
      player.syncUI(.time)
      player.syncUI(.chapterList)
      player.postNotification(.iinaMediaTitleChanged)

    case MPVOption.PlaybackControl.speed:
      needReloadQuickSettingsView = true
      if let data = UnsafePointer<Double>(OpaquePointer(property.data))?.pointee {
        player.info.playSpeed = data
        player.sendOSD(.speed(data))
      }

    case MPVOption.PlaybackControl.loopPlaylist, MPVOption.PlaybackControl.loopFile:
      player.syncUI(.loop)

    case MPVOption.Video.deinterlace:
      needReloadQuickSettingsView = true
      if let data = UnsafePointer<Bool>(OpaquePointer(property.data))?.pointee {
        // this property will fire a change event at file start
        if player.info.deinterlace != data {
          player.info.deinterlace = data
          player.sendOSD(.deinterlace(data))
        }
      }

    case MPVOption.Video.hwdec:
      needReloadQuickSettingsView = true
      let data = String(cString: property.data.assumingMemoryBound(to: UnsafePointer<UInt8>.self).pointee)
      if player.info.hwdec != data {
        player.info.hwdec = data
        player.sendOSD(.hwdec(player.info.hwdecEnabled))
      }

    case MPVOption.Video.videoRotate:
      if let data = UnsafePointer<Int64>(OpaquePointer(property.data))?.pointee {
      let intData = Int(data)
        player.info.rotation = intData
      }

    case MPVOption.Audio.mute:
      player.syncUI(.muteButton)
      if let data = UnsafePointer<Bool>(OpaquePointer(property.data))?.pointee {
        player.info.isMuted = data
        player.sendOSD(data ? OSDMessage.mute : OSDMessage.unMute)
      }

    case MPVOption.Audio.volume:
      if let data = UnsafePointer<Double>(OpaquePointer(property.data))?.pointee {
        player.info.volume = data
        player.syncUI(.volume)
        player.sendOSD(.volume(Int(data)))
      }

    case MPVOption.Audio.audioDelay:
      needReloadQuickSettingsView = true
      if let data = UnsafePointer<Double>(OpaquePointer(property.data))?.pointee {
        player.info.audioDelay = data
        player.sendOSD(.audioDelay(data))
      }

    case MPVOption.Subtitles.subDelay:
      needReloadQuickSettingsView = true
      if let data = UnsafePointer<Double>(OpaquePointer(property.data))?.pointee {
        player.info.subDelay = data
        player.sendOSD(.subDelay(data))
      }

    case MPVOption.Subtitles.subScale:
      needReloadQuickSettingsView = true
      if let data = UnsafePointer<Double>(OpaquePointer(property.data))?.pointee {
        let displayValue = data >= 1 ? data : -1/data
        let truncated = round(displayValue * 100) / 100
        player.sendOSD(.subScale(truncated))
      }

    case MPVOption.Subtitles.subPos:
      needReloadQuickSettingsView = true
      if let data = UnsafePointer<Double>(OpaquePointer(property.data))?.pointee {
        player.sendOSD(.subPos(data))
      }

    case MPVOption.Equalizer.contrast:
      needReloadQuickSettingsView = true
      if let data = UnsafePointer<Int64>(OpaquePointer(property.data))?.pointee {
        let intData = Int(data)
        player.info.contrast = intData
        player.sendOSD(.contrast(intData))
      }

    case MPVOption.Equalizer.hue:
      needReloadQuickSettingsView = true
      if let data = UnsafePointer<Int64>(OpaquePointer(property.data))?.pointee {
        let intData = Int(data)
        player.info.hue = intData
        player.sendOSD(.hue(intData))
      }

    case MPVOption.Equalizer.brightness:
      needReloadQuickSettingsView = true
      if let data = UnsafePointer<Int64>(OpaquePointer(property.data))?.pointee {
        let intData = Int(data)
        player.info.brightness = intData
        player.sendOSD(.brightness(intData))
      }

    case MPVOption.Equalizer.gamma:
      needReloadQuickSettingsView = true
      if let data = UnsafePointer<Int64>(OpaquePointer(property.data))?.pointee {
        let intData = Int(data)
        player.info.gamma = intData
        player.sendOSD(.gamma(intData))
      }

    case MPVOption.Equalizer.saturation:
      needReloadQuickSettingsView = true
      if let data = UnsafePointer<Int64>(OpaquePointer(property.data))?.pointee {
        let intData = Int(data)
        player.info.saturation = intData
        player.sendOSD(.saturation(intData))
      }

    // following properties may change before file loaded

    case MPVProperty.playlistCount:
      player.postNotification(.iinaPlaylistChanged)

    case MPVProperty.trackList:
      player.trackListChanged()

    case MPVProperty.vf:
      needReloadQuickSettingsView = true
      player.vfChanged()

    case MPVProperty.af:
      player.afChanged()

    case MPVOption.Window.fullscreen:
      guard player.mainWindow.loaded else { break }
      let fs = getFlag(MPVOption.Window.fullscreen)
      if fs != player.mainWindow.fsState.isFullscreen {
        DispatchQueue.main.async(execute: self.player.mainWindow.toggleWindowFullScreen)
      }

    case MPVOption.Window.ontop:
      guard player.mainWindow.loaded else { break }
      let ontop = getFlag(MPVOption.Window.ontop)
      if ontop != player.mainWindow.isOntop {
        DispatchQueue.main.async {
          self.player.mainWindow.setWindowFloatingOnTop(ontop)
        }
      }

    case MPVOption.Window.windowScale:
      guard player.mainWindow.loaded else { break }
      let windowScale = getDouble(MPVOption.Window.windowScale)
      if fabs(windowScale - player.info.cachedWindowScale) > 10e-10 {
        DispatchQueue.main.async {
          self.player.mainWindow.setWindowScale(windowScale)
        }
      }

    case MPVProperty.mediaTitle:
      player.mediaTitleChanged()

    case MPVProperty.idleActive:
      if let idleActive = UnsafePointer<Bool>(OpaquePointer(property.data))?.pointee, idleActive {
        if receivedEndFileWhileLoading && player.info.fileLoading {
          player.errorOpeningFileAndCloseMainWindow()
          player.info.fileLoading = false
          player.info.currentURL = nil
          player.info.isNetworkResource = false
        }
        player.info.isIdle = true
        if fileLoaded {
          fileLoaded = false
          player.closeWindow()
        }
        receivedEndFileWhileLoading = false
      }

    default:
      // Utility.log("MPV property changed (unhandled): \(name)")
      break
    }

    if needReloadQuickSettingsView {
      player.needReloadQuickSettingsView()
    }

    // This code is running in the com.colliderli.iina.controller dispatch queue. We must not run
    // plugins from a task in this queue. Accessing EventController data from a thread in this queue
    // results in data races that can cause a crash. See issue 3986.
    DispatchQueue.main.async { [self] in
      let eventName = EventController.Name("mpv.\(name).changed")
      if player.events.hasListener(for: eventName) {
        // FIXME: better convert to JSValue before passing to call()
        let data: Any
        switch property.format {
        case MPV_FORMAT_FLAG:
          data = property.data.bindMemory(to: Bool.self, capacity: 1).pointee
        case MPV_FORMAT_INT64:
          data = property.data.bindMemory(to: Int64.self, capacity: 1).pointee
        case MPV_FORMAT_DOUBLE:
          data = property.data.bindMemory(to: Double.self, capacity: 1).pointee
        case MPV_FORMAT_STRING:
          data = property.data.bindMemory(to: String.self, capacity: 1).pointee
        default:
          data = 0
        }
        player.events.emit(eventName, data: data)
      }
    }
  }

  // MARK: - User Options


  private enum UserOptionType {
    case bool, int, float, string, color, other
  }

  private struct OptionObserverInfo {
    typealias Transformer = (Preference.Key) -> String?

    var prefKey: Preference.Key
    var optionName: String
    var valueType: UserOptionType
    /** input a pref key and return the option value (as string) */
    var transformer: Transformer?

    init(_ prefKey: Preference.Key, _ optionName: String, _ valueType: UserOptionType, _ transformer: Transformer?) {
      self.prefKey = prefKey
      self.optionName = optionName
      self.valueType = valueType
      self.transformer = transformer
    }
  }

  private var optionObservers: [String: [OptionObserverInfo]] = [:]

  private func setOptionFloat(_ name: String, _ value: Float) -> Int32 {
    log("Set option: \(name)=\(value)")
    var data = Double(value)
    return mpv_set_option(mpv, name, MPV_FORMAT_DOUBLE, &data)
  }

  private func setOptionInt(_ name: String, _ value: Int) -> Int32 {
    log("Set option: \(name)=\(value)")
    var data = Int64(value)
    return mpv_set_option(mpv, name, MPV_FORMAT_INT64, &data)
  }

  @discardableResult
  private func setOptionString(_ name: String, _ value: String) -> Int32 {
    log("Set option: \(name)=\(value)")
    return mpv_set_option_string(mpv, name, value)
  }

  private func setOptionalOptionString(_ name: String, _ value: String?) -> Int32 {
    guard let value = value else { return 0 }
    return setOptionString(name, value)
  }

  private func setUserOption(_ key: Preference.Key, type: UserOptionType, forName name: String, sync: Bool = true, transformer: OptionObserverInfo.Transformer? = nil) {
    var code: Int32 = 0

    let keyRawValue = key.rawValue

    switch type {
    case .int:
      code = setOptionInt(name, Preference.integer(for: key))

    case .float:
      code = setOptionFloat(name, Preference.float(for: key))

    case .bool:
      let value = Preference.bool(for: key)
      code = setOptionString(name, value ? yes_str : no_str)

    case .string:
      code = setOptionalOptionString(name, Preference.string(for: key))

    case .color:
      let value = Preference.mpvColor(for: key)
      code = setOptionalOptionString(name, value)
      // Random error here (perhaps a Swift or mpv one), so set it twice
      // 「没有什么是 set 不了的；如果有，那就 set 两次」
      if code < 0 {
        code = setOptionalOptionString(name, value)
      }

    case .other:
      guard let tr = transformer else {
        log("setUserOption: no transformer!", level: .error)
        return
      }
      if let value = tr(key) {
        code = setOptionString(name, value)
      } else {
        code = 0
      }
    }

    if code < 0 {
      Utility.showAlert("mpv_error", arguments: [String(cString: mpv_error_string(code)), "\(code)", name])
    }

    if sync {
      UserDefaults.standard.addObserver(self, forKeyPath: keyRawValue, options: [.new, .old], context: nil)
      if optionObservers[keyRawValue] == nil {
        optionObservers[keyRawValue] = []
      }
      optionObservers[keyRawValue]!.append(OptionObserverInfo(key, name, type, transformer))
    }
  }

  override func observeValue(forKeyPath keyPath: String?, of object: Any?, change: [NSKeyValueChangeKey : Any]?, context: UnsafeMutableRawPointer?) {
    guard !(change?[NSKeyValueChangeKey.oldKey] is NSNull) else { return }

    guard let keyPath = keyPath else { return }
    guard let infos = optionObservers[keyPath] else { return }

    for info in infos {
      switch info.valueType {
      case .int:
        let value = Preference.integer(for: info.prefKey)
        setInt(info.optionName, value)

      case .float:
        let value = Preference.float(for: info.prefKey)
        setDouble(info.optionName, Double(value))

      case .bool:
        let value = Preference.bool(for: info.prefKey)
        setFlag(info.optionName, value)

      case .string:
        if let value = Preference.string(for: info.prefKey) {
          setString(info.optionName, value)
        }

      case .color:
        if let value = Preference.mpvColor(for: info.prefKey) {
          setString(info.optionName, value)
        }

      case .other:
        guard let tr = info.transformer else {
          log("setUserOption: no transformer!", level: .error)
          return
        }
        if let value = tr(info.prefKey) {
          setString(info.optionName, value)
        }
      }
    }
  }

  // MARK: - Utils

  /**
   Utility function for checking mpv api error
   */
  private func chkErr(_ status: Int32!) {
    guard status < 0 else { return }
    DispatchQueue.main.async {
      Logger.fatal("mpv API error: \"\(String(cString: mpv_error_string(status)))\", Return value: \(status!).")
    }
  }

  private func log(_ message: String, level: Logger.Level = .debug) {
    Logger.log(message, level: level, subsystem: subsystem)
  }
}

fileprivate func mpvGetOpenGLFunc(_ ctx: UnsafeMutableRawPointer?, _ name: UnsafePointer<Int8>?) -> UnsafeMutableRawPointer? {
  let symbolName: CFString = CFStringCreateWithCString(kCFAllocatorDefault, name, kCFStringEncodingASCII);
  guard let addr = CFBundleGetFunctionPointerForName(CFBundleGetBundleWithIdentifier(CFStringCreateCopy(kCFAllocatorDefault, "com.apple.opengl" as CFString)), symbolName) else {
    Logger.fatal("Cannot get OpenGL function pointer!")
  }
  return addr
}

fileprivate func mpvUpdateCallback(_ ctx: UnsafeMutableRawPointer?) {
  let layer = bridge(ptr: ctx!) as ViewLayer
  guard !layer.blocked else { return }

  layer.mpvGLQueue.async {
    layer.draw()
  }
}<|MERGE_RESOLUTION|>--- conflicted
+++ resolved
@@ -473,18 +473,12 @@
 
     // Set options that can be override by user's config. mpv will log user config when initialize,
     // so we put them here.
-<<<<<<< HEAD
     chkErr(setString(MPVOption.Video.vo, "libmpv"))
     chkErr(setString(MPVOption.Window.keepaspect, "no"))
     chkErr(setString(MPVOption.Video.gpuHwdecInterop, "auto"))
 
     // get version
     mpvVersion = getString(MPVProperty.mpvVersion)
-=======
-    chkErr(mpv_set_property_string(mpv, MPVOption.Video.vo, "libmpv"))
-    chkErr(mpv_set_property_string(mpv, MPVOption.Window.keepaspect, "no"))
-    chkErr(mpv_set_property_string(mpv, MPVOption.Video.gpuHwdecInterop, "auto"))
->>>>>>> 0cb7154f
   }
 
   func mpvInitRendering() {
