{
  "images" : [
    {
      "idiom" : "universal",
<<<<<<< HEAD
      "filename" : "playlist.pdf"
=======
      "filename" : "playlist2.pdf",
      "scale" : "1x"
    },
    {
      "idiom" : "universal",
      "scale" : "2x"
    },
    {
      "idiom" : "universal",
      "scale" : "3x"
>>>>>>> e96d0a0f
    }
  ],
  "info" : {
    "version" : 1,
    "author" : "xcode"
  },
  "properties" : {
    "template-rendering-intent" : "template"
  }
}<|MERGE_RESOLUTION|>--- conflicted
+++ resolved
@@ -2,20 +2,7 @@
   "images" : [
     {
       "idiom" : "universal",
-<<<<<<< HEAD
-      "filename" : "playlist.pdf"
-=======
-      "filename" : "playlist2.pdf",
-      "scale" : "1x"
-    },
-    {
-      "idiom" : "universal",
-      "scale" : "2x"
-    },
-    {
-      "idiom" : "universal",
-      "scale" : "3x"
->>>>>>> e96d0a0f
+      "filename" : "playlist2.pdf"
     }
   ],
   "info" : {
