--- conflicted
+++ resolved
@@ -80,15 +80,9 @@
 
   /** Whether mpv started drawing */
   var started: Bool = false
-<<<<<<< HEAD
-  
+
   var isUninited = false
-  
-=======
-
-  var isUninited = false
-
->>>>>>> 1004412c
+
   // MARK: - Attributes
 
   override var mouseDownCanMoveWindow: Bool {
