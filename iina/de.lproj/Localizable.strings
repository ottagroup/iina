/*
  String_ui.strings
  iina

  Created by lhc on 3/1/2017.
  Copyright © 2017 lhc. All rights reserved.
*/

// Common
"on" = "An";
"off" = "Aus";

// PlaylistViewController.swift
"playlist.playlist_cap" = "PLAYLIST";
"playlist.chapter_cap" = "KAPITEL";

// MainWindowController.swift
"main.buffering_indicator" = "Buffern... %d%%";

// QuickSettingViewController.swift
"quicksetting.aspect_item.Default" = "Standard";
"quicksetting.crop_item.None" = "Kein";

// OSDMessage.swift
"osd.pause" = "Pause";
"osd.resume" = "Wiedergabe";
"osd.volume" = "Lautstärke: %i";
"osd.speed" = "Wiedergabegeschwindigkeit: %.2fx";
"osd.aspect" = "Seitenverhältnis: %@";
"osd.crop" = "Zuschneiden: %@";
"osd.rotate" = "Rotation: %i°";
"osd.deinterlace" = "Deinterlacing: %@";
"osd.audio_delay.nodelay" = "Keine Audio-Verzögerung";
"osd.audio_delay.later" = "Audio-Verzögerung: %.2fs später";
"osd.audio_delay.earlier" = "Audio-Verzögerung: %.2fs früher";
"osd.sub_delay.nodelay" = "Keine Untertitel-Verzögerung";
"osd.sub_delay.later" = "Untertitel-Verzögerung: %.2fs später";
"osd.sub_delay.earlier" = "Untertitel-Verzögerung: %.2fs früher";
"osd.subtitle_pos" = "Untertitel-Position: %.1f";
"osd.mute" = "Stumm";
"osd.unmute" = "Stumm aus";
"osd.screenshot" = "Bild aufgenommen";
"osd.abloop.a" = "AB-Wiederholung: A";
"osd.abloop.b" = "AB-Wiederholung: B";
"osd.abloop.clear" = "AB-Wiederholung: Aus";
"osd.stop" = "Stopp";
"osd.chapter" = "Kapitel: %@";
"osd.subtitle_scale" = "Untertitel-Skalierung: %.2fx";
"osd.add_to_playlist" = "%i Dateien zur Playlist hinzugefügt";
"osd.clear_playlist" = "Playlist geleert";
"osd.video_eq.contrast" = "Kontrast: %i";
"osd.video_eq.gamma" = "Gamma: %i";
"osd.video_eq.hue" = "Farbton: %i";
"osd.video_eq.saturation" = "Sättigung: %i";
"osd.video_eq.brightness" = "Helligkeit: %i";
"osd.find_online_sub" = "Online nach Untertiteln suchen...";
"osd.sub_not_found" = "Keine Untertitel gefunden";
"osd.sub_found" = "%d Untertitel gefunden. Laden...";
"osd.sub_downloaded" = "Untertitel geladen";
"osd.sub_saved" = "Untertitel gespeichert";
"osd.network_error" = "Netzwerkfehler";
"osd.file_error" = "Fehler beim Lesen der Datei";
"osd.cannot_login" = "Login nicht möglich";
"osd.canceled" = "Abgebrochen";

"update.title_update_found" = "Neues Update verfügbar";
"update.title_no_update" = "Kein Update verfügbar";
"update.title_error" = "Fehler";
"update.update_found" = "Es gibt eine neuere Version! Da sich IINA noch in der Alpha-Phase befindet, wird die neueste Version empfohlen. Laden von der Website oder von Github:";
"update.no_update" = "Dies ist die neueste Version.";
"update.check_failed" = "Fehler beim Suchen nach Updates. Wahrscheinlich ist diese Version von IINA zu alt. Updates von der Website oder von Github laden.";
"update.new_version" = "Neue Version:";
"update.dl_from_website" = "Website öffnen";
"update.dl_from_github" = "Github öffnen";

"preference.title" = "Einstellungen";
"preference.general" = "Allgemein";
"preference.ui" = "Aussehen";
"preference.codec" = "Codec";
"preference.subtitle" = "Untertitel";
"preference.network" = "Netzwerk";
"preference.control" = "Steuerung";
"preference.keybindings" = "Tastenkürzel";
"preference.advanced" = "Erweitert";
"preference.scripts" = "Skripte";

"menu.volume"= "Lautstärke: %d";
"menu.audio_delay" = "Audio-Verzögerung: %.2fs";
"menu.sub_delay" = "Untertitel-Verzögerung: %.2fs";
"menu.fullscreen" = "Vollbild";
"menu.exit_fullscreen" = "Vollbild beenden";
"menu.pause" = "Pausieren";
"menu.resume" = "Fortsetzen";

"track.none" = "<Leer>";

"alert.fatal_error" = "Schwerer Fehler: %@ \nDas Programm wird sich jetzt schließen.";
"alert.mpv_error" = "Fehler %@ (%@) beim Setzen der Nutzereinstellung %@.";
"alert.sleep" = "Kann den Ruhemodus des Displays nicht verhindern!";

"alert.unsupported_audio" = "Nicht unterstützte, externe Audiodatei.";
"alert.unsupported_sub" = "Nicht unterstützte, externer Untertitel.";
"alert.unsupported_url" = "Nicht unterstützte URL.";
"alert.wrong_url_format" = "Falsches URL-Format.";

"alert.error_open" = "Kann Datei oder Stream nicht öffnen!";
"alert.error_finding_file" = "Kann Datei %@ nicht finden!";
"alert.error_loading_script" = "Kann Script %@ nicht laden!";
"alert.error_saving_file" = "Beim Speichern von %@: %@ trat ein Fehler auf.";
"alert.error_deleting_file" = "Kann die Datei nicht löschen.";

<<<<<<< HEAD
"alert.config.empty_name" = "Der Name darf nicht leer sein.";
"alert.config.name_exsisting" = "Der Name existiert bereits.";
"alert.config.cannot_create" = "Kann Konfigurationsdatei nicht erstellen!";
"alert.config.cannot_write" = "Kann Konfigurationsdatei nicht schreiben!";
=======
"alert.config.empty_name" = "The name cannot be empty.";
"alert.config.name_existing" = "The name already exists.";
"alert.config.cannot_create" = "Cannot create config file!";
"alert.config.cannot_write" = "Cannot write to config file!";
>>>>>>> 838ed3a5

"alert.filter.incorrect" = "Ein Fehler beim Einstellen der Filter trat auf. Bitte überprüfe das Paramaterformat.";

"alert.keybinding_config.error" = "Fehler beim Parsen der Konfigurationsdatei für die Tastaturbelegung \"%@\"! Falle zurück auf IINA Standard-Tastaturbelegung zurück. Bitte überprüfe deine Einstellungen.";

"alert.extra_option.cannot_read" = "Kann nutzerdefinierte, zusätzliche mpv Optionen nicht lesen.";
"alert.extra_option.empty" = "Schlüssel oder Wert darf nicht leer sein!";
"alert.extra_option.error" = "Fehler beim Setzen der Option --%@=%@ mit dem Rückgabewert %d. Bitte überprüfe die Einstellungen deiner zusätzlichen Optionen unter Einstellungen > Erweitert.";
"alert.extra_option.config_folder" = "Fehler beim Setzen des Konfigurationsordners \"%@\".";

"alert.playlist.error_deleting" = "Fehler beim Löschen von: %@";

"alert.sub.no_selected" = "Bitte wähle zuerst einen herunterladbaren Untertitel.";
"alert.sub_lang_not_set" = "Bitte wähle eine bevorzugte Untertitelsprache in den Untertiteleinstellungen bevor du OpenSubtitles nutzt. Diesmal wird Englisch(eng) genutzt.";
"alert.sub.cannot_save_passwd" = "Kann das Passwort nicht im Schlüsselbund speichern: %@";
"alert.sub.cannot_login" = "Einloggen nicht möglich. Bitte überprüfe Benutzernamen, Passwort und den Netzwerkstatus.\n\n%@";

"keymapping.title" = "Tastaturbelegung";
"keymapping.message" = "Drücke einen beliebigen Knopf zum aufnehmen.";<|MERGE_RESOLUTION|>--- conflicted
+++ resolved
@@ -109,17 +109,10 @@
 "alert.error_saving_file" = "Beim Speichern von %@: %@ trat ein Fehler auf.";
 "alert.error_deleting_file" = "Kann die Datei nicht löschen.";
 
-<<<<<<< HEAD
 "alert.config.empty_name" = "Der Name darf nicht leer sein.";
-"alert.config.name_exsisting" = "Der Name existiert bereits.";
+"alert.config.name_existing" = "Der Name existiert bereits.";
 "alert.config.cannot_create" = "Kann Konfigurationsdatei nicht erstellen!";
 "alert.config.cannot_write" = "Kann Konfigurationsdatei nicht schreiben!";
-=======
-"alert.config.empty_name" = "The name cannot be empty.";
-"alert.config.name_existing" = "The name already exists.";
-"alert.config.cannot_create" = "Cannot create config file!";
-"alert.config.cannot_write" = "Cannot write to config file!";
->>>>>>> 838ed3a5
 
 "alert.filter.incorrect" = "Ein Fehler beim Einstellen der Filter trat auf. Bitte überprüfe das Paramaterformat.";
 
