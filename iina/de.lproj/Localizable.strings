--- conflicted
+++ resolved
@@ -1,49 +1,48 @@
-/* Press any key to record. */
-"keymapping.message" = "Zum Starten der Aufnahme beliebige Taste drücken.";
-
-/* Key Mapping */
-"keymapping.title" = "Tastenzuordnung";
-
-<<<<<<< HEAD
-/* Buffering... %d%% */
-"main.buffering_indicator" = "Puffern … %d%%";
-
-/* Audio Delay: */
-"menu.audio_delay" = "Tonverzögerung: %.2fs";
-
-/* Exit Fullscreen */
-"menu.exit_fullscreen" = "Vollbild AUS";
-
-/* Exit Picture-in-Picture */
-"menu.exit_pip" = "Bild-im-Bild AUS";
-
-/* Fullscreen */
-"menu.fullscreen" = "Vollbild AN";
-
-/* Pause */
-"menu.pause" = "Pause";
-
-/* Enter Picture-in-Picture */
-"menu.pip" = "Bild-im-Bild AN";
-
-/* Resume */
-"menu.resume" = "Weiter";
-
-/* Subtitle Delay: */
-"menu.sub_delay" = "Untertitelverzögerung: %.2fs";
-
-/* Volume: */
-"menu.volume" = "Volume: %d";
-
-/* Off */
-"off" = "Aus";
-=======
-// Common
 "general.on" = "An";
 "general.off" = "Aus";
 "general.login" = "Einloggen";
 "general.logout" = "Ausloggen";
->>>>>>> 9cb51a47
+"quicksetting.item_default" = "Standard";
+"quicksetting.item_none" = "Kein";
+
+/* Press any key to record. */
+"keymapping.message" = "Zum Starten der Aufnahme beliebige Taste drücken.";
+
+/* Key Mapping */
+"keymapping.title" = "Tastenzuordnung";
+
+/* Buffering... %d%% */
+"main.buffering_indicator" = "Puffern … %d%%";
+
+/* Audio Delay: */
+"menu.audio_delay" = "Tonverzögerung: %.2fs";
+
+/* Exit Fullscreen */
+"menu.exit_fullscreen" = "Vollbild AUS";
+
+/* Exit Picture-in-Picture */
+"menu.exit_pip" = "Bild-im-Bild AUS";
+
+/* Fullscreen */
+"menu.fullscreen" = "Vollbild AN";
+
+/* Pause */
+"menu.pause" = "Pause";
+
+/* Enter Picture-in-Picture */
+"menu.pip" = "Bild-im-Bild AN";
+
+/* Resume */
+"menu.resume" = "Weiter";
+
+/* Subtitle Delay: */
+"menu.sub_delay" = "Untertitelverzögerung: %.2fs";
+
+/* Volume: */
+"menu.volume" = "Volume: %d";
+
+/* Off */
+"off" = "Aus";
 
 /* On */
 "on" = "An";
@@ -51,14 +50,8 @@
 /* AB-Loop: A */
 "osd.abloop.a" = "AB-Schleife: A";
 
-<<<<<<< HEAD
 /* AB-Loop: B */
 "osd.abloop.b" = "AB-Schleife: B";
-=======
-// QuickSettingViewController.swift
-"quicksetting.item_default" = "Standard";
-"quicksetting.item_none" = "Kein";
->>>>>>> 9cb51a47
 
 /* AB-Loop: Cleared */
 "osd.abloop.clear" = "AB-Schleife: Gelöscht";
