--- conflicted
+++ resolved
@@ -943,12 +943,8 @@
       info.isPaused = pause
       DispatchQueue.main.async {
         self.mainWindow.updatePlayButtonState(pause ? NSOffState : NSOnState)
-<<<<<<< HEAD
         self.miniPlayer.updatePlayButtonState(pause ? NSOffState : NSOnState)
-        if #available(OSX 10.12.2, *) {
-=======
         if #available(macOS 10.12.2, *) {
->>>>>>> 66438f55
           self.mainWindow.updateTouchBarPlayBtn()
         }
       }
