--- conflicted
+++ resolved
@@ -85,17 +85,15 @@
     return PreferenceWindowController(viewControllers: list)
   }()
 
-<<<<<<< HEAD
+  /// Whether the shutdown sequence timed out.
+  private var timedOut = false
+
   // MARK: Other components
 
   // Need to store these somewhere which isn't only inside a struct.
   // Swift doesn't seem to count them as strong references
   private let bindingTableStateManger: BindingTableStateManager = BindingTableState.manager
   private let confTableStateManager: ConfTableStateManager = ConfTableState.manager
-=======
-  /// Whether the shutdown sequence timed out.
-  private var timedOut = false
->>>>>>> aafa2db9
 
   @IBOutlet weak var menuController: MenuController!
 
@@ -261,8 +259,6 @@
   func applicationDidFinishLaunching(_ aNotification: Notification) {
     Logger.log("App launched")
 
-<<<<<<< HEAD
-=======
     if !isReady {
       getReady()
     }
@@ -270,7 +266,6 @@
     // see https://sparkle-project.org/documentation/api-reference/Classes/SPUUpdater.html#/c:objc(cs)SPUUpdater(im)clearFeedURLFromUserDefaults
     updaterController.updater.clearFeedURLFromUserDefaults()
 
->>>>>>> aafa2db9
     // show alpha in color panels
     NSColorPanel.shared.showsAlpha = true
 
@@ -290,10 +285,6 @@
         RemoteCommandController.setup()
         NowPlayingInfoManager.updateInfo(state: .unknown)
       }
-    }
-
-    if !isReady {
-      getReady()
     }
 
     // if have pending open request
@@ -459,27 +450,12 @@
     // arbitrary timeout that forces termination to complete. The expectation is that this timeout
     // is never triggered. If a timeout warning is logged during termination then that needs to be
     // investigated.
-<<<<<<< HEAD
-    var timedOut = false
-    let timer = Timer(timeInterval: 10, repeats: false) { _ in
-      timedOut = true
-      Logger.log("Timed out waiting for players to stop and shutdown", level: .warning)
-      // For debugging list players that have not terminated.
-      for player in PlayerCore.playerCores {
-        let label = player.label
-        if !player.isStopped {
-          Logger.log("Player \(label) failed to stop", level: .warning)
-        } else if !player.isShutdown {
-          Logger.log("Player \(label) failed to shutdown", level: .warning)
-        }
-=======
     var timer: Timer
     if #available(macOS 10.12, *) {
       timer = Timer(timeInterval: 10, repeats: false) { _ in
         // Once macOS 10.11 is no longer supported the contents of the method can be inlined in this
         // closure.
         self.shutdownTimedout()
->>>>>>> aafa2db9
       }
     } else {
       timer = Timer(timeInterval: TimeInterval(10), target: self,
