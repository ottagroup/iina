--- conflicted
+++ resolved
@@ -443,17 +443,10 @@
           player.mainWindow.playlistView.currentTab == .chapters
     chapterPanel?.title = isDisplayingChapters ? Constants.String.hideChaptersPanel : Constants.String.chaptersPanel
     pause.title = player.info.isPaused ? Constants.String.resume : Constants.String.pause
-<<<<<<< HEAD
+    abLoop.state = player.isABLoopActive ? .on : .off
     let loopMode = player.getLoopMode()
     fileLoop.state = loopMode == .file ? .on : .off
     playlistLoop.state = loopMode == .playlist ? .on : .off
-=======
-    abLoop.state = player.isABLoopActive ? .on : .off
-    let isLoop = player.mpv.getString(MPVOption.PlaybackControl.loopFile) == "inf"
-    fileLoop.state = isLoop ? .on : .off
-    let isPlaylistLoop = player.mpv.getString(MPVOption.PlaybackControl.loopPlaylist)
-    playlistLoop.state = (isPlaylistLoop == "inf" || isPlaylistLoop == "force") ? .on : .off
->>>>>>> 53a8feed
     speedIndicator.title = String(format: NSLocalizedString("menu.speed", comment: "Speed:"), player.info.playSpeed)
   }
 
