PODS:
  - GRMustache.swift (2.0.0)
  - GzipSwift (4.0.4)
  - Just (0.6.0)
  - MASPreferences (1.3)
  - PromiseKit (4.4.0):
    - PromiseKit/Foundation (= 4.4.0)
    - PromiseKit/QuartzCore (= 4.4.0)
    - PromiseKit/UIKit (= 4.4.0)
  - PromiseKit/CorePromise (4.4.0)
  - PromiseKit/Foundation (4.4.0):
    - PromiseKit/CorePromise
  - PromiseKit/QuartzCore (4.4.0):
    - PromiseKit/CorePromise
  - PromiseKit/UIKit (4.4.0):
    - PromiseKit/CorePromise
  - Sparkle (1.18.1)

DEPENDENCIES:
  - GRMustache.swift (from `https://github.com/iina/GRMustache.swift.git`)
  - GzipSwift
  - Just (from `https://github.com/JustHTTP/Just.git`, branch `swift-4`)
  - MASPreferences
  - PromiseKit
  - Sparkle

SPEC REPOS:
  https://github.com/CocoaPods/Specs.git:
<<<<<<< HEAD
    - AEXML
=======
>>>>>>> 305bb935
    - GzipSwift
    - MASPreferences
    - PromiseKit
    - Sparkle

EXTERNAL SOURCES:
  GRMustache.swift:
    :git: https://github.com/iina/GRMustache.swift.git
  Just:
    :branch: swift-4
    :git: https://github.com/JustHTTP/Just.git

CHECKOUT OPTIONS:
  GRMustache.swift:
    :commit: c2e858e5bd7f2e4faf13ae4cc34e9966382e2ff8
    :git: https://github.com/iina/GRMustache.swift.git
  Just:
    :commit: 93fc04992243fb459af37963797ef5ac5224b242
    :git: https://github.com/JustHTTP/Just.git

SPEC CHECKSUMS:
  GRMustache.swift: 53405b02c374520f9193cf41bfa677f03a6d70aa
  GzipSwift: 1a5bc5f7827e09846b0635b5079f1224bc3b1c3a
  Just: 72e8a6e01ec5adba1aa0f7996ff4459aa6a3d710
  MASPreferences: c08b8622dd17b47da87669e741efd7c92e970e8c
  PromiseKit: ecf5fe92275d57ee77c9ede858af47a162e9b97e
  Sparkle: 06ea33170007c5937ee54da481b4481af98fac79

PODFILE CHECKSUM: 298263a8b9b462089f9ac5649337f73e4919ee0a

COCOAPODS: 1.5.0<|MERGE_RESOLUTION|>--- conflicted
+++ resolved
@@ -26,10 +26,6 @@
 
 SPEC REPOS:
   https://github.com/CocoaPods/Specs.git:
-<<<<<<< HEAD
-    - AEXML
-=======
->>>>>>> 305bb935
     - GzipSwift
     - MASPreferences
     - PromiseKit
